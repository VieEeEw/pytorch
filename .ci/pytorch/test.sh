#!/bin/bash

# Required environment variable: $BUILD_ENVIRONMENT
# (This is set by default in the Docker images we build, so you don't
# need to set it yourself.

set -ex

# Suppress ANSI color escape sequences
export TERM=vt100

# shellcheck source=./common.sh
source "$(dirname "${BASH_SOURCE[0]}")/common.sh"

# Do not change workspace permissions for ROCm CI jobs
# as it can leave workspace with bad permissions for cancelled jobs
if [[ "$BUILD_ENVIRONMENT" != *rocm* ]]; then
  # Workaround for dind-rootless userid mapping (https://github.com/pytorch/ci-infra/issues/96)
  WORKSPACE_ORIGINAL_OWNER_ID=$(stat -c '%u' "/var/lib/jenkins/workspace")
  cleanup_workspace() {
    echo "sudo may print the following warning message that can be ignored. The chown command will still run."
    echo "    sudo: setrlimit(RLIMIT_STACK): Operation not permitted"
    echo "For more details refer to https://github.com/sudo-project/sudo/issues/42"
    sudo chown -R "$WORKSPACE_ORIGINAL_OWNER_ID" /var/lib/jenkins/workspace
  }
  # Disable shellcheck SC2064 as we want to parse the original owner immediately.
  # shellcheck disable=SC2064
  trap_add cleanup_workspace EXIT
  sudo chown -R jenkins /var/lib/jenkins/workspace
  git config --global --add safe.directory /var/lib/jenkins/workspace
fi

echo "Environment variables:"
env

TORCH_INSTALL_DIR=$(python -c "import site; print(site.getsitepackages()[0])")/torch
TORCH_BIN_DIR="$TORCH_INSTALL_DIR"/bin
TORCH_LIB_DIR="$TORCH_INSTALL_DIR"/lib
TORCH_TEST_DIR="$TORCH_INSTALL_DIR"/test

BUILD_DIR="build"
BUILD_RENAMED_DIR="build_renamed"
BUILD_BIN_DIR="$BUILD_DIR"/bin

#Set Default values for these variables in case they are not set
SHARD_NUMBER="${SHARD_NUMBER:=1}"
NUM_TEST_SHARDS="${NUM_TEST_SHARDS:=1}"

export VALGRIND=ON
# export TORCH_INDUCTOR_INSTALL_GXX=ON
if [[ "$BUILD_ENVIRONMENT" == *clang9* ]]; then
  # clang9 appears to miscompile code involving c10::optional<c10::SymInt>,
  # such that valgrind complains along these lines:
  #
  # Conditional jump or move depends on uninitialised value(s)
  #    at 0x40303A: ~optional_base (Optional.h:281)
  #    by 0x40303A: call (Dispatcher.h:448)
  #    by 0x40303A: call(at::Tensor const&, c10::ArrayRef<c10::SymInt>, c10::ArrayRef<c10::SymInt>, c10::optional<c10::SymInt>) (basic.cpp:10)
  #    by 0x403700: main (basic.cpp:16)
  #  Uninitialised value was created by a stack allocation
  #    at 0x402AAA: call(at::Tensor const&, c10::ArrayRef<c10::SymInt>, c10::ArrayRef<c10::SymInt>, c10::optional<c10::SymInt>) (basic.cpp:6)
  #
  # The problem does not appear with gcc or newer versions of clang (we tested
  # clang14).  So we suppress valgrind testing for clang9 specifically.
  # You may need to suppress it for other versions of clang if they still have
  # the bug.
  #
  # A minimal repro for the valgrind error is below:
  #
  # #include <ATen/ATen.h>
  # #include <ATen/core/dispatch/Dispatcher.h>
  #
  # using namespace at;
  #
  # Tensor call(const at::Tensor & self, c10::SymIntArrayRef size, c10::SymIntArrayRef stride, c10::optional<c10::SymInt> storage_offset) {
  #   auto op = c10::Dispatcher::singleton()
  #       .findSchemaOrThrow(at::_ops::as_strided::name, at::_ops::as_strided::overload_name)
  #       .typed<at::_ops::as_strided::schema>();
  #   return op.call(self, size, stride, storage_offset);
  # }
  #
  # int main(int argv) {
  #   Tensor b = empty({3, 4});
  #   auto z = call(b, b.sym_sizes(), b.sym_strides(), c10::nullopt);
  # }
  export VALGRIND=OFF
fi

if [[ "${PYTORCH_TEST_RERUN_DISABLED_TESTS}" == "1" ]] || [[ "${CONTINUE_THROUGH_ERROR}" == "1" ]]; then
  # When rerunning disable tests, do not generate core dumps as it could consume
  # the runner disk space when crashed tests are run multiple times. Running out
  # of space is a nasty issue because there is no space left to even download the
  # GHA to clean up the disk
  #
  # We also want to turn off core dump when CONTINUE_THROUGH_ERROR is set as there
  # is a small risk of having multiple core files generated. Arguably, they are not
  # that useful in this case anyway and the test will still continue
  ulimit -c 0

  # Note that by piping the core dump to a script set in /proc/sys/kernel/core_pattern
  # as documented in https://man7.org/linux/man-pages/man5/core.5.html, we could
  # dynamically stop generating more core file when the disk space drops below a
  # certain threshold. However, this is not supported inside Docker container atm
fi

# Get fully qualified path using realpath
if [[ "$BUILD_ENVIRONMENT" != *bazel* ]]; then
  CUSTOM_TEST_ARTIFACT_BUILD_DIR=$(realpath "${CUSTOM_TEST_ARTIFACT_BUILD_DIR:-"build/custom_test_artifacts"}")
fi

# Reduce set of tests to include when running run_test.py
if [[ -n $TESTS_TO_INCLUDE ]]; then
  echo "Setting INCLUDE_CLAUSE"
  INCLUDE_CLAUSE="--include $TESTS_TO_INCLUDE"
fi

echo "Environment variables"
env

echo "Testing pytorch"

export LANG=C.UTF-8

PR_NUMBER=${PR_NUMBER:-${CIRCLE_PR_NUMBER:-}}

if [[ "$TEST_CONFIG" == 'default' ]]; then
  export CUDA_VISIBLE_DEVICES=0
  export HIP_VISIBLE_DEVICES=0
fi

if [[ "$TEST_CONFIG" == 'distributed' ]] && [[ "$BUILD_ENVIRONMENT" == *rocm* ]]; then
  export HIP_VISIBLE_DEVICES=0,1
fi

if [[ "$TEST_CONFIG" == 'slow' ]]; then
  export PYTORCH_TEST_WITH_SLOW=1
  export PYTORCH_TEST_SKIP_FAST=1
fi

if [[ "$BUILD_ENVIRONMENT" == *slow-gradcheck* ]]; then
  export PYTORCH_TEST_WITH_SLOW_GRADCHECK=1
  # TODO: slow gradcheck tests run out of memory a lot recently, so setting this
  # to run them sequentially with only one process to mitigate the issue
  export PYTORCH_TEST_CUDA_MEM_LEAK_CHECK=1
fi

if [[ "$BUILD_ENVIRONMENT" == *cuda* || "$BUILD_ENVIRONMENT" == *rocm* ]]; then
  # Used so that only cuda/rocm specific versions of tests are generated
  # mainly used so that we're not spending extra cycles testing cpu
  # devices on expensive gpu machines
  export PYTORCH_TESTING_DEVICE_ONLY_FOR="cuda"
elif [[ "$BUILD_ENVIRONMENT" == *xpu* ]]; then
  export PYTORCH_TESTING_DEVICE_ONLY_FOR="xpu"
  # setting PYTHON_TEST_EXTRA_OPTION
  export PYTHON_TEST_EXTRA_OPTION="--xpu"
fi

if [[ "$TEST_CONFIG" == *crossref* ]]; then
  export PYTORCH_TEST_WITH_CROSSREF=1
fi

if [[ "$BUILD_ENVIRONMENT" == *rocm* ]]; then
  # regression in ROCm 6.0 on MI50 CI runners due to hipblaslt; remove in 6.1
  export VALGRIND=OFF
  # Print GPU info
  rocminfo
  rocminfo | grep -E 'Name:.*\sgfx|Marketing'
fi

if [[ "$BUILD_ENVIRONMENT" == *xpu* ]]; then
  # Source Intel oneAPI envrioment script to enable xpu runtime related libraries
  # refer to https://www.intel.com/content/www/us/en/developer/articles/tool/pytorch-prerequisites-for-intel-gpu/2-5.html
  # shellcheck disable=SC1091
  source /opt/intel/oneapi/compiler/latest/env/vars.sh
  # Check XPU status before testing
  xpu-smi discovery
fi

if [[ "$BUILD_ENVIRONMENT" != *-bazel-* ]] ; then
  # JIT C++ extensions require ninja.
  pip_install --user "ninja==1.10.2"
  # ninja is installed in $HOME/.local/bin, e.g., /var/lib/jenkins/.local/bin for CI user jenkins
  # but this script should be runnable by any user, including root
  export PATH="$HOME/.local/bin:$PATH"
fi

if [[ "$BUILD_ENVIRONMENT" == *aarch64* ]]; then
  # TODO: revisit this once the CI is stabilized on aarch64 linux
  export VALGRIND=OFF
fi

install_tlparse

# DANGER WILL ROBINSON.  The LD_PRELOAD here could cause you problems
# if you're not careful.  Check this if you made some changes and the
# ASAN test is not working
if [[ "$BUILD_ENVIRONMENT" == *asan* ]]; then
    export ASAN_OPTIONS=detect_leaks=0:symbolize=1:detect_stack_use_after_return=true:strict_init_order=true:detect_odr_violation=1:detect_container_overflow=0:check_initialization_order=true:debug=true
    export UBSAN_OPTIONS=print_stacktrace=1:suppressions=$PWD/ubsan.supp
    export PYTORCH_TEST_WITH_ASAN=1
    export PYTORCH_TEST_WITH_UBSAN=1
    # TODO: Figure out how to avoid hard-coding these paths
    export ASAN_SYMBOLIZER_PATH=/usr/lib/llvm-15/bin/llvm-symbolizer
    export TORCH_USE_RTLD_GLOBAL=1
    # NB: We load libtorch.so with RTLD_GLOBAL for UBSAN, unlike our
    # default behavior.
    #
    # The reason for this is that without RTLD_GLOBAL, if we load multiple
    # libraries that depend on libtorch (as is the case with C++ extensions), we
    # will get multiple copies of libtorch in our address space.  When UBSAN is
    # turned on, it will do a bunch of virtual pointer consistency checks which
    # won't work correctly.  When this happens, you get a violation like:
    #
    #    member call on address XXXXXX which does not point to an object of
    #    type 'std::_Sp_counted_base<__gnu_cxx::_Lock_policy::_S_atomic>'
    #    XXXXXX note: object is of type
    #    'std::_Sp_counted_ptr<torch::nn::LinearImpl*, (__gnu_cxx::_Lock_policy)2>'
    #
    # (NB: the textual types of the objects here are misleading, because
    # they actually line up; it just so happens that there's two copies
    # of the type info floating around in the address space, so they
    # don't pointer compare equal.  See also
    #   https://github.com/google/sanitizers/issues/1175
    #
    # UBSAN is kind of right here: if we relied on RTTI across C++ extension
    # modules they would indeed do the wrong thing;  but in our codebase, we
    # don't use RTTI (because it doesn't work in mobile).  To appease
    # UBSAN, however, it's better if we ensure all the copies agree!
    #
    # By the way, an earlier version of this code attempted to load
    # libtorch_python.so with LD_PRELOAD, which has a similar effect of causing
    # it to be loaded globally.  This isn't really a good idea though, because
    # it depends on a ton of dynamic libraries that most programs aren't gonna
    # have, and it applies to child processes.

    # TODO: get rid of the hardcoded path
    export LD_PRELOAD=/usr/lib/llvm-15/lib/clang/15.0.7/lib/linux/libclang_rt.asan-x86_64.so
    # Disable valgrind for asan
    export VALGRIND=OFF

    (cd test && python -c "import torch; print(torch.__version__, torch.version.git_version)")
    echo "The next four invocations are expected to crash; if they don't that means ASAN/UBSAN is misconfigured"
    (cd test && ! get_exit_code python -c "import torch; torch._C._crash_if_csrc_asan(3)")
    #(cd test && ! get_exit_code python -c "import torch; torch._C._crash_if_csrc_ubsan(0)")
    (cd test && ! get_exit_code python -c "import torch; torch._C._crash_if_vptr_ubsan()")
    (cd test && ! get_exit_code python -c "import torch; torch._C._crash_if_aten_asan(3)")
fi

# The torch._C._crash_if_debug_asserts_fail() function should only fail if both of the following are true:
# 1. The build is in debug mode
# 2. The value 424242 is passed in
# This tests that the debug asserts are working correctly.
if [[ "$BUILD_ENVIRONMENT" == *-debug* ]]; then
    echo "We are in debug mode: $BUILD_ENVIRONMENT. Expect the python assertion to fail"
    (cd test && ! get_exit_code python -c "import torch; torch._C._crash_if_debug_asserts_fail(424242)")
elif [[ "$BUILD_ENVIRONMENT" != *-bazel-* ]]; then
    # Noop when debug is disabled. Skip bazel jobs because torch isn't available there yet.
    echo "We are not in debug mode: $BUILD_ENVIRONMENT. Expect the assertion to pass"
    (cd test && python -c "import torch; torch._C._crash_if_debug_asserts_fail(424242)")
fi

if [[ $TEST_CONFIG == 'nogpu_NO_AVX2' ]]; then
  export ATEN_CPU_CAPABILITY=default
elif [[ $TEST_CONFIG == 'nogpu_AVX512' ]]; then
  export ATEN_CPU_CAPABILITY=avx2
fi

test_python_legacy_jit() {
  time python test/run_test.py --include test_jit_legacy test_jit_fuser_legacy --verbose
  assert_git_not_dirty
}

test_python_shard() {
  if [[ -z "$NUM_TEST_SHARDS" ]]; then
    echo "NUM_TEST_SHARDS must be defined to run a Python test shard"
    exit 1
  fi

  # Bare --include flag is not supported and quoting for lint ends up with flag not being interpreted correctly
  # shellcheck disable=SC2086

  # modify LD_LIBRARY_PATH to ensure it has the conda env.
  # This set of tests has been shown to be buggy without it for the split-build
  time python test/run_test.py --exclude-jit-executor --exclude-distributed-tests $INCLUDE_CLAUSE --shard "$1" "$NUM_TEST_SHARDS" --verbose $PYTHON_TEST_EXTRA_OPTION

  assert_git_not_dirty
}

test_python() {
  # shellcheck disable=SC2086
  time python test/run_test.py --exclude-jit-executor --exclude-distributed-tests $INCLUDE_CLAUSE --verbose $PYTHON_TEST_EXTRA_OPTION
  assert_git_not_dirty
}


test_dynamo_shard() {
  if [[ -z "$NUM_TEST_SHARDS" ]]; then
    echo "NUM_TEST_SHARDS must be defined to run a Python test shard"
    exit 1
  fi
  python tools/dynamo/verify_dynamo.py
  # PLEASE DO NOT ADD ADDITIONAL EXCLUDES HERE.
  # Instead, use @skipIfTorchDynamo on your tests.
  time python test/run_test.py --dynamo \
    --exclude-inductor-tests \
    --exclude-jit-executor \
    --exclude-distributed-tests \
    --exclude-torch-export-tests \
    --shard "$1" "$NUM_TEST_SHARDS" \
    --verbose
  assert_git_not_dirty
}

test_inductor_distributed() {
  # Smuggle a few multi-gpu tests here so that we don't have to request another large node
  echo "Testing multi_gpu tests in test_torchinductor"
  python test/run_test.py -i inductor/test_torchinductor.py -k test_multi_gpu --verbose
  python test/run_test.py -i inductor/test_aot_inductor.py -k test_non_default_cuda_device --verbose
  python test/run_test.py -i inductor/test_aot_inductor.py -k test_replicate_on_devices --verbose
  python test/run_test.py -i distributed/test_c10d_functional_native.py --verbose
  python test/run_test.py -i distributed/_tensor/test_dtensor_compile.py --verbose
  python test/run_test.py -i distributed/tensor/parallel/test_micro_pipeline_tp.py --verbose
  python test/run_test.py -i distributed/_composable/fsdp/test_fully_shard_comm.py --verbose
  python test/run_test.py -i distributed/_composable/fsdp/test_fully_shard_training.py -k test_train_parity_multi_group --verbose
  python test/run_test.py -i distributed/_composable/fsdp/test_fully_shard_training.py -k test_train_parity_with_activation_checkpointing --verbose
  python test/run_test.py -i distributed/_composable/fsdp/test_fully_shard_training.py -k test_train_parity_hsdp --verbose
  python test/run_test.py -i distributed/_composable/fsdp/test_fully_shard_training.py -k test_train_parity_2d_transformer_checkpoint_resume --verbose
  python test/run_test.py -i distributed/_composable/fsdp/test_fully_shard_training.py -k test_gradient_accumulation --verbose
  python test/run_test.py -i distributed/_composable/fsdp/test_fully_shard_state_dict.py -k test_dp_state_dict_save_load --verbose
  python test/run_test.py -i distributed/_composable/fsdp/test_fully_shard_frozen.py --verbose
  python test/run_test.py -i distributed/_composable/fsdp/test_fully_shard_mixed_precision.py -k test_compute_dtype --verbose
  python test/run_test.py -i distributed/_composable/fsdp/test_fully_shard_mixed_precision.py -k test_reduce_dtype --verbose
  python test/run_test.py -i distributed/_composable/fsdp/test_fully_shard_clip_grad_norm_.py -k test_clip_grad_norm_2d --verbose
  python test/run_test.py -i distributed/fsdp/test_fsdp_tp_integration.py -k test_fsdp_tp_integration --verbose

  # this runs on both single-gpu and multi-gpu instance. It should be smart about skipping tests that aren't supported
  # with if required # gpus aren't available
  python test/run_test.py --include distributed/test_dynamo_distributed distributed/test_inductor_collectives --verbose
  assert_git_not_dirty
}

test_inductor_shard() {
  if [[ -z "$NUM_TEST_SHARDS" ]]; then
    echo "NUM_TEST_SHARDS must be defined to run a Python test shard"
    exit 1
  fi

  python tools/dynamo/verify_dynamo.py
  python test/run_test.py --inductor \
    --include test_modules test_ops test_ops_gradients test_torch \
    --shard "$1" "$NUM_TEST_SHARDS" \
    --verbose

  # Do not add --inductor for the following inductor unit tests, otherwise we will fail because of nested dynamo state
  python test/run_test.py \
    --include inductor/test_torchinductor inductor/test_torchinductor_opinfo inductor/test_aot_inductor \
    --shard "$1" "$NUM_TEST_SHARDS" \
    --verbose
}

test_inductor_aoti() {
  # docker build uses bdist_wheel which does not work with test_aot_inductor
  # TODO: need a faster way to build
  if [[ "$BUILD_ENVIRONMENT" == *rocm* ]]; then
    # We need to hipify before building again
    python3 tools/amd_build/build_amd.py
  fi
  BUILD_AOT_INDUCTOR_TEST=1 python setup.py develop
  CPP_TESTS_DIR="${BUILD_BIN_DIR}" LD_LIBRARY_PATH="${TORCH_LIB_DIR}" python test/run_test.py --cpp --verbose -i cpp/test_aoti_abi_check cpp/test_aoti_inference
}

test_inductor_cpp_wrapper_abi_compatible() {
  export TORCHINDUCTOR_ABI_COMPATIBLE=1
  TEST_REPORTS_DIR=$(pwd)/test/test-reports
  mkdir -p "$TEST_REPORTS_DIR"

  echo "Testing Inductor cpp wrapper mode with TORCHINDUCTOR_ABI_COMPATIBLE=1"
  # cpu stack allocation causes segfault and needs more investigation
  PYTORCH_TESTING_DEVICE_ONLY_FOR="" python test/run_test.py --include inductor/test_cpu_cpp_wrapper
  python test/run_test.py --include inductor/test_cuda_cpp_wrapper

  TORCHINDUCTOR_CPP_WRAPPER=1 python benchmarks/dynamo/timm_models.py --device cuda --accuracy --amp \
    --training --inductor --disable-cudagraphs --only vit_base_patch16_224 \
    --output "$TEST_REPORTS_DIR/inductor_cpp_wrapper_training.csv"
  python benchmarks/dynamo/check_accuracy.py \
    --actual "$TEST_REPORTS_DIR/inductor_cpp_wrapper_training.csv" \
    --expected "benchmarks/dynamo/ci_expected_accuracy/inductor_timm_training.csv"
}

# "Global" flags for inductor benchmarking controlled by TEST_CONFIG
# For example 'dynamic_aot_eager_torchbench' TEST_CONFIG means we run
# the benchmark script with '--dynamic-shapes --backend aot_eager --device cuda'
# The matrix of test options is specified in .github/workflows/inductor.yml,
# .github/workflows/inductor-periodic.yml, and
# .github/workflows/inductor-perf-test-nightly.yml
DYNAMO_BENCHMARK_FLAGS=()

pr_time_benchmarks() {

  pip_install --user "fbscribelogger"

  TEST_REPORTS_DIR=$(pwd)/test/test-reports
  mkdir -p "$TEST_REPORTS_DIR"
  PYTHONPATH=$(pwd)/benchmarks/dynamo/pr_time_benchmarks source benchmarks/dynamo/pr_time_benchmarks/benchmark_runner.sh "$TEST_REPORTS_DIR/pr_time_benchmarks_results.csv" "benchmarks/dynamo/pr_time_benchmarks/benchmarks"
  echo "benchmark results on current PR: "
  cat  "$TEST_REPORTS_DIR/pr_time_benchmarks_results.csv"

}

if [[ "${TEST_CONFIG}" == *pr_time_benchmarks* ]]; then
  pr_time_benchmarks
  exit 0
elif [[ "${TEST_CONFIG}" == *dynamo_eager* ]]; then
  DYNAMO_BENCHMARK_FLAGS+=(--backend eager)
elif [[ "${TEST_CONFIG}" == *aot_eager* ]]; then
  DYNAMO_BENCHMARK_FLAGS+=(--backend aot_eager)
elif [[ "${TEST_CONFIG}" == *aot_inductor* ]]; then
  DYNAMO_BENCHMARK_FLAGS+=(--export-aot-inductor)
elif [[ "${TEST_CONFIG}" == *inductor* && "${TEST_CONFIG}" != *perf* ]]; then
  DYNAMO_BENCHMARK_FLAGS+=(--inductor)
fi

if [[ "${TEST_CONFIG}" == *dynamic* ]]; then
  DYNAMO_BENCHMARK_FLAGS+=(--dynamic-shapes --dynamic-batch-only)
fi

if [[ "${TEST_CONFIG}" == *cpu* ]]; then
  DYNAMO_BENCHMARK_FLAGS+=(--device cpu)
else
  DYNAMO_BENCHMARK_FLAGS+=(--device cuda)
fi

test_perf_for_dashboard() {
  TEST_REPORTS_DIR=$(pwd)/test/test-reports
  mkdir -p "$TEST_REPORTS_DIR"

  local suite="$1"
  shift

  local backend=inductor
  local modes=()
  if [[ "$DASHBOARD_TAG" == *training-true* ]]; then
    modes+=(training)
  fi
  if [[ "$DASHBOARD_TAG" == *inference-true* ]]; then
    modes+=(inference)
  fi
  # TODO: All the accuracy tests can be skipped once the CI accuracy checking is stable enough
  local targets=(accuracy performance)

  local device=cuda
  if [[ "${TEST_CONFIG}" == *cpu* ]]; then
    if [[ "${TEST_CONFIG}" == *cpu_x86* ]]; then
      device=cpu_x86
    elif [[ "${TEST_CONFIG}" == *cpu_aarch64* ]]; then
      device=cpu_aarch64
    fi
    test_inductor_set_cpu_affinity
  elif [[ "${TEST_CONFIG}" == *cuda_a10g* ]]; then
    device=cuda_a10g
  fi

  for mode in "${modes[@]}"; do
    if [[ "$mode" == "inference" ]]; then
      dtype=bfloat16
    elif [[ "$mode" == "training" ]]; then
      dtype=amp
    fi
    for target in "${targets[@]}"; do
      local target_flag=("--${target}")
      if [[ "$target" == "performance" ]]; then
        target_flag+=( --cold-start-latency)
      elif [[ "$target" == "accuracy" ]]; then
        target_flag+=( --no-translation-validation)
      fi

      if [[ "$DASHBOARD_TAG" == *default-true* ]]; then
<<<<<<< HEAD
        TORCHINDUCTOR_ABI_COMPATIBLE=1 TORCHINDUCTOR_CPP_WRAPPER=1 python "benchmarks/dynamo/$suite.py" \
=======
        $TASKSET python "benchmarks/dynamo/$suite.py" \
>>>>>>> 8562ac07
            "${target_flag[@]}" --"$mode" --"$dtype" --backend "$backend" --disable-cudagraphs "$@" \
            --output "$TEST_REPORTS_DIR/${backend}_no_cudagraphs_${suite}_${dtype}_${mode}_${device}_${target}.csv"
      fi
      if [[ "$DASHBOARD_TAG" == *cudagraphs-true* ]]; then
        $TASKSET python "benchmarks/dynamo/$suite.py" \
            "${target_flag[@]}" --"$mode" --"$dtype" --backend "$backend" "$@" \
            --output "$TEST_REPORTS_DIR/${backend}_with_cudagraphs_${suite}_${dtype}_${mode}_${device}_${target}.csv"
      fi
      if [[ "$DASHBOARD_TAG" == *dynamic-true* ]]; then
        $TASKSET python "benchmarks/dynamo/$suite.py" \
            "${target_flag[@]}" --"$mode" --"$dtype" --backend "$backend" --dynamic-shapes \
            --dynamic-batch-only "$@" \
            --output "$TEST_REPORTS_DIR/${backend}_dynamic_${suite}_${dtype}_${mode}_${device}_${target}.csv"
      fi
      if [[ "$DASHBOARD_TAG" == *cppwrapper-true* ]] && [[ "$mode" == "inference" ]]; then
        TORCHINDUCTOR_CPP_WRAPPER=1 $TASKSET python "benchmarks/dynamo/$suite.py" \
            "${target_flag[@]}" --"$mode" --"$dtype" --backend "$backend" --disable-cudagraphs "$@" \
            --output "$TEST_REPORTS_DIR/${backend}_cpp_wrapper_${suite}_${dtype}_${mode}_${device}_${target}.csv"
      fi
      if [[ "$DASHBOARD_TAG" == *freezing_cudagraphs-true* ]] && [[ "$mode" == "inference" ]]; then
        $TASKSET python "benchmarks/dynamo/$suite.py" \
            "${target_flag[@]}" --"$mode" --"$dtype" --backend "$backend" "$@" --freezing \
            --output "$TEST_REPORTS_DIR/${backend}_with_cudagraphs_freezing_${suite}_${dtype}_${mode}_${device}_${target}.csv"
      fi
      if [[ "$DASHBOARD_TAG" == *freeze_autotune_cudagraphs-true* ]] && [[ "$mode" == "inference" ]]; then
        TORCHINDUCTOR_MAX_AUTOTUNE=1 $TASKSET python "benchmarks/dynamo/$suite.py" \
            "${target_flag[@]}" --"$mode" --"$dtype" --backend "$backend" "$@" --freezing \
            --output "$TEST_REPORTS_DIR/${backend}_with_cudagraphs_freezing_autotune_${suite}_${dtype}_${mode}_${device}_${target}.csv"
      fi
      if [[ "$DASHBOARD_TAG" == *aotinductor-true* ]] && [[ "$mode" == "inference" ]]; then
        if [[ "$target" == "accuracy" ]]; then
          # Also collect Export pass rate and display as a separate row
          $TASKSET python "benchmarks/dynamo/$suite.py" \
              "${target_flag[@]}" --"$mode" --"$dtype" --export --disable-cudagraphs "$@" \
              --output "$TEST_REPORTS_DIR/${backend}_export_${suite}_${dtype}_${mode}_${device}_${target}.csv"
        fi
        TORCHINDUCTOR_ABI_COMPATIBLE=1 $TASKSET python "benchmarks/dynamo/$suite.py" \
            "${target_flag[@]}" --"$mode" --"$dtype" --export-aot-inductor --disable-cudagraphs "$@" \
            --output "$TEST_REPORTS_DIR/${backend}_aot_inductor_${suite}_${dtype}_${mode}_${device}_${target}.csv"
      fi
      if [[ "$DASHBOARD_TAG" == *maxautotune-true* ]]; then
        TORCHINDUCTOR_MAX_AUTOTUNE=1 $TASKSET python "benchmarks/dynamo/$suite.py" \
            "${target_flag[@]}" --"$mode" --"$dtype" --backend "$backend" "$@" \
            --output "$TEST_REPORTS_DIR/${backend}_max_autotune_${suite}_${dtype}_${mode}_${device}_${target}.csv"
      fi
      if [[ "$DASHBOARD_TAG" == *cudagraphs_low_precision-true* ]] && [[ "$mode" == "inference" ]]; then
        # TODO: This has a new dtype called quant and the benchmarks script needs to be updated to support this.
        # The tentative command is as follows. It doesn't work now, but it's ok because we only need mock data
        # to fill the dashboard.
        $TASKSET python "benchmarks/dynamo/$suite.py" \
          "${target_flag[@]}" --"$mode" --quant --backend "$backend" "$@" \
          --output "$TEST_REPORTS_DIR/${backend}_cudagraphs_low_precision_${suite}_quant_${mode}_${device}_${target}.csv" || true
        # Copy cudagraph results as mock data, easiest choice?
        cp "$TEST_REPORTS_DIR/${backend}_with_cudagraphs_${suite}_${dtype}_${mode}_${device}_${target}.csv" \
          "$TEST_REPORTS_DIR/${backend}_cudagraphs_low_precision_${suite}_quant_${mode}_${device}_${target}.csv"
      fi
    done
  done
}

test_single_dynamo_benchmark() {
  # Usage: test_single_dynamo_benchmark inductor_inference huggingface 0 --args-for-script

  # Use test-reports directory under test folder will allow the CI to automatically pick up
  # the test reports and upload them to S3. Need to use full path here otherwise the script
  # will bark about file not found later on
  TEST_REPORTS_DIR=$(pwd)/test/test-reports
  mkdir -p "$TEST_REPORTS_DIR"

  local name="$1"
  shift
  local suite="$1"
  shift
  # shard id is mandatory, even if it is not passed
  local shard_id="$1"
  shift

  local partition_flags=()
  if [[ -n "$NUM_TEST_SHARDS" && -n "$shard_id" ]]; then
    partition_flags=( --total-partitions "$NUM_TEST_SHARDS" --partition-id "$shard_id" )
  fi

  if [[ "${TEST_CONFIG}" == *perf_compare* ]]; then
    python "benchmarks/dynamo/$suite.py" \
      --ci --performance --disable-cudagraphs --inductor \
      "${DYNAMO_BENCHMARK_FLAGS[@]}" "$@" "${partition_flags[@]}" \
      --output "$TEST_REPORTS_DIR/${name}_${suite}.csv"
  elif [[ "${TEST_CONFIG}" == *perf* ]]; then
    test_perf_for_dashboard "$suite" \
      "${DYNAMO_BENCHMARK_FLAGS[@]}" "$@" "${partition_flags[@]}"
  else
    if [[ "${TEST_CONFIG}" == *aot_inductor* && "${TEST_CONFIG}" != *cpu_aot_inductor* ]]; then
      # Test AOTInductor with the ABI-compatible mode on CI
      # This can be removed once the ABI-compatible mode becomes default.
      # For CPU device, we perfer non ABI-compatible mode on CI when testing AOTInductor.
      export TORCHINDUCTOR_ABI_COMPATIBLE=1
    fi
<<<<<<< HEAD
    TORCHINDUCTOR_ABI_COMPATIBLE=1 TORCHINDUCTOR_CPP_WRAPPER=1 python "benchmarks/dynamo/$suite.py" \
=======

    if [[ "${TEST_CONFIG}" == *_avx2* ]]; then
      TEST_CONFIG=${TEST_CONFIG//_avx2/}
    fi
    if [[ "${TEST_CONFIG}" == *_avx512* ]]; then
      TEST_CONFIG=${TEST_CONFIG//_avx512/}
    fi
    python "benchmarks/dynamo/$suite.py" \
>>>>>>> 8562ac07
      --ci --accuracy --timing --explain \
      "${DYNAMO_BENCHMARK_FLAGS[@]}" \
      "$@" "${partition_flags[@]}" \
      --output "$TEST_REPORTS_DIR/${name}_${suite}.csv"
    python benchmarks/dynamo/check_accuracy.py \
      --actual "$TEST_REPORTS_DIR/${name}_$suite.csv" \
      --expected "benchmarks/dynamo/ci_expected_accuracy/${TEST_CONFIG}_${name}.csv"
    python benchmarks/dynamo/check_graph_breaks.py \
      --actual "$TEST_REPORTS_DIR/${name}_$suite.csv" \
      --expected "benchmarks/dynamo/ci_expected_accuracy/${TEST_CONFIG}_${name}.csv"
  fi
}

test_inductor_micro_benchmark() {
  TEST_REPORTS_DIR=$(pwd)/test/test-reports
  if [[ "${TEST_CONFIG}" == *cpu* ]]; then
    test_inductor_set_cpu_affinity
  fi
  python benchmarks/gpt_fast/benchmark.py --output "${TEST_REPORTS_DIR}/gpt_fast_benchmark.csv"
}

test_inductor_halide() {
  python test/run_test.py --include inductor/test_halide.py --verbose
  assert_git_not_dirty
}

test_dynamo_benchmark() {
  # Usage: test_dynamo_benchmark huggingface 0
  TEST_REPORTS_DIR=$(pwd)/test/test-reports

  local suite="$1"
  shift
  local shard_id="$1"
  shift

  if [[ "${TEST_CONFIG}" == *perf_compare* ]]; then
    test_single_dynamo_benchmark "training" "$suite" "$shard_id" --training --amp "$@"
  elif [[ "${TEST_CONFIG}" == *perf* ]]; then
    test_single_dynamo_benchmark "dashboard" "$suite" "$shard_id" "$@"
  else
    if [[ "${TEST_CONFIG}" == *cpu* ]]; then
      local dt="float32"
      if [[ "${TEST_CONFIG}" == *amp* ]]; then
        dt="amp"
      fi
      if [[ "${TEST_CONFIG}" == *freezing* ]]; then
        test_single_dynamo_benchmark "inference" "$suite" "$shard_id" --inference --"$dt" --freezing "$@"
      else
        test_single_dynamo_benchmark "inference" "$suite" "$shard_id" --inference --"$dt" "$@"
      fi
    elif [[ "${TEST_CONFIG}" == *aot_inductor* ]]; then
      test_single_dynamo_benchmark "inference" "$suite" "$shard_id" --inference --bfloat16 "$@"
    else
      test_single_dynamo_benchmark "inference" "$suite" "$shard_id" --inference --bfloat16 "$@"
      test_single_dynamo_benchmark "training" "$suite" "$shard_id" --training --amp "$@"
    fi
  fi
}

test_inductor_torchbench_smoketest_perf() {
  TEST_REPORTS_DIR=$(pwd)/test/test-reports
  mkdir -p "$TEST_REPORTS_DIR"

  # Test some models in the cpp wrapper mode
  TORCHINDUCTOR_ABI_COMPATIBLE=1 TORCHINDUCTOR_CPP_WRAPPER=1 python benchmarks/dynamo/torchbench.py --device cuda --accuracy \
    --bfloat16 --inference --inductor --only hf_T5 --output "$TEST_REPORTS_DIR/inductor_cpp_wrapper_inference.csv"
  TORCHINDUCTOR_ABI_COMPATIBLE=1 TORCHINDUCTOR_CPP_WRAPPER=1 python benchmarks/dynamo/torchbench.py --device cuda --accuracy \
    --bfloat16 --inference --inductor --only llama --output "$TEST_REPORTS_DIR/inductor_cpp_wrapper_inference.csv"
  TORCHINDUCTOR_ABI_COMPATIBLE=1 TORCHINDUCTOR_CPP_WRAPPER=1 python benchmarks/dynamo/torchbench.py --device cuda --accuracy \
    --bfloat16 --inference --inductor --only moco --output "$TEST_REPORTS_DIR/inductor_cpp_wrapper_inference.csv"
  python benchmarks/dynamo/check_accuracy.py \
    --actual "$TEST_REPORTS_DIR/inductor_cpp_wrapper_inference.csv" \
    --expected "benchmarks/dynamo/ci_expected_accuracy/inductor_torchbench_inference.csv"

  python benchmarks/dynamo/torchbench.py --device cuda --performance --backend inductor --float16 --training \
    --batch-size-file "$(realpath benchmarks/dynamo/torchbench_models_list.txt)" --only hf_Bert \
    --output "$TEST_REPORTS_DIR/inductor_training_smoketest.csv"
  # The threshold value needs to be actively maintained to make this check useful
  python benchmarks/dynamo/check_perf_csv.py -f "$TEST_REPORTS_DIR/inductor_training_smoketest.csv" -t 1.4

  TORCHINDUCTOR_ABI_COMPATIBLE=1 python benchmarks/dynamo/torchbench.py --device cuda --performance --bfloat16 --inference \
    --export-aot-inductor --only nanogpt --output "$TEST_REPORTS_DIR/inductor_inference_smoketest.csv"
  # The threshold value needs to be actively maintained to make this check useful
  # The perf number of nanogpt seems not very stable, e.g.
  # https://github.com/pytorch/pytorch/actions/runs/7158691360/job/19491437314,
  # and thus we lower its threshold to reduce flakiness. If this continues to be a problem,
  # we switch to use some other model.
  python benchmarks/dynamo/check_perf_csv.py -f "$TEST_REPORTS_DIR/inductor_inference_smoketest.csv" -t 4.9

  # Check memory compression ratio for a few models
  for test in hf_Albert timm_vision_transformer; do
    python benchmarks/dynamo/torchbench.py --device cuda --performance --backend inductor --amp --training \
      --disable-cudagraphs --batch-size-file "$(realpath benchmarks/dynamo/torchbench_models_list.txt)" \
      --only $test --output "$TEST_REPORTS_DIR/inductor_training_smoketest_$test.csv"
    cat "$TEST_REPORTS_DIR/inductor_training_smoketest_$test.csv"
    python benchmarks/dynamo/check_memory_compression_ratio.py --actual \
      "$TEST_REPORTS_DIR/inductor_training_smoketest_$test.csv" \
      --expected benchmarks/dynamo/expected_ci_perf_inductor_torchbench.csv
  done

  # Perform some "warm-start" runs for a few huggingface models.
  for test in AlbertForQuestionAnswering AllenaiLongformerBase DistilBertForMaskedLM DistillGPT2 GoogleFnet YituTechConvBert; do
    python benchmarks/dynamo/huggingface.py --accuracy --training --amp --inductor --device cuda --warm-start-latency \
      --only $test --output "$TEST_REPORTS_DIR/inductor_warm_start_smoketest_$test.csv"
    python benchmarks/dynamo/check_accuracy.py \
      --actual "$TEST_REPORTS_DIR/inductor_warm_start_smoketest_$test.csv" \
      --expected "benchmarks/dynamo/ci_expected_accuracy/inductor_huggingface_training.csv"
  done
}

test_inductor_get_core_number() {
  if [[ "${TEST_CONFIG}" == *aarch64* ]]; then
    echo "$(($(lscpu | grep 'Cluster(s):' | awk '{print $2}') * $(lscpu | grep 'Core(s) per cluster:' | awk '{print $4}')))"
  else
    echo "$(($(lscpu | grep 'Socket(s):' | awk '{print $2}') * $(lscpu | grep 'Core(s) per socket:' | awk '{print $4}')))"
  fi
}

test_inductor_set_cpu_affinity(){
  #set jemalloc
  JEMALLOC_LIB="$(find /usr/lib -name libjemalloc.so.2)"
  export LD_PRELOAD="$JEMALLOC_LIB":"$LD_PRELOAD"
  export MALLOC_CONF="oversize_threshold:1,background_thread:true,metadata_thp:auto,dirty_decay_ms:-1,muzzy_decay_ms:-1"

  if [[ "${TEST_CONFIG}" != *aarch64* ]]; then
    # Use Intel OpenMP for x86
    IOMP_LIB="$(dirname "$(which python)")/../lib/libiomp5.so"
    export LD_PRELOAD="$IOMP_LIB":"$LD_PRELOAD"
    export KMP_AFFINITY=granularity=fine,compact,1,0
    export KMP_BLOCKTIME=1
  fi
  cores=$(test_inductor_get_core_number)
  export OMP_NUM_THREADS=$cores
  end_core=$((cores-1))
  export TASKSET="taskset -c 0-$end_core"
}

test_inductor_torchbench_cpu_smoketest_perf(){
  TEST_REPORTS_DIR=$(pwd)/test/test-reports
  mkdir -p "$TEST_REPORTS_DIR"

  test_inductor_set_cpu_affinity
  MODELS_SPEEDUP_TARGET=benchmarks/dynamo/expected_ci_speedup_inductor_torchbench_cpu.csv

  grep -v '^ *#' < "$MODELS_SPEEDUP_TARGET" | while IFS=',' read -r -a model_cfg
  do
    local model_name=${model_cfg[0]}
    local data_type=${model_cfg[2]}
    local speedup_target=${model_cfg[5]}
    local backend=${model_cfg[1]}
    if [[ ${model_cfg[4]} == "cpp" ]]; then
      export TORCHINDUCTOR_CPP_WRAPPER=1
    else
      unset TORCHINDUCTOR_CPP_WRAPPER
    fi
    local output_name="$TEST_REPORTS_DIR/inductor_inference_${model_cfg[0]}_${model_cfg[1]}_${model_cfg[2]}_${model_cfg[3]}_cpu_smoketest.csv"

    if [[ ${model_cfg[3]} == "dynamic" ]]; then
      $TASKSET python benchmarks/dynamo/torchbench.py \
        --inference --performance --"$data_type" -dcpu -n50 --only "$model_name" --dynamic-shapes \
        --dynamic-batch-only --freezing --timeout 9000 --"$backend" --output "$output_name"
    else
      $TASKSET python benchmarks/dynamo/torchbench.py \
        --inference --performance --"$data_type" -dcpu -n50 --only "$model_name" \
        --freezing --timeout 9000 --"$backend" --output "$output_name"
    fi
    cat "$output_name"
    # The threshold value needs to be actively maintained to make this check useful.
    python benchmarks/dynamo/check_perf_csv.py -f "$output_name" -t "$speedup_target"
  done

  # Add a few ABI-compatible accuracy tests for CPU. These can be removed once we turn on ABI-compatible as default.
  TORCHINDUCTOR_ABI_COMPATIBLE=1 python benchmarks/dynamo/timm_models.py --device cpu --accuracy \
    --bfloat16 --inference --export-aot-inductor --disable-cudagraphs --only adv_inception_v3 \
    --output "$TEST_REPORTS_DIR/aot_inductor_smoke_test.csv"
  TORCHINDUCTOR_ABI_COMPATIBLE=1 python benchmarks/dynamo/timm_models.py --device cpu --accuracy \
    --bfloat16 --inference --export-aot-inductor --disable-cudagraphs --only beit_base_patch16_224 \
    --output "$TEST_REPORTS_DIR/aot_inductor_smoke_test.csv"
  python benchmarks/dynamo/check_accuracy.py \
    --actual "$TEST_REPORTS_DIR/aot_inductor_smoke_test.csv" \
    --expected "benchmarks/dynamo/ci_expected_accuracy/aot_inductor_timm_inference.csv"
}

test_torchbench_gcp_smoketest(){
  pushd "${TORCHBENCHPATH}"
  python test.py -v
  popd
}

test_python_gloo_with_tls() {
  source "$(dirname "${BASH_SOURCE[0]}")/run_glootls_test.sh"
  assert_git_not_dirty
}


test_aten() {
  # Test ATen
  # The following test(s) of ATen have already been skipped by caffe2 in rocm environment:
  # scalar_tensor_test, basic, native_test
  echo "Running ATen tests with pytorch lib"

  if [[ -n "$IN_WHEEL_TEST" ]]; then
    echo "Running test with the install folder"
    # Rename the build folder when running test to ensure it
    # is not depended on the folder
    mv "$BUILD_DIR" "$BUILD_RENAMED_DIR"
    TEST_BASE_DIR="$TORCH_TEST_DIR"
  else
    echo "Running test with the build folder"
    TEST_BASE_DIR="$BUILD_BIN_DIR"
  fi

  # NB: the ATen test binaries don't have RPATH set, so it's necessary to
  # put the dynamic libraries somewhere were the dynamic linker can find them.
  # This is a bit of a hack.
  ${SUDO} ln -sf "$TORCH_LIB_DIR"/libc10* "$TEST_BASE_DIR"
  ${SUDO} ln -sf "$TORCH_LIB_DIR"/libcaffe2* "$TEST_BASE_DIR"
  ${SUDO} ln -sf "$TORCH_LIB_DIR"/libmkldnn* "$TEST_BASE_DIR"
  ${SUDO} ln -sf "$TORCH_LIB_DIR"/libnccl* "$TEST_BASE_DIR"
  ${SUDO} ln -sf "$TORCH_LIB_DIR"/libtorch* "$TEST_BASE_DIR"

  ls "$TEST_BASE_DIR"
  aten/tools/run_tests.sh "$TEST_BASE_DIR"

  if [[ -n "$IN_WHEEL_TEST" ]]; then
    # Restore the build folder to avoid any impact on other tests
    mv "$BUILD_RENAMED_DIR" "$BUILD_DIR"
  fi

  assert_git_not_dirty
}

test_without_numpy() {
  pushd "$(dirname "${BASH_SOURCE[0]}")"
  python -c "import sys;sys.path.insert(0, 'fake_numpy');from unittest import TestCase;import torch;x=torch.randn(3,3);TestCase().assertRaises(RuntimeError, lambda: x.numpy())"
  # Regression test for https://github.com/pytorch/pytorch/issues/66353
  python -c "import sys;sys.path.insert(0, 'fake_numpy');import torch;print(torch.tensor([torch.tensor(0.), torch.tensor(1.)]))"
  # Regression test for https://github.com/pytorch/pytorch/issues/109387
  if [[ "${TEST_CONFIG}" == *dynamo* ]]; then
    python -c "import sys;sys.path.insert(0, 'fake_numpy');import torch;torch.compile(lambda x:print(x))('Hello World')"
  fi
  popd
}

test_libtorch() {
  local SHARD="$1"

  # The slow test config corresponds to a default test config that should run
  # the libtorch tests instead.
  if [[ "$TEST_CONFIG" != "slow" ]]; then
    echo "Testing libtorch"
    ln -sf "$TORCH_LIB_DIR"/libbackend_with_compiler.so "$TORCH_BIN_DIR"
    ln -sf "$TORCH_LIB_DIR"/libjitbackend_test.so "$TORCH_BIN_DIR"
    ln -sf "$TORCH_LIB_DIR"/libcaffe2_nvrtc.so "$TORCH_BIN_DIR"
    ln -sf "$TORCH_LIB_DIR"/libc10* "$TORCH_BIN_DIR"
    ln -sf "$TORCH_LIB_DIR"/libshm* "$TORCH_BIN_DIR"
    ln -sf "$TORCH_LIB_DIR"/libtorch* "$TORCH_BIN_DIR"
    ln -sf "$TORCH_LIB_DIR"/libnvfuser* "$TORCH_BIN_DIR"

    export CPP_TESTS_DIR="${TORCH_BIN_DIR}"

    if [[ -z "${SHARD}" || "${SHARD}" == "1" ]]; then
      test_libtorch_api
    fi

    if [[ -z "${SHARD}" || "${SHARD}" == "2" ]]; then
      test_libtorch_jit
    fi

    assert_git_not_dirty
  fi
}

test_libtorch_jit() {
  # Prepare the model used by test_jit, the model needs to be in the test directory
  # to get picked up by run_test
  pushd test
  python cpp/jit/tests_setup.py setup
  popd

  # Run jit and lazy tensor cpp tests together to finish them faster
  if [[ "$BUILD_ENVIRONMENT" == *cuda* && "$TEST_CONFIG" != *nogpu* ]]; then
    LTC_TS_CUDA=1 python test/run_test.py --cpp --verbose -i cpp/test_jit cpp/test_lazy
  else
    # CUDA tests have already been skipped when CUDA is not available
    python test/run_test.py --cpp --verbose -i cpp/test_jit cpp/test_lazy -k "not CUDA"
  fi

  # Cleaning up test artifacts in the test folder
  pushd test
  python cpp/jit/tests_setup.py shutdown
  popd
}

test_libtorch_api() {
  # Start background download
  MNIST_DIR="${PWD}/test/cpp/api/mnist"
  python tools/download_mnist.py --quiet -d "${MNIST_DIR}"

  if [[ "$BUILD_ENVIRONMENT" == *asan* || "$BUILD_ENVIRONMENT" == *slow-gradcheck* ]]; then
    TEST_REPORTS_DIR=test/test-reports/cpp-unittest/test_libtorch
    mkdir -p $TEST_REPORTS_DIR

    OMP_NUM_THREADS=2 TORCH_CPP_TEST_MNIST_PATH="${MNIST_DIR}" "$TORCH_BIN_DIR"/test_api --gtest_filter='-IMethodTest.*' --gtest_output=xml:$TEST_REPORTS_DIR/test_api.xml
    "$TORCH_BIN_DIR"/test_tensorexpr --gtest_output=xml:$TEST_REPORTS_DIR/test_tensorexpr.xml
  else
    # Exclude IMethodTest that relies on torch::deploy, which will instead be ran in test_deploy
    OMP_NUM_THREADS=2 TORCH_CPP_TEST_MNIST_PATH="${MNIST_DIR}" python test/run_test.py --cpp --verbose -i cpp/test_api -k "not IMethodTest"
    python test/run_test.py --cpp --verbose -i cpp/test_tensorexpr
  fi

  if [[ "${BUILD_ENVIRONMENT}" != *android* && "${BUILD_ENVIRONMENT}" != *cuda* && "${BUILD_ENVIRONMENT}" != *asan* ]]; then
    # NB: This test is not under TORCH_BIN_DIR but under BUILD_BIN_DIR
    export CPP_TESTS_DIR="${BUILD_BIN_DIR}"
    python test/run_test.py --cpp --verbose -i cpp/static_runtime_test
  fi
}

test_xpu_bin(){
  TEST_REPORTS_DIR=$(pwd)/test/test-reports
  mkdir -p "$TEST_REPORTS_DIR"

  for xpu_case in "${BUILD_BIN_DIR}"/*{xpu,sycl}*; do
    if [[ "$xpu_case" != *"*"* && "$xpu_case" != *.so && "$xpu_case" != *.a ]]; then
      case_name=$(basename "$xpu_case")
      echo "Testing ${case_name} ..."
      "$xpu_case" --gtest_output=xml:"$TEST_REPORTS_DIR"/"$case_name".xml
    fi
  done
}

test_aot_compilation() {
  echo "Testing Ahead of Time compilation"
  ln -sf "$TORCH_LIB_DIR"/libc10* "$TORCH_BIN_DIR"
  ln -sf "$TORCH_LIB_DIR"/libtorch* "$TORCH_BIN_DIR"

  if [ -f "$TORCH_BIN_DIR"/test_mobile_nnc ]; then
    CPP_TESTS_DIR="${TORCH_BIN_DIR}" python test/run_test.py --cpp --verbose -i cpp/test_mobile_nnc
  fi

  if [ -f "$TORCH_BIN_DIR"/aot_model_compiler_test ]; then
    source test/mobile/nnc/test_aot_compile.sh
  fi
}

test_vulkan() {
  if [[ "$BUILD_ENVIRONMENT" == *vulkan* ]]; then
    ln -sf "$TORCH_LIB_DIR"/libtorch* "$TORCH_TEST_DIR"
    ln -sf "$TORCH_LIB_DIR"/libc10* "$TORCH_TEST_DIR"
    export VK_ICD_FILENAMES=/var/lib/jenkins/swiftshader/swiftshader/build/Linux/vk_swiftshader_icd.json
    CPP_TESTS_DIR="${TORCH_TEST_DIR}" LD_LIBRARY_PATH=/var/lib/jenkins/swiftshader/swiftshader/build/Linux/ python test/run_test.py --cpp --verbose -i cpp/vulkan_api_test
  fi
}

test_distributed() {
  echo "Testing distributed python tests"
  # shellcheck disable=SC2086
  time python test/run_test.py --distributed-tests --shard "$SHARD_NUMBER" "$NUM_TEST_SHARDS" $INCLUDE_CLAUSE --verbose
  assert_git_not_dirty

  if [[ ("$BUILD_ENVIRONMENT" == *cuda* || "$BUILD_ENVIRONMENT" == *rocm*) && "$SHARD_NUMBER" == 1 ]]; then
    echo "Testing distributed C++ tests"
    ln -sf "$TORCH_LIB_DIR"/libtorch* "$TORCH_BIN_DIR"
    ln -sf "$TORCH_LIB_DIR"/libc10* "$TORCH_BIN_DIR"

    export CPP_TESTS_DIR="${TORCH_BIN_DIR}"
    # These are distributed tests, so let's continue running them sequentially here to avoid
    # any surprise
    python test/run_test.py --cpp --verbose -i cpp/FileStoreTest
    python test/run_test.py --cpp --verbose -i cpp/HashStoreTest
    python test/run_test.py --cpp --verbose -i cpp/TCPStoreTest

    if [[ "$BUILD_ENVIRONMENT" == *cuda* ]]; then
      MPIEXEC=$(command -v mpiexec)
      if [[ -n "$MPIEXEC" ]]; then
        # NB: mpiexec only works directly with the C++ test binary here
        MPICMD="${MPIEXEC} -np 2 $TORCH_BIN_DIR/ProcessGroupMPITest"
        eval "$MPICMD"
      fi

      python test/run_test.py --cpp --verbose -i cpp/ProcessGroupGlooTest
      python test/run_test.py --cpp --verbose -i cpp/ProcessGroupNCCLTest
      python test/run_test.py --cpp --verbose -i cpp/ProcessGroupNCCLErrorsTest
    fi
  fi
}

test_rpc() {
  echo "Testing RPC C++ tests"
  # NB: the ending test_rpc must match the current function name for the current
  # test reporting process to function as expected.
  ln -sf "$TORCH_LIB_DIR"/libtorch* "$TORCH_BIN_DIR"
  ln -sf "$TORCH_LIB_DIR"/libc10* "$TORCH_BIN_DIR"

  CPP_TESTS_DIR="${TORCH_BIN_DIR}" python test/run_test.py --cpp --verbose -i cpp/test_cpp_rpc
}

test_custom_backend() {
  echo "Testing custom backends"
  CUSTOM_BACKEND_BUILD="${CUSTOM_TEST_ARTIFACT_BUILD_DIR}/custom-backend-build"
  pushd test/custom_backend
  cp -a "$CUSTOM_BACKEND_BUILD" build
  # Run tests Python-side and export a lowered module.
  python test_custom_backend.py -v
  python backend.py --export-module-to=model.pt
  # Run tests C++-side and load the exported lowered module.
  build/test_custom_backend ./model.pt
  rm -f ./model.pt
  popd
  assert_git_not_dirty
}

test_custom_script_ops() {
  echo "Testing custom script operators"
  CUSTOM_OP_BUILD="${CUSTOM_TEST_ARTIFACT_BUILD_DIR}/custom-op-build"
  pushd test/custom_operator
  cp -a "$CUSTOM_OP_BUILD" build
  # Run tests Python-side and export a script module.
  python test_custom_ops.py -v
  python model.py --export-script-module=model.pt
  # Run tests C++-side and load the exported script module.
  build/test_custom_ops ./model.pt
  popd
  assert_git_not_dirty
}

test_jit_hooks() {
  echo "Testing jit hooks in cpp"
  HOOK_BUILD="${CUSTOM_TEST_ARTIFACT_BUILD_DIR}/jit-hook-build"
  pushd test/jit_hooks
  cp -a "$HOOK_BUILD" build
  # Run tests Python-side and export the script modules with hooks
  python model.py --export-script-module=model
  # Run tests C++-side and load the exported script modules
  build/test_jit_hooks ./model
  popd
  assert_git_not_dirty
}

test_torch_function_benchmark() {
  echo "Testing __torch_function__ benchmarks"
  pushd benchmarks/overrides_benchmark
  python bench.py -n 1 -m 2
  python pyspybench.py Tensor -n 1
  python pyspybench.py SubTensor -n 1
  python pyspybench.py WithTorchFunction -n 1
  python pyspybench.py SubWithTorchFunction -n 1
  popd
  assert_git_not_dirty
}

build_xla() {
  # xla test needs pytorch headers in torch/include
  pushd ..
  python -c "import os, torch, shutil; shutil.copytree(os.path.join(os.path.dirname(torch.__file__), 'include'), 'workspace/torch/include', dirs_exist_ok=True)"
  popd

  # xla test needs sccache setup.
  # shellcheck source=./common-build.sh
  source "$(dirname "${BASH_SOURCE[0]}")/common-build.sh"

  XLA_DIR=xla
  USE_CACHE=1
  clone_pytorch_xla
  # shellcheck disable=SC1091
  source "xla/.circleci/common.sh"

  # TODO: The torch pin #73164 is involved in the sev https://github.com/pytorch/pytorch/issues/86093
  # so this is temporarily removed until XLA fixes the weird logic in https://github.com/pytorch/xla/blob/master/scripts/apply_patches.sh#L17-L18
  rm "${XLA_DIR}/torch_patches/.torch_pin" || true

  apply_patches
  SITE_PACKAGES="$(python -c 'from distutils.sysconfig import get_python_lib; print(get_python_lib())')"
  # These functions are defined in .circleci/common.sh in pytorch/xla repo
  retry install_deps_pytorch_xla $XLA_DIR $USE_CACHE
  CMAKE_PREFIX_PATH="${SITE_PACKAGES}/torch:${CMAKE_PREFIX_PATH}" XLA_SANDBOX_BUILD=1 build_torch_xla $XLA_DIR
  assert_git_not_dirty
}

test_xla() {
  # xla test needs sccache setup.
  # shellcheck source=./common-build.sh
  source "$(dirname "${BASH_SOURCE[0]}")/common-build.sh"

  clone_pytorch_xla
  # shellcheck disable=SC1091
  source "./xla/.circleci/common.sh"
  SITE_PACKAGES="$(python -c 'from distutils.sysconfig import get_python_lib; print(get_python_lib())')"
  # Set LD_LIBRARY_PATH for C++ tests
  export LD_LIBRARY_PATH="/opt/conda/lib/:${LD_LIBRARY_PATH}"
  CMAKE_PREFIX_PATH="${SITE_PACKAGES}/torch:${CMAKE_PREFIX_PATH}" XLA_SKIP_MP_OP_TESTS=1 run_torch_xla_tests "$(pwd)" "$(pwd)/xla"
  assert_git_not_dirty
}

function check_public_api_test_fails {
    test_name=$1
    invalid_item_name=$2
    invalid_item_desc=$3

    echo "Running public API test '${test_name}'..."
    test_output=$(python test/test_public_bindings.py -k "${test_name}" 2>&1) && ret=$? || ret=$?

    # Ensure test fails correctly.
    if [ "$ret" -eq 0 ]; then
        cat << EOF
Expected the public API test '${test_name}' to fail after introducing
${invalid_item_desc}, but it succeeded! Check test/test_public_bindings.py
for any changes that may have broken the test.
EOF
        return 1
    fi

    # Ensure invalid item is in the test output.
    echo "${test_output}" | grep -q "${invalid_item_name}" && ret=$? || ret=$?

    if [ $ret -ne 0 ]; then
        cat << EOF
Expected the public API test '${test_name}' to identify ${invalid_item_desc}, but
it didn't! It's possible the test may not have run. Check test/test_public_bindings.py
for any changes that may have broken the test.
EOF
        return 1
    fi

    echo "Success! '${test_name}' identified ${invalid_item_desc} ${invalid_item_name}."
    return 0
}

# Do NOT run this test before any other tests, like test_python_shard, etc.
# Because this function uninstalls the torch built from branch and installs
# the torch built on its base commit.
test_forward_backward_compatibility() {
  set -x

  # First, validate public API tests in the torch built from branch.
  # Step 1. Make sure the public API test "test_correct_module_names" fails when a new file
  # introduces an invalid public API function.
  new_filename=$(mktemp XXXXXXXX.py -p "${TORCH_INSTALL_DIR}")

  BAD_PUBLIC_FUNC=$(
  cat << 'EOF'
def new_public_func():
  pass

# valid public API functions have __module__ set correctly
new_public_func.__module__ = None
EOF
  )

  echo "${BAD_PUBLIC_FUNC}" >> "${new_filename}"
  invalid_api="torch.$(basename -s '.py' "${new_filename}").new_public_func"
  echo "Created an invalid public API function ${invalid_api}..."

  check_public_api_test_fails \
      "test_correct_module_names" \
      "${invalid_api}" \
      "an invalid public API function" && ret=$? || ret=$?

  rm -v "${new_filename}"

  if [ "$ret" -ne 0 ]; then
      exit 1
  fi

  # Step 2. Make sure that the public API test "test_correct_module_names" fails when an existing
  # file is modified to introduce an invalid public API function.
  EXISTING_FILEPATH="${TORCH_INSTALL_DIR}/nn/parameter.py"
  cp -v "${EXISTING_FILEPATH}" "${EXISTING_FILEPATH}.orig"
  echo "${BAD_PUBLIC_FUNC}" >> "${EXISTING_FILEPATH}"
  invalid_api="torch.nn.parameter.new_public_func"
  echo "Appended an invalid public API function to existing file ${EXISTING_FILEPATH}..."

  check_public_api_test_fails \
      "test_correct_module_names" \
      "${invalid_api}" \
      "an invalid public API function" && ret=$? || ret=$?

  mv -v "${EXISTING_FILEPATH}.orig" "${EXISTING_FILEPATH}"

  if [ "$ret" -ne 0 ]; then
      exit 1
  fi

  # Step 3. Make sure that the public API test "test_modules_can_be_imported" fails when a module
  # cannot be imported.
  new_module_dir=$(mktemp XXXXXXXX -d -p "${TORCH_INSTALL_DIR}")
  echo "invalid syntax garbage" > "${new_module_dir}/__init__.py"
  invalid_module_name="torch.$(basename "${new_module_dir}")"

  check_public_api_test_fails \
      "test_modules_can_be_imported" \
      "${invalid_module_name}" \
      "a non-importable module" && ret=$? || ret=$?

  rm -rv "${new_module_dir}"

  if [ "$ret" -ne 0 ]; then
      exit 1
  fi

  # Next, build torch from the merge base.
  REPO_DIR=$(pwd)
  if [[ "${BASE_SHA}" == "${SHA1}" ]]; then
    echo "On trunk, we should compare schemas with torch built from the parent commit"
    SHA_TO_COMPARE=$(git rev-parse "${SHA1}"^)
  else
    echo "On pull, we should compare schemas with torch built from the merge base"
    SHA_TO_COMPARE=$(git merge-base "${SHA1}" "${BASE_SHA}")
  fi
  export SHA_TO_COMPARE

  # create a dummy ts model at this version
  python test/create_dummy_torchscript_model.py /tmp/model_new.pt
  python -m venv venv
  # shellcheck disable=SC1091
  . venv/bin/activate

  # build torch at the base commit to generate a base function schema for comparison
  git reset --hard "${SHA_TO_COMPARE}"
  git submodule sync && git submodule update --init --recursive
  echo "::group::Installing Torch From Base Commit"
  pip install -r requirements.txt
  # shellcheck source=./common-build.sh
  source "$(dirname "${BASH_SOURCE[0]}")/common-build.sh"
  python setup.py bdist_wheel --bdist-dir="base_bdist_tmp" --dist-dir="base_dist"
  python -mpip install base_dist/*.whl
  echo "::endgroup::"

  pushd test/forward_backward_compatibility
  pip show torch
  python dump_all_function_schemas.py --filename nightly_schemas.txt

  git reset --hard "${SHA1}"
  git submodule sync && git submodule update --init --recursive
  # FC: verify new model can be load with old code.
  if ! python ../load_torchscript_model.py /tmp/model_new.pt; then
      echo "FC check failed: new model cannot be load in old code"
      return 1
  fi
  python ../create_dummy_torchscript_model.py /tmp/model_old.pt
  deactivate
  rm -r "${REPO_DIR}/venv" "${REPO_DIR}/base_dist"
  pip show torch
  python check_forward_backward_compatibility.py --existing-schemas nightly_schemas.txt
  # BC: verify old model can be load with new code
  if ! python ../load_torchscript_model.py /tmp/model_old.pt; then
      echo "BC check failed: old model cannot be load in new code"
      return 1
  fi
  popd
  set +x
  assert_git_not_dirty
}

test_bazel() {
  set -e

  # bazel test needs sccache setup.
  # shellcheck source=./common-build.sh
  source "$(dirname "${BASH_SOURCE[0]}")/common-build.sh"

  get_bazel

  if [[ "$CUDA_VERSION" == "cpu" ]]; then
    # Test //c10/... without Google flags and logging libraries. The
    # :all_tests target in the subsequent Bazel invocation tests
    # //c10/... with the Google libraries.
    tools/bazel test --config=cpu-only --test_timeout=480 --test_output=all --test_tag_filters=-gpu-required --test_filter=-*CUDA \
      --no//c10:use_gflags --no//c10:use_glog //c10/...

    tools/bazel test --config=cpu-only --test_timeout=480 --test_output=all --test_tag_filters=-gpu-required --test_filter=-*CUDA :all_tests
  else
    # Increase the test timeout to 480 like CPU tests because modules_test frequently timeout
    tools/bazel test --test_timeout=480 --test_output=errors \
      //:any_test \
      //:autograd_test \
      //:dataloader_test \
      //:dispatch_test \
      //:enum_test \
      //:expanding_array_test \
      //:fft_test \
      //:functional_test \
      //:grad_mode_test \
      //:inference_mode_test \
      //:init_test \
      //:jit_test \
      //:memory_test \
      //:meta_tensor_test \
      //:misc_test \
      //:moduledict_test \
      //:modulelist_test \
      //:modules_test \
      //:namespace_test \
      //:nested_test \
      //:nn_utils_test \
      //:operations_test \
      //:ordered_dict_test \
      //:parallel_benchmark_test \
      //:parameterdict_test \
      //:parameterlist_test \
      //:sequential_test \
      //:serialize_test \
      //:special_test \
      //:static_test \
      //:support_test \
      //:tensor_flatten_test \
      //:tensor_indexing_test \
      //:tensor_options_cuda_test \
      //:tensor_options_test \
      //:tensor_test \
      //:torch_dist_autograd_test \
      //:torch_include_test \
      //:transformer_test \
      //:test_bazel \
      //c10/cuda/test:test \
      //c10/test:core_tests \
      //c10/test:typeid_test \
      //c10/test:util/ssize_test \
      //c10/test:util_base_tests
  fi
}

test_benchmarks() {
  if [[ "$BUILD_ENVIRONMENT" == *cuda* && $TEST_CONFIG != *nogpu* ]]; then
    pip_install --user "pytest-benchmark==3.2.3"
    pip_install --user "requests"
    BENCHMARK_DATA="benchmarks/.data"
    mkdir -p ${BENCHMARK_DATA}
    pytest benchmarks/fastrnns/test_bench.py --benchmark-sort=Name --benchmark-json=${BENCHMARK_DATA}/fastrnns_default.json --fuser=default --executor=default
    pytest benchmarks/fastrnns/test_bench.py --benchmark-sort=Name --benchmark-json=${BENCHMARK_DATA}/fastrnns_legacy_old.json --fuser=old --executor=legacy
    pytest benchmarks/fastrnns/test_bench.py --benchmark-sort=Name --benchmark-json=${BENCHMARK_DATA}/fastrnns_profiling_te.json --fuser=te --executor=profiling
    # TODO: Enable these for GHA once we have credentials for forked pull requests
    if [[ -z "${GITHUB_ACTIONS}" ]]; then
      python benchmarks/upload_scribe.py --pytest_bench_json ${BENCHMARK_DATA}/fastrnns_default.json
      python benchmarks/upload_scribe.py --pytest_bench_json ${BENCHMARK_DATA}/fastrnns_legacy_old.json
      python benchmarks/upload_scribe.py --pytest_bench_json ${BENCHMARK_DATA}/fastrnns_profiling_te.json
    fi
    assert_git_not_dirty
  fi
}

test_cpp_extensions() {
  # This is to test whether cpp extension build is compatible with current env. No need to test both ninja and no-ninja build
  time python test/run_test.py --include test_cpp_extensions_aot_ninja --verbose
  assert_git_not_dirty
}

test_vec256() {
  # This is to test vec256 instructions DEFAULT/AVX/AVX2 (platform dependent, some platforms might not support AVX/AVX2)
  if [[ "$BUILD_ENVIRONMENT" != *rocm* ]]; then
    echo "Testing vec256 instructions"
    mkdir -p test/test-reports/vec256
    pushd build/bin
    vec256_tests=$(find . -maxdepth 1 -executable -name 'vec256_test*')
    for vec256_exec in $vec256_tests
    do
      $vec256_exec --gtest_output=xml:test/test-reports/vec256/"$vec256_exec".xml
    done
    popd
    assert_git_not_dirty
  fi
}

test_docs_test() {
  .ci/pytorch/docs-test.sh
}

test_executorch() {
  echo "Install torchvision and torchaudio"
  install_torchvision
  install_torchaudio

  pushd /executorch

  export PYTHON_EXECUTABLE=python
  export EXECUTORCH_BUILD_PYBIND=ON
  export CMAKE_ARGS="-DEXECUTORCH_BUILD_XNNPACK=ON -DEXECUTORCH_BUILD_KERNELS_QUANTIZED=ON"

  # NB: We need to rebuild ExecuTorch runner here because it depends on PyTorch
  # from the PR
  # shellcheck disable=SC1091
  source .ci/scripts/setup-linux.sh cmake

  echo "Run ExecuTorch unit tests"
  pytest -v -n auto
  # shellcheck disable=SC1091
  LLVM_PROFDATA=llvm-profdata-12 LLVM_COV=llvm-cov-12 bash test/run_oss_cpp_tests.sh

  echo "Run ExecuTorch regression tests for some models"
  # TODO(huydhn): Add more coverage here using ExecuTorch's gather models script
  # shellcheck disable=SC1091
  source .ci/scripts/test.sh mv3 cmake xnnpack-quantization-delegation ''

  popd

  # Test torchgen generated code for Executorch.
  echo "Testing ExecuTorch op registration"
  "$BUILD_BIN_DIR"/test_edge_op_registration

  assert_git_not_dirty
}

test_linux_aarch64(){
  python test/run_test.py --include test_modules test_mkldnn test_mkldnn_fusion test_openmp test_torch test_dynamic_shapes \
       test_transformers test_multiprocessing test_numpy_interop --verbose

  # Dynamo tests
  python test/run_test.py --include dynamo/test_compile dynamo/test_backends dynamo/test_comptime dynamo/test_config \
       dynamo/test_functions dynamo/test_fx_passes_pre_grad dynamo/test_interop dynamo/test_model_output dynamo/test_modules \
       dynamo/test_optimizers dynamo/test_recompile_ux dynamo/test_recompiles --verbose

  # Inductor tests
  python test/run_test.py --include inductor/test_torchinductor inductor/test_benchmark_fusion inductor/test_codecache \
       inductor/test_config inductor/test_control_flow inductor/test_coordinate_descent_tuner inductor/test_fx_fusion \
       inductor/test_group_batch_fusion inductor/test_inductor_freezing inductor/test_inductor_utils \
       inductor/test_inplacing_pass inductor/test_kernel_benchmark inductor/test_layout_optim \
       inductor/test_max_autotune inductor/test_memory_planning inductor/test_metrics inductor/test_multi_kernel inductor/test_pad_mm \
       inductor/test_pattern_matcher inductor/test_perf inductor/test_profiler inductor/test_select_algorithm inductor/test_smoke \
       inductor/test_split_cat_fx_passes inductor/test_standalone_compile inductor/test_torchinductor \
       inductor/test_torchinductor_codegen_dynamic_shapes inductor/test_torchinductor_dynamic_shapes --verbose
}

if ! [[ "${BUILD_ENVIRONMENT}" == *libtorch* || "${BUILD_ENVIRONMENT}" == *-bazel-* ]]; then
  (cd test && python -c "import torch; print(torch.__config__.show())")
  (cd test && python -c "import torch; print(torch.__config__.parallel_info())")
fi
if [[ "${BUILD_ENVIRONMENT}" == *aarch64* && "${TEST_CONFIG}" != *perf_cpu_aarch64* ]]; then
  test_linux_aarch64
elif [[ "${TEST_CONFIG}" == *backward* ]]; then
  test_forward_backward_compatibility
  # Do NOT add tests after bc check tests, see its comment.
elif [[ "${TEST_CONFIG}" == *xla* ]]; then
  install_torchvision
  build_xla
  test_xla
elif [[ "${TEST_CONFIG}" == *executorch* ]]; then
  test_executorch
elif [[ "$TEST_CONFIG" == 'jit_legacy' ]]; then
  test_python_legacy_jit
elif [[ "${BUILD_ENVIRONMENT}" == *libtorch* ]]; then
  # TODO: run some C++ tests
  echo "no-op at the moment"
elif [[ "$TEST_CONFIG" == distributed ]]; then
  test_distributed
  # Only run RPC C++ tests on the first shard
  if [[ "${SHARD_NUMBER}" == 1 ]]; then
    test_rpc
  fi
elif [[ "${TEST_CONFIG}" == *inductor_distributed* ]]; then
  test_inductor_distributed
elif [[ "${TEST_CONFIG}" == *inductor-halide* ]]; then
  test_inductor_halide
elif [[ "${TEST_CONFIG}" == *inductor-micro-benchmark* ]]; then
  test_inductor_micro_benchmark
elif [[ "${TEST_CONFIG}" == *huggingface* ]]; then
  install_torchvision
  id=$((SHARD_NUMBER-1))
  test_dynamo_benchmark huggingface "$id"
elif [[ "${TEST_CONFIG}" == *timm* ]]; then
  install_torchvision
  id=$((SHARD_NUMBER-1))
  test_dynamo_benchmark timm_models "$id"
elif [[ "${TEST_CONFIG}" == *torchbench* ]]; then
  if [[ "${TEST_CONFIG}" == *cpu* ]]; then
    install_torchaudio cpu
  else
    install_torchaudio cuda
  fi
  install_torchtext
  install_torchvision
  TORCH_CUDA_ARCH_LIST="8.0;8.6" pip_install git+https://github.com/pytorch/ao.git
  id=$((SHARD_NUMBER-1))
  # https://github.com/opencv/opencv-python/issues/885
  pip_install opencv-python==4.8.0.74
  if [[ "${TEST_CONFIG}" == *inductor_torchbench_smoketest_perf* ]]; then
    checkout_install_torchbench hf_Bert hf_Albert nanogpt timm_vision_transformer
    PYTHONPATH=$(pwd)/torchbench test_inductor_torchbench_smoketest_perf
  elif [[ "${TEST_CONFIG}" == *inductor_torchbench_cpu_smoketest_perf* ]]; then
    checkout_install_torchbench timm_vision_transformer phlippe_densenet basic_gnn_edgecnn \
      llama_v2_7b_16h resnet50 timm_efficientnet mobilenet_v3_large timm_resnest \
      functorch_maml_omniglot yolov3 mobilenet_v2 resnext50_32x4d densenet121 mnasnet1_0
    PYTHONPATH=$(pwd)/torchbench test_inductor_torchbench_cpu_smoketest_perf
  elif [[ "${TEST_CONFIG}" == *torchbench_gcp_smoketest* ]]; then
    checkout_install_torchbench
    TORCHBENCHPATH=$(pwd)/torchbench test_torchbench_gcp_smoketest
  else
    checkout_install_torchbench
    # Do this after checkout_install_torchbench to ensure we clobber any
    # nightlies that torchbench may pull in
    if [[ "${TEST_CONFIG}" != *cpu* ]]; then
      install_torchrec_and_fbgemm
    fi
    PYTHONPATH=$(pwd)/torchbench test_dynamo_benchmark torchbench "$id"
  fi
elif [[ "${TEST_CONFIG}" == *inductor_cpp_wrapper_abi_compatible* ]]; then
  install_torchvision
  test_inductor_cpp_wrapper_abi_compatible
elif [[ "${TEST_CONFIG}" == *inductor* ]]; then
  install_torchvision
  test_inductor_shard "${SHARD_NUMBER}"
  if [[ "${SHARD_NUMBER}" == 1 ]]; then
    if [[ "${BUILD_ENVIRONMENT}" != linux-jammy-py3.9-gcc11-build ]]; then
      test_inductor_distributed
    fi
  fi
elif [[ "${TEST_CONFIG}" == *dynamo* ]]; then
  install_torchvision
  test_dynamo_shard "${SHARD_NUMBER}"
  if [[ "${SHARD_NUMBER}" == 1 ]]; then
    test_aten
  fi
elif [[ "${BUILD_ENVIRONMENT}" == *rocm* && -n "$TESTS_TO_INCLUDE" ]]; then
  install_torchvision
  test_python_shard "$SHARD_NUMBER"
  test_aten
elif [[ "${SHARD_NUMBER}" == 1 && $NUM_TEST_SHARDS -gt 1 ]]; then
  test_without_numpy
  install_torchvision
  test_python_shard 1
  test_aten
  test_libtorch 1
  if [[ "${BUILD_ENVIRONMENT}" == *xpu* ]]; then
    test_xpu_bin
  fi
elif [[ "${SHARD_NUMBER}" == 2 && $NUM_TEST_SHARDS -gt 1 ]]; then
  install_torchvision
  test_python_shard 2
  test_libtorch 2
  test_aot_compilation
  test_custom_script_ops
  test_custom_backend
  test_torch_function_benchmark
elif [[ "${SHARD_NUMBER}" -gt 2 ]]; then
  # Handle arbitrary number of shards
  install_torchvision
  test_python_shard "$SHARD_NUMBER"
elif [[ "${BUILD_ENVIRONMENT}" == *vulkan* ]]; then
  test_vulkan
elif [[ "${BUILD_ENVIRONMENT}" == *-bazel-* ]]; then
  test_bazel
elif [[ "${BUILD_ENVIRONMENT}" == *-mobile-lightweight-dispatch* ]]; then
  test_libtorch
elif [[ "${TEST_CONFIG}" = docs_test ]]; then
  test_docs_test
elif [[ "${BUILD_ENVIRONMENT}" == *xpu* ]]; then
  install_torchvision
  test_python
  test_aten
  test_xpu_bin
else
  install_torchvision
  install_monkeytype
  test_python
  test_aten
  test_vec256
  test_libtorch
  test_aot_compilation
  test_custom_script_ops
  test_custom_backend
  test_torch_function_benchmark
  test_benchmarks
fi<|MERGE_RESOLUTION|>--- conflicted
+++ resolved
@@ -475,11 +475,7 @@
       fi
 
       if [[ "$DASHBOARD_TAG" == *default-true* ]]; then
-<<<<<<< HEAD
-        TORCHINDUCTOR_ABI_COMPATIBLE=1 TORCHINDUCTOR_CPP_WRAPPER=1 python "benchmarks/dynamo/$suite.py" \
-=======
-        $TASKSET python "benchmarks/dynamo/$suite.py" \
->>>>>>> 8562ac07
+        TORCHINDUCTOR_ABI_COMPATIBLE=1 TORCHINDUCTOR_CPP_WRAPPER=1 $TASKSET python "benchmarks/dynamo/$suite.py" \
             "${target_flag[@]}" --"$mode" --"$dtype" --backend "$backend" --disable-cudagraphs "$@" \
             --output "$TEST_REPORTS_DIR/${backend}_no_cudagraphs_${suite}_${dtype}_${mode}_${device}_${target}.csv"
       fi
@@ -577,9 +573,6 @@
       # For CPU device, we perfer non ABI-compatible mode on CI when testing AOTInductor.
       export TORCHINDUCTOR_ABI_COMPATIBLE=1
     fi
-<<<<<<< HEAD
-    TORCHINDUCTOR_ABI_COMPATIBLE=1 TORCHINDUCTOR_CPP_WRAPPER=1 python "benchmarks/dynamo/$suite.py" \
-=======
 
     if [[ "${TEST_CONFIG}" == *_avx2* ]]; then
       TEST_CONFIG=${TEST_CONFIG//_avx2/}
@@ -588,7 +581,6 @@
       TEST_CONFIG=${TEST_CONFIG//_avx512/}
     fi
     python "benchmarks/dynamo/$suite.py" \
->>>>>>> 8562ac07
       --ci --accuracy --timing --explain \
       "${DYNAMO_BENCHMARK_FLAGS[@]}" \
       "$@" "${partition_flags[@]}" \
