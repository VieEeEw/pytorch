<<<<<<< HEAD
add_loop_eager,                compile_time_instruction_count, 2834456320,  0.015
add_loop_eager_dynamic,        compile_time_instruction_count, 5528896630,  0.025
add_loop_inductor,             compile_time_instruction_count, 24146845503, 0.015
add_loop_inductor_dynamic_gpu, compile_time_instruction_count, 39411706509, 0.025
add_loop_inductor_gpu,         compile_time_instruction_count, 22171041650, 0.015
basic_modules_ListOfLinears_eager,                         compile_time_instruction_count, 1034818091,     0.015
basic_modules_ListOfLinears_inductor,                      compile_time_instruction_count, 18337517279,    0.015
basic_modules_ListOfLinears_inductor_gpu_force_shape_pad,  compile_time_instruction_count, 16448960788,    0.015
=======
add_loop_eager,                compile_time_instruction_count, 3004749893,  0.015
add_loop_eager_dynamic,        compile_time_instruction_count, 5563298740,  0.025
add_loop_inductor,             compile_time_instruction_count, 24064639114, 0.015
add_loop_inductor_dynamic_gpu, compile_time_instruction_count, 40992578178, 0.025
add_loop_inductor_gpu,         compile_time_instruction_count, 22822864522, 0.015
basic_modules_ListOfLinears_eager,                         compile_time_instruction_count, 1034818091,     0.015
basic_modules_ListOfLinears_inductor,                      compile_time_instruction_count, 18830023930,    0.015
basic_modules_ListOfLinears_inductor_gpu_force_shape_pad,  compile_time_instruction_count, 15806042948,    0.015
>>>>>>> 94e341c6
basic_modules_ListOfLinears_inductor_gpu,                  compile_time_instruction_count, 16403080126,    0.20<|MERGE_RESOLUTION|>--- conflicted
+++ resolved
@@ -1,13 +1,3 @@
-<<<<<<< HEAD
-add_loop_eager,                compile_time_instruction_count, 2834456320,  0.015
-add_loop_eager_dynamic,        compile_time_instruction_count, 5528896630,  0.025
-add_loop_inductor,             compile_time_instruction_count, 24146845503, 0.015
-add_loop_inductor_dynamic_gpu, compile_time_instruction_count, 39411706509, 0.025
-add_loop_inductor_gpu,         compile_time_instruction_count, 22171041650, 0.015
-basic_modules_ListOfLinears_eager,                         compile_time_instruction_count, 1034818091,     0.015
-basic_modules_ListOfLinears_inductor,                      compile_time_instruction_count, 18337517279,    0.015
-basic_modules_ListOfLinears_inductor_gpu_force_shape_pad,  compile_time_instruction_count, 16448960788,    0.015
-=======
 add_loop_eager,                compile_time_instruction_count, 3004749893,  0.015
 add_loop_eager_dynamic,        compile_time_instruction_count, 5563298740,  0.025
 add_loop_inductor,             compile_time_instruction_count, 24064639114, 0.015
@@ -16,5 +6,4 @@
 basic_modules_ListOfLinears_eager,                         compile_time_instruction_count, 1034818091,     0.015
 basic_modules_ListOfLinears_inductor,                      compile_time_instruction_count, 18830023930,    0.015
 basic_modules_ListOfLinears_inductor_gpu_force_shape_pad,  compile_time_instruction_count, 15806042948,    0.015
->>>>>>> 94e341c6
 basic_modules_ListOfLinears_inductor_gpu,                  compile_time_instruction_count, 16403080126,    0.20