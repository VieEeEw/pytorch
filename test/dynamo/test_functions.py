--- conflicted
+++ resolved
@@ -2749,13 +2749,8 @@
         cnts = torch._dynamo.testing.CompileCounter()
 
         x = torch.randn(2, 2)
-<<<<<<< HEAD
-        fn = torch._dynamo.optimize(cnts, nopython=True)(fn)
+        fn = torch.compile(fn, backend=cnts, fullgraph=True)
         fn(lambda0, lambda1, x)
-=======
-        fn = torch.compile(fn, backend=cnts, fullgraph=True)
-        dynamo_result = fn(lambda0, lambda1, x)
->>>>>>> 46e80420
         self.assertEqual(cnts.frame_count, 1)
 
         fn(lambda1, lambda0, x)
@@ -2781,13 +2776,8 @@
         cnts = torch._dynamo.testing.CompileCounter()
 
         x = torch.randn(2, 2)
-<<<<<<< HEAD
-        fn2 = torch._dynamo.optimize(cnts, nopython=True)(fn2)
+        fn2 = torch.compile(fn2, backend=cnts, fullgraph=True)
         fn2(lambda0, lambda1, [x])
-=======
-        fn2 = torch.compile(fn2, backend=cnts, fullgraph=True)
-        dynamo_result = fn2(lambda0, lambda1, [x])
->>>>>>> 46e80420
         self.assertEqual(cnts.frame_count, 1)  # start over
 
         lambda4 = functools.partial(multiply, y=3, x=torch.randn(3, 3))
@@ -4020,12 +4010,7 @@
 
             disallowed(g)
 
-<<<<<<< HEAD
-        opt_f = torch._dynamo.optimize(backend="eager")(f)
-=======
-        f_opt = torch._dynamo
         opt_f = torch.compile(f, backend="eager")
->>>>>>> 46e80420
         opt_f()
         f()
         self.assertEqual(len(lst), 2)
