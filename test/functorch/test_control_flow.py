# Owner(s): ["module: functorch"]
import contextlib
import functools
import unittest

import torch
import torch.utils._pytree as pytree
from functorch.experimental import control_flow
from functorch.experimental.control_flow import cond, UnsupportedAliasMutationException
from torch._higher_order_ops.associative_scan import (
    _fake_associative_scan,
    associative_scan,
)
from torch._higher_order_ops.scan import _fake_scan, scan
from torch._higher_order_ops.while_loop import while_loop
from torch._subclasses.functional_tensor import (
    CppFunctionalizeAPI,
    FunctionalTensor,
    FunctionalTensorMode,
    PythonFunctionalizeAPI,
)
from torch.fx.experimental.proxy_tensor import make_fx
from torch.testing._internal.common_cuda import SM70OrLater
from torch.testing._internal.common_quantization import skipIfNoDynamoSupport
from torch.testing._internal.common_utils import (
    decorateIf,
    instantiate_parametrized_tests,
    IS_WINDOWS,
    parametrize,
    requires_cuda,
    run_tests,
    skipIfCrossRef,
    skipIfRocm,
    skipIfTorchDynamo,
    TEST_WITH_CROSSREF,
    TEST_WITH_TORCHDYNAMO,
    TestCase,
    xfailIfTorchDynamo,
)


# TODO: pull these helpers from AOTAutograd later
def to_fun(t):
    if isinstance(t, torch.Tensor):
        return FunctionalTensor.to_functional(t)
    return t


def from_fun(t):
    if not isinstance(t, FunctionalTensor):
        # quick sanity assert
        if isinstance(t, torch.Tensor):
            assert not torch._is_functional_tensor(t)
        return t
    torch._sync(t)
    return torch._from_functional_tensor(t.elem)


def to_fun_old(t):
    if isinstance(t, torch.Tensor) and not torch._is_functional_tensor(t):
        out = torch._to_functional_tensor(t)
        torch._mirror_autograd_meta_to(t, out)
        return out
    return t


def from_fun_old(t):
    # quick sanity assert
    if isinstance(t, torch.Tensor):
        assert torch._is_functional_tensor(t)
        torch._sync(t)
        return torch._from_functional_tensor(t)
    return t


def _fake_map(f, x, *args):
    from functorch.experimental.control_flow import _stack_pytree, _unstack_pytree

    x_pytrees = _unstack_pytree(x)
    zs = []
    for xp in x_pytrees:
        zs.append(f(xp, *args))
    return _stack_pytree(zs)


def _fake_while_loop(cond_fn, body_fn, operands):
    while cond_fn(*operands):
        operands = body_fn(*operands)
    return operands


def compile_mode_helper(fct, compile_mode):
    if compile_mode == "compile":
        return torch.compile(fct, fullgraph=True, dynamic=False)
    elif compile_mode == "compile_dynamic_shape":
        return torch.compile(fct, fullgraph=True, dynamic=True)
    elif compile_mode == "eager":
        return torch.compile(fct, fullgraph=True, backend="eager")
    else:
        return fct


def get_scan_combine_fn(name, associative=True):
    def add(x: torch.Tensor, y: torch.Tensor):
        return x + y

    def adds(x: torch.Tensor, y: torch.Tensor):
        return x + x, y + y

    def mul(x: torch.Tensor, y: torch.Tensor):
        return x * y

    def div(x: torch.Tensor, y: torch.Tensor):
        return x / y

    def s5_operator(x, y):
        A_i, Bu_i = x
        A_j, Bu_j = y
        return A_j * A_i, A_j * Bu_i + Bu_j

    def tuple_fct(x, y):
        return (x[0] + y[0], x[1] * y[1])

    def complex_pointwise(x, y):
        return {
            "i": x["i"] * y["i"],
            "j": (
                [x["j"][0][0] * y["j"][0][0]],
                [{"o": x["j"][1][0]["o"] + y["j"][1][0]["o"]}],
            ),
        }

    def non_pointwise(x: torch.Tensor, y: torch.Tensor):
        W = torch.diag(torch.ones(2, device=x.device))
        return x @ W + y @ W

    if name == "add":
        fct = add
    elif name == "adds":
        fct = adds
    elif name == "mul":
        fct = mul
    elif name == "div":
        fct = div
    elif name == "s5_operator":
        fct = s5_operator
    elif name == "tuple_fct":
        fct = tuple_fct
    elif name == "complex_pointwise":
        fct = complex_pointwise
    elif name == "non_pointwise":
        fct = non_pointwise
    else:
        raise ValueError("Combine_fn name unknown!")

    if not associative:
        return lambda x, y: (fct(x, y), fct(x, y))
    else:
        return fct


def _while_loop_tests():
    def simple(x):
        def cond_fn(x):
            return x.sum() < 10

        def body_fn(x):
            return (x + 1,)

        return while_loop(cond_fn, body_fn, (x,))

    def simple_with_mutation(x):
        def cond_fn(x):
            y = x.clone().add_(1).add_(-1)
            return y.sum() < 10

        def body_fn(x):
            y = x.clone().add_(1).add_(-1)
            return (y + 1,)

        return while_loop(cond_fn, body_fn, (x,))

    def nested(out_iter, it, y):
        def cond_fn(out_iter, it, y):
            return it.sum() < 10

        def body_fn(out_iter, it, y):
            return (out_iter.clone(), it + y, y + 1)

        def outer_cond_fn(out_iter, it, y):
            return out_iter.sum() < 2

        def outer_body_fn(out_iter, it, y):
            out_iter, it, y = while_loop(cond_fn, body_fn, (out_iter, it, y))
            return (out_iter + 1, it, y)

        return while_loop(outer_cond_fn, outer_body_fn, (out_iter, it, y))

    class Nested(torch.nn.Module):
        def forward(self, ci, cj, a, b):
            def cond_fn(i1, j1, x1, y1):
                return i1 > 0

            def body_fn(i1, j1, x1, y1):
                def cond_fn_nested(i2, j2, x2, y2):
                    return j2 > 0

                def body_fn_nested(i2, j2, x2, y2):
                    return i2.clone(), j2 - 1, x2 + 3.14, y2 - 2.71

                i1, j1, x1, y1 = while_loop(
                    cond_fn_nested, body_fn_nested, [i1, j1, x1, y1]
                )
                return i1 - 1, j1.clone(), x1 * 2, y1 / 2

            return while_loop(cond_fn, body_fn, (ci, cj, a, b))

    class SimpleWithLinear(torch.nn.Module):
        def __init__(self) -> None:
            super().__init__()
            self.linear = torch.nn.Linear(2, 2)
            self.dec = torch.nn.Buffer(torch.tensor(1))

        def forward(self, iter, x):
            def cond_fn(it, x):
                return it - self.dec > 0

            def body_fn(it, x):
                return it - 1, self.linear(x)

            return while_loop(cond_fn, body_fn, (iter, x))

    class NestedWithLinear(torch.nn.Module):
        def __init__(self) -> None:
            super().__init__()
            self.mod = SimpleWithLinear()
            self.outer_linear = torch.nn.Linear(2, 2)
            self.dec = torch.nn.Buffer(torch.tensor(1))

        def forward(self, iter, x):
            def cond_fn(it, x):
                return it - self.dec > 0

            def body_fn(it, x):
                return it - 1, self.outer_linear(self.mod(it, x)[1])

            return while_loop(cond_fn, body_fn, (iter, x))

    nested2 = Nested()
    simple_with_linear = SimpleWithLinear()
    nested_with_linear = NestedWithLinear()

    x = torch.zeros(1)
    y = torch.zeros(1)
    z = torch.zeros(1)
    return {
        "simple": (simple, (x,)),
        "nested": (nested, (x, y, z)),
        "nested2": (
            nested2,
            (torch.tensor(2), torch.tensor(2), torch.ones(2, 2), torch.ones(2, 2)),
        ),
        "simple_with_mutation": (simple_with_mutation, (x,)),
        "simple_with_linear": (
            simple_with_linear,
            (torch.tensor(3), torch.randn(2, 2)),
        ),
        "nested_with_linear": (
            nested_with_linear,
            (torch.tensor(3), torch.randn(2, 2)),
        ),
    }


WHILE_LOOP_TESTS = _while_loop_tests()


def collect_meta_for_filtered_nodes(
    gm: torch.fx.GraphModule, node_names, meta_field_name
):
    ret = []
    for mod in gm.modules():
        for node in mod.graph.nodes:
            if node.name in node_names:
                for field_name in meta_field_name:
                    ret.append(node.meta.get(field_name))
    return ret


def reduce_func(*operands):
    acc = 0
    for operand in operands:
        acc += operand
    return acc


class ReduceObj:
    def __call__(self, *operands):
        return reduce_func(*operands)


class ReduceMod(torch.nn.Module):
    def _reduce(self, *operands):
        return reduce_func(*operands)

    def forward(self, *operands):
        return self._reduce(*operands)


@unittest.skipIf(IS_WINDOWS, "Windows not supported for this test")
@skipIfNoDynamoSupport
class TestControlFlow(TestCase):
    def setUp(self):
        torch._dynamo.reset()
        super().setUp()

    def test_cond_no_trace(self):
        def true_fn(x):
            return x.sin()

        def false_fn(x):
            return x.cos()

        x = torch.randn(4)
        result = cond(False, true_fn, false_fn, [x])
        self.assertEqual(result, torch.cos(x))

    @unittest.skipIf(not torch.cuda.is_available(), "Test requires CUDA.")
    def test_cond_gpu(self):
        def true_fn(x):
            return x.sin()

        def false_fn(x):
            return x.cos()

        x = torch.randn(4, device="cuda")
        pred = torch.tensor(False, device="cuda")
        result = cond(pred, true_fn, false_fn, [x])
        self.assertEqual(result, torch.cos(x))

    def test_cond_autograd_simple(self):
        def true_fn(x):
            return x.sin()

        def false_fn(x):
            return x.cos()

        for pred, fn in zip(
            [torch.tensor(False), torch.tensor(True)], [false_fn, true_fn]
        ):
            x = torch.randn(4, requires_grad=True)
            result = cond(pred, true_fn, false_fn, (x,))
            self.assertEqual(result, fn(x))

            grad_out = torch.ones_like(result)
            grads = torch.autograd.grad(result, (x,), grad_out)
            expected_grads = torch.autograd.grad(fn(x), (x,), grad_out)
            self.assertEqual(expected_grads, grads)

        def f(pred, x):
            result = cond(pred, true_fn, false_fn, (x,))
            grad_out = torch.ones_like(result)
            return torch.autograd.grad(result, (x,), grad_out)

        gm = make_fx(f, tracing_mode="symbolic")(pred, x)

        self.assertExpectedInline(
            gm.code.strip(),
            """\
def forward(self, pred_1, x_1):
    sym_size_int = torch.ops.aten.sym_size.int(x_1, 0)
    true_graph_0 = self.true_graph_0
    false_graph_0 = self.false_graph_0
    cond = torch.ops.higher_order.cond(pred_1, true_graph_0, false_graph_0, (x_1, sym_size_int));  true_graph_0 = false_graph_0 = None
    getitem = cond[0];  cond = None
    ones_like = torch.ops.aten.ones_like.default(getitem, pin_memory = False);  getitem = None
    true_graph_1 = self.true_graph_1
    false_graph_1 = self.false_graph_1
    cond_1 = torch.ops.higher_order.cond(pred_1, true_graph_1, false_graph_1, (ones_like, x_1, sym_size_int));  pred_1 = true_graph_1 = false_graph_1 = ones_like = x_1 = sym_size_int = None
    getitem_1 = cond_1[0]
    getitem_2 = cond_1[1];  cond_1 = getitem_2 = None
    return (getitem_1,)""",  # noqa: B950
        )

    def test_cond_autograd_complex(self):
        def true_fn(x):
            return torch.abs((x**2).sin())

        def false_fn(x):
            return (x + 42).cos()

        for pred, fn in zip(
            [torch.tensor(False), torch.tensor(True)], [false_fn, true_fn]
        ):
            x = torch.randn(4, requires_grad=True)
            result = cond(pred, true_fn, false_fn, (x,))
            self.assertEqual(result, fn(x))

            grad_out = torch.ones_like(result)
            grads = torch.autograd.grad(result, (x,), grad_out)
            expected_grads = torch.autograd.grad(fn(x), (x,), grad_out)
            self.assertEqual(expected_grads, grads)

        def f(pred, x):
            result = cond(pred, true_fn, false_fn, (x,))
            grad_out = torch.ones_like(result)
            return torch.autograd.grad(result, (x,), grad_out)

        gm = make_fx(f, tracing_mode="symbolic")(pred, x)
        self.assertExpectedInline(
            gm.code.strip(),
            """\
def forward(self, pred_1, x_1):
    sym_size_int = torch.ops.aten.sym_size.int(x_1, 0)
    true_graph_0 = self.true_graph_0
    false_graph_0 = self.false_graph_0
    cond = torch.ops.higher_order.cond(pred_1, true_graph_0, false_graph_0, (x_1, sym_size_int));  true_graph_0 = false_graph_0 = None
    getitem = cond[0];  cond = None
    ones_like = torch.ops.aten.ones_like.default(getitem, pin_memory = False);  getitem = None
    true_graph_1 = self.true_graph_1
    false_graph_1 = self.false_graph_1
    cond_1 = torch.ops.higher_order.cond(pred_1, true_graph_1, false_graph_1, (ones_like, x_1, sym_size_int));  pred_1 = true_graph_1 = false_graph_1 = ones_like = x_1 = sym_size_int = None
    getitem_1 = cond_1[0]
    getitem_2 = cond_1[1];  cond_1 = getitem_2 = None
    return (getitem_1,)""",  # noqa: B950
        )

    @skipIfTorchDynamo("Skip due to graph break when run with dynamo")
    def test_cond_autograd_nested(self):
        class Nested(torch.nn.Module):
            def forward(self, p0, p1, p2, a, b, c):
                def true_fn(x0, y0, z0):
                    def true_true_fn(x1, y1, z1):
                        return (x1 - y1 * z1) * 3.14

                    def true_false_fn(x1, y1, z1):
                        def true_false_true_fn(x2, y2, z2):
                            return (x2 * y2 * z2) / 2.71

                        def true_false_false_fn(x2, y2, z2):
                            return (x2 + y2 + z2) * 1.23

                        return torch.cond(
                            p2, true_false_true_fn, true_false_false_fn, [x1, y1, z1]
                        )

                    return torch.cond(p1, true_true_fn, true_false_fn, [x0, y0, z0])

                def false_fn(x0, y0, z0):
                    def false_true_fn(x1, y1, z1):
                        def false_true_true_fn(x2, y2, z2):
                            return (x2 - y2 - z2) + 1.23

                        def false_true_false_fn(x2, y2, z2):
                            return (x2 / y2 / z2) - 3.14

                        return torch.cond(
                            p2, false_true_true_fn, false_true_false_fn, [x1, y1, z1]
                        )

                    def false_false_fn(x1, y1, z1):
                        return (x1 - y1 * z1) / 2.71

                    return torch.cond(p1, false_true_fn, false_false_fn, [x0, y0, z0])

                return torch.cond(p0, true_fn, false_fn, [a, b, c])

        nn_module = Nested()

        def true_fn(x):
            return nn_module(
                torch.tensor(False), torch.tensor(True), torch.tensor(False), x, x, x
            )

        def false_fn(x):
            return nn_module(
                torch.tensor(True), torch.tensor(False), torch.tensor(True), x, x, x
            )

        x = torch.randn(4, requires_grad=True)

        for pred, fn in zip(
            [torch.tensor(False), torch.tensor(True)], [false_fn, true_fn]
        ):
            result = cond(pred, true_fn, false_fn, (x,))
            self.assertEqual(result, fn(x))

            grad_out = torch.ones_like(result)
            grads = torch.autograd.grad(result, (x,), grad_out)
            expected_grads = torch.autograd.grad(fn(x), (x,), grad_out)
            self.assertEqual(expected_grads, grads)

    @skipIfTorchDynamo("Skip due to graph break when run with dynamo")
    def test_cond_autograd_mixed_require_grad(self):
        def true_fn(x, y, z):
            return x * y * z

        def false_fn(x, y, z):
            return x + y + z

        x = torch.randn(4, requires_grad=True)
        y = torch.randn(4, requires_grad=False)

        for pred, fn in zip(
            [torch.tensor(False), torch.tensor(True)], [false_fn, true_fn]
        ):
            result = cond(pred, true_fn, false_fn, (x, y, x))
            self.assertEqual(result, fn(x, y, x))

            grad_out = torch.ones_like(result)
            grads = torch.autograd.grad(result, (x,), grad_out)
            expected_grads = torch.autograd.grad(fn(x, y, x), (x,), grad_out)
            self.assertEqual(expected_grads, grads)

        def f(pred, x, y, z):
            result = cond(pred, true_fn, false_fn, (x, y, z))
            grad_out = torch.ones_like(result)
            return torch.autograd.grad(result, (x,), grad_out)

        gm = make_fx(f, tracing_mode="symbolic")(pred, x, y, x)
        self.assertExpectedInline(
            gm.code.strip(),
            """\
def forward(self, pred_1, x_1, y_1, z_1):
    sym_size_int = torch.ops.aten.sym_size.int(x_1, 0);  x_1 = None
    sym_size_int_1 = torch.ops.aten.sym_size.int(y_1, 0)
    true_graph_0 = self.true_graph_0
    false_graph_0 = self.false_graph_0
    cond = torch.ops.higher_order.cond(pred_1, true_graph_0, false_graph_0, (z_1, y_1, sym_size_int, sym_size_int_1));  true_graph_0 = false_graph_0 = None
    getitem = cond[0];  cond = None
    ones_like = torch.ops.aten.ones_like.default(getitem, pin_memory = False);  getitem = None
    true_graph_1 = self.true_graph_1
    false_graph_1 = self.false_graph_1
    cond_1 = torch.ops.higher_order.cond(pred_1, true_graph_1, false_graph_1, (ones_like, z_1, y_1, sym_size_int, sym_size_int_1));  pred_1 = true_graph_1 = false_graph_1 = ones_like = z_1 = y_1 = sym_size_int = sym_size_int_1 = None
    getitem_1 = cond_1[0]
    getitem_2 = cond_1[1];  getitem_2 = None
    getitem_3 = cond_1[2];  getitem_3 = None
    getitem_4 = cond_1[3];  cond_1 = getitem_4 = None
    return (getitem_1,)""",  # noqa: B950
        )

    @skipIfTorchDynamo("Skip due to graph break when run with dynamo")
    def test_cond_autograd_grad_through_cond(self):
        nn_module = torch.nn.Linear(4, 4)

        def true_fn(x):
            return nn_module(x)

        def false_fn(X):
            return x * nn_module(x)

        x = torch.randn(4, requires_grad=True)

        for pred, fn in zip(
            [torch.tensor(False), torch.tensor(True)], [false_fn, true_fn]
        ):
            result = cond(pred, true_fn, false_fn, (x,))
            self.assertEqual(result, fn(x))

            grad_out = torch.ones_like(result)
            grads = torch.autograd.grad(result, (nn_module.weight,), grad_out)
            expected_grads = torch.autograd.grad(
                fn(
                    x,
                ),
                (nn_module.weight,),
                grad_out,
            )
            self.assertEqual(expected_grads, grads)

        def f(pred, x):
            result = cond(pred, true_fn, false_fn, (x,))
            grad_out = torch.ones_like(result)
            return torch.autograd.grad(result, (nn_module.weight,), grad_out)

        # need to set _allow_non_fake_inputs = True because model parameters don't
        # get fakified.
        gm = make_fx(f, tracing_mode="symbolic", _allow_non_fake_inputs=True)(pred, x)
        self.assertExpectedInline(
            gm.code.strip(),
            """\
def forward(self, pred_1, x_1):
    sym_size_int = torch.ops.aten.sym_size.int(x_1, 0)
    true_graph_0 = self.true_graph_0
    false_graph_0 = self.false_graph_0
    _param_constant0 = self._param_constant0
    _param_constant1 = self._param_constant1
    _tensor_constant0 = self._tensor_constant0
    cond = torch.ops.higher_order.cond(pred_1, true_graph_0, false_graph_0, (_param_constant0, _param_constant1, x_1, sym_size_int, _tensor_constant0));  true_graph_0 = false_graph_0 = _param_constant0 = _param_constant1 = _tensor_constant0 = None
    getitem = cond[0];  cond = None
    ones_like = torch.ops.aten.ones_like.default(getitem, pin_memory = False);  getitem = None
    true_graph_1 = self.true_graph_1
    false_graph_1 = self.false_graph_1
    _param_constant0_1 = self._param_constant0
    _param_constant1_1 = self._param_constant1
    _tensor_constant0_1 = self._tensor_constant0
    cond_1 = torch.ops.higher_order.cond(pred_1, true_graph_1, false_graph_1, (ones_like, _param_constant0_1, _param_constant1_1, x_1, sym_size_int, _tensor_constant0_1));  pred_1 = true_graph_1 = false_graph_1 = ones_like = _param_constant0_1 = _param_constant1_1 = x_1 = sym_size_int = _tensor_constant0_1 = None
    getitem_1 = cond_1[0];  getitem_1 = None
    getitem_2 = cond_1[1]
    getitem_3 = cond_1[2];  getitem_3 = None
    getitem_4 = cond_1[3];  getitem_4 = None
    getitem_5 = cond_1[4];  cond_1 = getitem_5 = None
    return (getitem_2,)""",  # noqa: B950
        )

    def test_cond_in_forloop(self):
        def for_loop_fake(x):
            for i in range(3):
                x = x * x + 1
            return x

        def for_loop_test(x):
            for i in range(3):
                pred = i < 3

                def true_fn(x):
                    return x * x + 1

                def false_fn(x):
                    return x

                x = cond(pred, true_fn, false_fn, (x,))

            return x

        x = torch.ones(4, requires_grad=True)
        x_new = for_loop_test(x)
        x_exp = for_loop_fake(x)

        self.assertEqual(x_new, x_exp)

        grad_out = torch.ones_like(x_new)
        grads = torch.autograd.grad(x_new, (x,), grad_out)
        expected_grads = torch.autograd.grad(x_exp, (x,), grad_out)
        self.assertEqual(expected_grads, grads)

        def f(x):
            x_new = for_loop_test(x)
            grad_out = torch.ones_like(x_new)
            return torch.autograd.grad(x_new, (x,), grad_out)

        gm = make_fx(f, tracing_mode="symbolic")(x)
        self.assertExpectedInline(
            gm.code.strip(),
            """\
def forward(self, x_1):
    mul = torch.ops.aten.mul.Tensor(x_1, x_1)
    add = torch.ops.aten.add.Tensor(mul, 1);  mul = None
    mul_1 = torch.ops.aten.mul.Tensor(add, add)
    add_1 = torch.ops.aten.add.Tensor(mul_1, 1);  mul_1 = None
    mul_2 = torch.ops.aten.mul.Tensor(add_1, add_1)
    add_2 = torch.ops.aten.add.Tensor(mul_2, 1);  mul_2 = None
    ones_like = torch.ops.aten.ones_like.default(add_2, pin_memory = False);  add_2 = None
    mul_3 = torch.ops.aten.mul.Tensor(ones_like, add_1)
    mul_4 = torch.ops.aten.mul.Tensor(ones_like, add_1);  ones_like = add_1 = None
    add_3 = torch.ops.aten.add.Tensor(mul_4, mul_3);  mul_4 = mul_3 = None
    mul_5 = torch.ops.aten.mul.Tensor(add_3, add)
    mul_6 = torch.ops.aten.mul.Tensor(add_3, add);  add_3 = add = None
    add_4 = torch.ops.aten.add.Tensor(mul_6, mul_5);  mul_6 = mul_5 = None
    mul_7 = torch.ops.aten.mul.Tensor(add_4, x_1)
    mul_8 = torch.ops.aten.mul.Tensor(add_4, x_1);  add_4 = x_1 = None
    add_5 = torch.ops.aten.add.Tensor(mul_8, mul_7);  mul_8 = mul_7 = None
    return (add_5,)""",  # noqa: B950
        )

    @skipIfTorchDynamo("Skip due to graph break when run with dynamo")
    def test_cond_autograd_pytree_not_all_inputs_used(self):
        def true_fn(x):
            return x["t"][0] + x["t"][1]["b"]

        def false_fn(x):
            return x["t"][0] * (x["t"][2][0] / x["t"][1]["b"])

        a = torch.randn(4, requires_grad=True)
        b = torch.randn(4, requires_grad=True)
        c = torch.randn(4, requires_grad=True)

        for pred, fn in zip(
            [torch.tensor(False), torch.tensor(True)], [false_fn, true_fn]
        ):
            result = cond(pred, true_fn, false_fn, ({"t": [a, {"b": b}, (c,)]},))
            self.assertEqual(result, fn({"t": [a, {"b": b}, (c,)]}))

            grad_out = torch.ones_like(result)
            if pred:
                with self.assertRaisesRegex(Exception, r"."):
                    grads = torch.autograd.grad(result, (a, b, c), grad_out)
                    expected_grads = torch.autograd.grad(
                        fn({"t": [a, {"b": b}, (c,)]}), (a, b, c), grad_out
                    )
                    self.assertEqual(expected_grads, grads)

        def f(pred, a, b, c):
            result = cond(pred, true_fn, false_fn, ({"t": [a, {"b": b}, (c,)]},))
            grad_out = torch.ones_like(result)
            return torch.autograd.grad(result, (a, b), grad_out)

        gm = make_fx(f, tracing_mode="symbolic", _allow_non_fake_inputs=True)(
            pred, a, b, c
        )
        self.assertExpectedInline(
            gm.code.strip(),
            """\
def forward(self, pred_1, a_1, b_1, c_1):
    sym_size_int = torch.ops.aten.sym_size.int(a_1, 0)
    sym_size_int_1 = torch.ops.aten.sym_size.int(b_1, 0)
    sym_size_int_2 = torch.ops.aten.sym_size.int(c_1, 0)
    true_graph_0 = self.true_graph_0
    false_graph_0 = self.false_graph_0
    cond = torch.ops.higher_order.cond(pred_1, true_graph_0, false_graph_0, (a_1, b_1, sym_size_int, sym_size_int_1, c_1, sym_size_int_2));  true_graph_0 = false_graph_0 = None
    getitem = cond[0];  cond = None
    ones_like = torch.ops.aten.ones_like.default(getitem, pin_memory = False);  getitem = None
    true_graph_1 = self.true_graph_1
    false_graph_1 = self.false_graph_1
    cond_1 = torch.ops.higher_order.cond(pred_1, true_graph_1, false_graph_1, (ones_like, a_1, b_1, sym_size_int, sym_size_int_1, c_1, sym_size_int_2));  pred_1 = true_graph_1 = false_graph_1 = ones_like = a_1 = b_1 = sym_size_int = sym_size_int_1 = c_1 = sym_size_int_2 = None
    getitem_1 = cond_1[0]
    getitem_2 = cond_1[1]
    getitem_3 = cond_1[2];  getitem_3 = None
    getitem_4 = cond_1[3];  getitem_4 = None
    getitem_5 = cond_1[4];  getitem_5 = None
    getitem_6 = cond_1[5];  cond_1 = getitem_6 = None
    return (getitem_1, getitem_2)""",  # noqa: B950
        )
        # Forward
        self.assertExpectedInline(
            gm.true_graph_0.code.strip(),
            """\
def forward(self, arg0_1, arg1_1, arg2_1, arg3_1, arg4_1, arg5_1):
    add = torch.ops.aten.add.Tensor(arg0_1, arg1_1);  arg0_1 = arg1_1 = None
    return (add,)""",
        )
        # Backward
        self.assertExpectedInline(
            gm.true_graph_1.code.strip(),
            """\
def forward(self, arg0_1, arg1_1, arg2_1, arg3_1, arg4_1, arg5_1, arg6_1):
    add = torch.ops.aten.add.Tensor(arg1_1, arg2_1);  arg1_1 = arg2_1 = add = None
    clone = torch.ops.aten.clone.default(arg0_1)
    clone_1 = torch.ops.aten.clone.default(arg0_1);  arg0_1 = None
    return [clone, clone_1, None, None, None, None]""",
        )

    def test_cond_autograd_pytree_input(self):
        def true_fn(x):
            return x["t"][0] + x["t"][1]["b"] * x["t"][2][0]

        def false_fn(x):
            return x["t"][0] * (x["t"][2][0] / x["t"][1]["b"])

        a = torch.randn(4, requires_grad=True)
        b = torch.randn(4, requires_grad=True)
        c = torch.randn(4, requires_grad=True)

        for pred, fn in zip(
            [torch.tensor(False), torch.tensor(True)], [false_fn, true_fn]
        ):
            result = cond(pred, true_fn, false_fn, ({"t": [a, {"b": b}, (c,)]},))
            self.assertEqual(result, fn({"t": [a, {"b": b}, (c,)]}))

            grad_out = torch.ones_like(result)
            grads = torch.autograd.grad(result, (a, b), grad_out)
            expected_grads = torch.autograd.grad(
                fn({"t": [a, {"b": b}, (c,)]}), (a, b), grad_out
            )
            self.assertEqual(expected_grads, grads)

        def f(pred):
            result = cond(pred, true_fn, false_fn, ({"t": [a, {"b": b}, (c,)]},))
            grad_out = torch.ones_like(result)
            return torch.autograd.grad(result, (a, b), grad_out)

        # need to set _allow_non_fake_inputs = True because model parameters don't
        # get fakified.
        gm = make_fx(f, tracing_mode="symbolic", _allow_non_fake_inputs=True)(pred)
        self.assertExpectedInline(
            gm.code.strip(),
            """\
def forward(self, pred_1):
    true_graph_0 = self.true_graph_0
    false_graph_0 = self.false_graph_0
    _tensor_constant0 = self._tensor_constant0
    _tensor_constant1 = self._tensor_constant1
    _tensor_constant2 = self._tensor_constant2
    cond = torch.ops.higher_order.cond(pred_1, true_graph_0, false_graph_0, (_tensor_constant0, _tensor_constant1, _tensor_constant2));  true_graph_0 = false_graph_0 = _tensor_constant0 = _tensor_constant1 = _tensor_constant2 = None
    getitem = cond[0];  cond = None
    ones_like = torch.ops.aten.ones_like.default(getitem, pin_memory = False);  getitem = None
    true_graph_1 = self.true_graph_1
    false_graph_1 = self.false_graph_1
    _tensor_constant0_1 = self._tensor_constant0
    _tensor_constant1_1 = self._tensor_constant1
    _tensor_constant2_1 = self._tensor_constant2
    cond_1 = torch.ops.higher_order.cond(pred_1, true_graph_1, false_graph_1, (ones_like, _tensor_constant0_1, _tensor_constant1_1, _tensor_constant2_1));  pred_1 = true_graph_1 = false_graph_1 = ones_like = _tensor_constant0_1 = _tensor_constant1_1 = _tensor_constant2_1 = None
    getitem_1 = cond_1[0]
    getitem_2 = cond_1[1]
    getitem_3 = cond_1[2];  cond_1 = getitem_3 = None
    return (getitem_1, getitem_2)""",  # noqa: B950
        )

    def test_cond_autograd_different_pytree_output(self):
        def true_fn(x):
            return x["t"][0], {"r": x["t"][2][0] / x["t"][1]["b"]}, [x["t"][2][0]]

        def false_fn(x):
            return {"res": [x["t"][0] * x["t"][1]["b"], x["t"][2][0]]}

        a = torch.randn(4, requires_grad=True)
        b = torch.randn(4, requires_grad=True)
        c = torch.randn(4, requires_grad=True)

        for pred, fn in zip(
            [torch.tensor(False), torch.tensor(True)], [false_fn, true_fn]
        ):
            with self.assertRaisesRegex(
                torch._dynamo.exc.UncapturedHigherOrderOpError,
                "Cond doesn't work unless it is captured completely with torch.compile",
            ):
                cond(pred, true_fn, false_fn, ({"t": [a, {"b": b}, (c,)]},))

    @skipIfTorchDynamo("Skip due to graph break when run with dynamo")
    def test_cond_autograd_same_pytree_output(self):
        def true_fn(x):
            return {"res": [x["t"][0], (x["t"][2][0],)]}

        def false_fn(x):
            return {"res": [x["t"][1]["b"], (x["t"][2][0],)]}

        a = torch.randn(4, requires_grad=True)
        b = torch.randn(4, requires_grad=True)
        c = torch.randn(4, requires_grad=True)

        for pred, fn in zip(
            [torch.tensor(False), torch.tensor(True)], [false_fn, true_fn]
        ):
            result = cond(pred, true_fn, false_fn, ({"t": [a, {"b": b}, (c,)]},))
            result_exp = fn({"t": [a, {"b": b}, (c,)]})
            self.assertEqual(result, result_exp)

            result_flat, _ = pytree.tree_flatten(result)
            result_exp_flat, _ = pytree.tree_flatten(result_exp)

            grad_out = [torch.ones_like(g) for g in result_flat]
            expected_grads = torch.autograd.grad(result_exp_flat, (c,), grad_out)
            grads = torch.autograd.grad(result_flat, (c,), grad_out)
            self.assertEqual(expected_grads, grads)

        def f(pred):
            result = cond(pred, true_fn, false_fn, ({"t": [a, {"b": b}, (c,)]},))
            return result

        gm = make_fx(f, tracing_mode="symbolic", _allow_non_fake_inputs=True)(pred)
        self.assertExpectedInline(
            gm.code.strip(),
            """\
def forward(self, pred_1):
    true_graph_0 = self.true_graph_0
    false_graph_0 = self.false_graph_0
    _tensor_constant0 = self._tensor_constant0
    _tensor_constant1 = self._tensor_constant1
    _tensor_constant2 = self._tensor_constant2
    cond = torch.ops.higher_order.cond(pred_1, true_graph_0, false_graph_0, (_tensor_constant0, _tensor_constant1, _tensor_constant2));  pred_1 = true_graph_0 = false_graph_0 = _tensor_constant0 = _tensor_constant1 = _tensor_constant2 = None
    getitem = cond[0]
    getitem_1 = cond[1];  cond = None
    view = torch.ops.aten.view.default(getitem, [4]);  getitem = None
    view_1 = torch.ops.aten.view.default(getitem_1, [4]);  getitem_1 = None
    return {'res': [view, (view_1,)]}""",  # noqa: B950
        )

    @skipIfTorchDynamo("Skip due to graph break when run with dynamo")
    def test_cond_autograd_torch_nn_module(self):
        nn_module_true = torch.nn.Linear(4, 4)

        def true_fn(x):
            return nn_module_true(torch.abs((x**2).sin()))

        nn_module_false = torch.nn.GRUCell(4, 4)

        def false_fn(x):
            return nn_module_false((x + 42).cos())

        for pred, fn in zip(
            [torch.tensor(False), torch.tensor(True)], [false_fn, true_fn]
        ):
            x = torch.randn(4, requires_grad=True)
            result = cond(pred, true_fn, false_fn, (x,))
            self.assertEqual(result, fn(x))

            grad_out = torch.ones_like(result)
            grads = torch.autograd.grad(result, (x,), grad_out)
            expected_grads = torch.autograd.grad(fn(x), (x,), grad_out)
            self.assertEqual(expected_grads, grads)

        def f(pred, x):
            result = cond(pred, true_fn, false_fn, (x,))
            grad_out = torch.ones_like(result)
            return torch.autograd.grad(result, (x,), grad_out)

        gm = make_fx(f)(pred, x)
        self.assertExpectedInline(
            gm.code.strip(),
            """\
def forward(self, pred_1, x_1):
    true_graph_0 = self.true_graph_0
    false_graph_0 = self.false_graph_0
    _param_constant0 = self._param_constant0
    _param_constant1 = self._param_constant1
    _param_constant2 = self._param_constant2
    _param_constant3 = self._param_constant3
    _param_constant4 = self._param_constant4
    _param_constant5 = self._param_constant5
    cond = torch.ops.higher_order.cond(pred_1, true_graph_0, false_graph_0, (x_1, _param_constant0, _param_constant1, _param_constant2, _param_constant3, _param_constant4, _param_constant5));  true_graph_0 = false_graph_0 = _param_constant0 = _param_constant1 = _param_constant2 = _param_constant3 = _param_constant4 = _param_constant5 = None
    getitem = cond[0];  cond = None
    ones_like = torch.ops.aten.ones_like.default(getitem, pin_memory = False);  getitem = None
    true_graph_1 = self.true_graph_1
    false_graph_1 = self.false_graph_1
    _param_constant0_1 = self._param_constant0
    _param_constant1_1 = self._param_constant1
    _param_constant2_1 = self._param_constant2
    _param_constant3_1 = self._param_constant3
    _param_constant4_1 = self._param_constant4
    _param_constant5_1 = self._param_constant5
    cond_1 = torch.ops.higher_order.cond(pred_1, true_graph_1, false_graph_1, (ones_like, x_1, _param_constant0_1, _param_constant1_1, _param_constant2_1, _param_constant3_1, _param_constant4_1, _param_constant5_1));  pred_1 = true_graph_1 = false_graph_1 = ones_like = x_1 = _param_constant0_1 = _param_constant1_1 = _param_constant2_1 = _param_constant3_1 = _param_constant4_1 = _param_constant5_1 = None
    getitem_1 = cond_1[0]
    getitem_2 = cond_1[1];  getitem_2 = None
    getitem_3 = cond_1[2];  getitem_3 = None
    getitem_4 = cond_1[3];  getitem_4 = None
    getitem_5 = cond_1[4];  getitem_5 = None
    getitem_6 = cond_1[5];  getitem_6 = None
    getitem_7 = cond_1[6];  cond_1 = getitem_7 = None
    return (getitem_1,)""",  # noqa: B950
        )

    def test_cond_autograd_user_nn_module(self):
        class User_nn_module(torch.nn.Module):
            def __init__(self) -> None:
                super().__init__()

            def forward(self, input):
                return input * input

        nn_module_true = User_nn_module()

        def true_fn(x):
            return nn_module_true(torch.abs((x**2).sin()))

        nn_module_false = torch.nn.ReLU(inplace=False)

        def false_fn(x):
            return nn_module_false((x + 42).cos())

        for pred, fn in zip(
            [torch.tensor(False), torch.tensor(True)], [false_fn, true_fn]
        ):
            x = torch.randn(4, requires_grad=True)
            result = cond(pred, true_fn, false_fn, (x,))
            self.assertEqual(result, fn(x))

            grad_out = torch.ones_like(result)
            grads = torch.autograd.grad(result, (x,), grad_out)
            expected_grads = torch.autograd.grad(fn(x), (x,), grad_out)
            self.assertEqual(expected_grads, grads)

        def f(pred, x):
            result = cond(pred, true_fn, false_fn, (x,))
            grad_out = torch.ones_like(result)
            return torch.autograd.grad(result, (x,), grad_out)

        gm = make_fx(f)(pred, x)
        self.assertExpectedInline(
            gm.code.strip(),
            """\
def forward(self, pred_1, x_1):
    true_graph_0 = self.true_graph_0
    false_graph_0 = self.false_graph_0
    cond = torch.ops.higher_order.cond(pred_1, true_graph_0, false_graph_0, (x_1,));  true_graph_0 = false_graph_0 = None
    getitem = cond[0];  cond = None
    ones_like = torch.ops.aten.ones_like.default(getitem, pin_memory = False);  getitem = None
    true_graph_1 = self.true_graph_1
    false_graph_1 = self.false_graph_1
    cond_1 = torch.ops.higher_order.cond(pred_1, true_graph_1, false_graph_1, (ones_like, x_1));  pred_1 = true_graph_1 = false_graph_1 = ones_like = x_1 = None
    getitem_1 = cond_1[0];  cond_1 = None
    return (getitem_1,)""",  # noqa: B950
        )

    def test_cond_autograd_inner_fn(self):
        def true_fn(x):
            return torch.abs((x**2).sin())

        def false_fn(x):
            def inner_fn(x):
                return x**2

            return torch.abs(inner_fn(x).sin())

        x = torch.randn(4, requires_grad=True)
        pred = torch.tensor(False)
        fn = false_fn
        result_false = cond(pred, true_fn, false_fn, (x,))
        self.assertEqual(result_false, fn(x))

        grad_out = torch.ones_like(result_false)
        grads_false = torch.autograd.grad(result_false, (x,), grad_out)
        expected_grads = torch.autograd.grad(fn(x), (x,), grad_out)
        self.assertEqual(expected_grads, grads_false)

        pred = torch.tensor(True)
        fn = true_fn
        result_true = cond(pred, true_fn, false_fn, (x,))
        self.assertEqual(result_true, fn(x))
        self.assertEqual(result_false, result_true)

        grad_out = torch.ones_like(result_true)
        grads_true = torch.autograd.grad(result_true, (x,), grad_out)
        expected_grads = torch.autograd.grad(fn(x), (x,), grad_out)
        self.assertEqual(expected_grads, grads_true)
        self.assertEqual(grads_false, grads_true)

        def f(pred, x):
            result = cond(pred, true_fn, false_fn, (x,))
            grad_out = torch.ones_like(result)
            return torch.autograd.grad(result, (x,), grad_out)

        gm = make_fx(f)(pred, x)
        self.assertExpectedInline(
            gm.code.strip(),
            """\
def forward(self, pred_1, x_1):
    true_graph_0 = self.true_graph_0
    false_graph_0 = self.false_graph_0
    cond = torch.ops.higher_order.cond(pred_1, true_graph_0, false_graph_0, (x_1,));  true_graph_0 = false_graph_0 = None
    getitem = cond[0];  cond = None
    ones_like = torch.ops.aten.ones_like.default(getitem, pin_memory = False);  getitem = None
    true_graph_1 = self.true_graph_1
    false_graph_1 = self.false_graph_1
    cond_1 = torch.ops.higher_order.cond(pred_1, true_graph_1, false_graph_1, (ones_like, x_1));  pred_1 = true_graph_1 = false_graph_1 = ones_like = x_1 = None
    getitem_1 = cond_1[0];  cond_1 = None
    return (getitem_1,)""",  # noqa: B950
        )

    def test_cond_autograd_inner_tensor(self):
        def true_fn(x):
            return torch.abs((x**2).sin())

        def false_fn(x):
            y = torch.ones(4, requires_grad=False) * 42
            return (x * y).cos()

        for pred, fn in zip(
            [torch.tensor(False), torch.tensor(True)], [false_fn, true_fn]
        ):
            x = torch.randn(4, requires_grad=True)
            result = cond(pred, true_fn, false_fn, (x,))
            self.assertEqual(result, fn(x))

            grad_out = torch.ones_like(result)
            grads = torch.autograd.grad(result, (x,), grad_out)
            expected_grads = torch.autograd.grad(fn(x), (x,), grad_out)
            self.assertEqual(expected_grads, grads)

        def f(pred, x):
            result = cond(pred, true_fn, false_fn, (x,))
            grad_out = torch.ones_like(result)
            return torch.autograd.grad(result, (x,), grad_out)

        gm = make_fx(f, tracing_mode="symbolic")(pred, x)
        self.assertExpectedInline(
            gm.code.strip(),
            """\
def forward(self, pred_1, x_1):
    sym_size_int = torch.ops.aten.sym_size.int(x_1, 0)
    true_graph_0 = self.true_graph_0
    false_graph_0 = self.false_graph_0
    cond = torch.ops.higher_order.cond(pred_1, true_graph_0, false_graph_0, (x_1, sym_size_int));  true_graph_0 = false_graph_0 = None
    getitem = cond[0];  cond = None
    ones_like = torch.ops.aten.ones_like.default(getitem, pin_memory = False);  getitem = None
    true_graph_1 = self.true_graph_1
    false_graph_1 = self.false_graph_1
    cond_1 = torch.ops.higher_order.cond(pred_1, true_graph_1, false_graph_1, (ones_like, x_1, sym_size_int));  pred_1 = true_graph_1 = false_graph_1 = ones_like = x_1 = sym_size_int = None
    getitem_1 = cond_1[0]
    getitem_2 = cond_1[1];  cond_1 = getitem_2 = None
    return (getitem_1,)""",  # noqa: B950
        )

    @unittest.skipIf(not torch.cuda.is_available(), "Test requires CUDA.")
    def test_cond_autograd_gpu(self):
        def true_fn(x):
            return x.sin()

        def false_fn(x):
            return x.cos()

        for pred, fn in zip(
            [torch.tensor(False, device="cuda"), torch.tensor(True, device="cuda")],
            [false_fn, true_fn],
        ):
            x = torch.randn(4, requires_grad=True, device="cuda")
            result = cond(pred, true_fn, false_fn, (x,))
            self.assertEqual(result, fn(x))

            grad_out = torch.ones_like(result)
            grads = torch.autograd.grad(result, (x,), grad_out)
            expected_grads = torch.autograd.grad(fn(x), (x,), grad_out)
            self.assertEqual(expected_grads, grads)

    @unittest.skipIf(not torch.cuda.is_available(), "Test requires CUDA.")
    def test_map_gpu(self):
        def f(x, y):
            return x + y

        xs = torch.ones(3, 2, 2, device="cuda")
        y = torch.ones(2, device="cuda")
        res = control_flow.map(f, xs, y)
        expected = _fake_map(f, xs, y)
        self.assertEqual(expected, res)

    @unittest.skipIf(not torch.cuda.is_available(), "Test requires CUDA.")
    def test_while_loop_gpu(self):
        def cond_fn(x):
            return x.sum() < 10

        def body_fn(x):
            return (x + 1,)

        x = torch.zeros(1, device="cuda")
        res = while_loop(cond_fn, body_fn, (x,))
        expected = _fake_while_loop(cond_fn, body_fn, (x,))
        self.assertEqual(expected, res)

    def test_map_illegal_inputs(self):
        def f(x, y):
            return x[0] + x[1] + y

        with self.assertRaisesRegex(
            RuntimeError,
            r"Mapped xs can only consist of tensors\. Got xs \[3, tensor\(\[1\., 1\.\]\)\]\.",
        ):
            _ = control_flow.map(f, (3, torch.ones(2)), torch.ones(2))

        with self.assertRaisesRegex(
            RuntimeError, r"Leading dimensions of mapped xs cannot be 0\."
        ):
            _ = control_flow.map(
                f, (torch.ones(0, 1, 2), torch.ones(0, 1, 2)), torch.ones(2)
            )

        with self.assertRaisesRegex(
            RuntimeError,
            r"Leading dimensions of mapped xs must be consistent\. "
            r"Got shapes \[torch\.Size\(\[3, 4, 5\]\), torch\.Size\(\[4, 4, 5\]\)\]\.",
        ):
            _ = control_flow.map(
                f, (torch.ones(3, 4, 5), torch.ones(4, 4, 5)), torch.ones(5)
            )

    def test_map_illegal_outputs(self):
        def f(x, y):
            return x.item()

        def f1(x, y):
            return y.size()

        def f2(x, y):
            return None

        x = torch.ones([3])
        y = torch.ones([1, 2, 3])
        with self.assertRaisesRegex(
            RuntimeError, r"Expect outputs of map only contains tensors or None\."
        ):
            _ = control_flow.map(f, x, y)

        with self.assertRaisesRegex(
            RuntimeError, r"Expect outputs of map only contains tensors or None\."
        ):
            out = control_flow.map(f1, x, y)

        # return None is OK
        _ = control_flow.map(f2, x, y)

    def test_map_list_in_out(self):
        def f(x, y):
            return [[x[0][0] + y]]

        xs = [[torch.ones(3, 2, 2)]]
        y = torch.ones(2)
        res = control_flow.map(f, xs, y)
        expected = _fake_map(f, xs, y)
        self.assertEqual(len(res), 1)
        self.assertEqual(len(res[0]), 1)
        self.assertEqual(expected, res)

    def test_map_dict_in_out(self):
        def f(x, y):
            return {"c": x["a"]["b"] + y}

        xs = {"a": {"b": torch.ones(3, 2, 2)}}
        y = torch.ones(2)
        res = control_flow.map(f, xs, y)
        expected = _fake_map(f, xs, y)
        self.assertEqual(len(res), 1)
        self.assertTrue("c" in res)
        self.assertEqual(expected, res)

    def test_map_autograd_simple(self):
        def f(x, y):
            return x.sin().cos() * y.cos().sin()

        xs = torch.ones(3, 2, 2, requires_grad=True)
        y = torch.ones(2, requires_grad=True)
        res = control_flow.map(f, xs, y)
        expected_res = _fake_map(f, xs, y)
        grad_out = torch.ones_like(res)
        grads = torch.autograd.grad(res, (xs, y), grad_out)
        expected_grads = torch.autograd.grad(expected_res, (xs, y), grad_out)
        self.assertEqual(expected_res, res)
        self.assertEqual(expected_grads, grads)

    def test_map_autograd_simple_partial_grad(self):
        def f(x, y):
            return x.sin().cos() * y.cos().sin()

        xs = torch.ones(3, 2, 2, requires_grad=True)
        # Disable the gradient computation for y
        y = torch.ones(2, requires_grad=False)
        res = control_flow.map(f, xs, y)
        expected_res = _fake_map(f, xs, y)
        grad_out = torch.ones_like(res)
        grads = torch.autograd.grad(res, (xs,), grad_out)
        expected_grads = torch.autograd.grad(expected_res, (xs,), grad_out)
        self.assertEqual(expected_res, res)
        self.assertEqual(expected_grads, grads)

    def test_map_autograd_no_grad_output(self):
        def f(x, y):
            return x[0].sin().cos() + y, y.cos().sin()

        xs = [torch.ones(3, 2, 2, requires_grad=True), torch.ones(3, 3)]
        # Disable the gradient computation for y
        y = torch.ones(2, requires_grad=False)
        res = control_flow.map(f, xs, y)
        expected_res = _fake_map(f, xs, y)
        grad_out = torch.ones_like(res[0])
        grads = torch.autograd.grad(res[0], (xs[0],), grad_out)
        expected_grads = torch.autograd.grad(expected_res[0], (xs[0],), grad_out)
        self.assertEqual(expected_res, res)
        self.assertEqual(expected_grads, grads)

    def test_map_autograd_nested_list(self):
        import torch.utils._pytree as pytree

        def f(x, y):
            a, b = x
            c, d = a
            return [[b.sin() * c.cos()], d.sin() * y.cos()]

        def fwbw(map_op, f, x, y):
            z = map_op(f, x, y)
            flat_x = pytree.tree_leaves(x)
            flat_z = pytree.tree_leaves(z)
            grads = torch.autograd.grad(
                flat_z, flat_x, [torch.ones_like(z) for z in flat_z]
            )
            return z, grads

        x = [
            [
                torch.randn(3, 2, 2, requires_grad=True),
                torch.randn(3, 2, 1, requires_grad=True),
            ],
            torch.ones(3, 1, 2, requires_grad=True),
        ]
        y = torch.ones(1, requires_grad=True)
        true_outs = fwbw(control_flow.map, f, x, y)
        fake_outs = fwbw(_fake_map, f, x, y)
        self.assertEqual(true_outs, fake_outs)

<<<<<<< HEAD
    # TODO: provide an implementation for all compile modes and re-enable all test
    # TODO: when compile_mode is "compile_dynamic_shape", there will be lifted
    # symint inputs. associative_scan doesn't handle closures yet.
    @unittest.skipIf(not SM70OrLater, "triton")
    @requires_cuda
    @parametrize("reverse", [False, True])
    @parametrize("compile_mode", ["none", "compile"])
    @parametrize("combine_mode", ["pointwise", "generic"])
    @parametrize("device", [torch.device("cpu"), torch.device("cuda")])
    # Skipping the combination of combine_mode=pointwise and device=cpu
    # as the current implementation of pointwise does only support CUDA device
    @decorateIf(
        unittest.skip,
        lambda params: (
            params["combine_mode"] == "pointwise"
            and (params["device"] == torch.device("cpu") or torch.version.hip)
        ),
    )
    def test_associative_scan_compile(
        self, combine_mode, reverse, compile_mode, device
    ):
        x = torch.randn(3, 10, 2, device=device)

        scan_fct = compile_mode_helper(associative_scan, compile_mode)

        for op, op_pt in [
            (get_scan_combine_fn("add", True), torch.cumsum),
            (get_scan_combine_fn("mul", True), torch.cumprod),
        ]:
            result = scan_fct(op, x, 0, reverse=reverse, combine_mode=combine_mode)
            result_exp = _fake_associative_scan(op, xs=x, dim=0, reverse=reverse)
            self.assertEqual(result, result_exp)
            if not reverse:
                result_exp_PT = op_pt(x, 0)
                self.assertEqual(result, result_exp_PT)

        # Reset to avoid triggering automatic dynamic shape due to change of x
        torch._dynamo.reset()
        # Jax Examples
        x = torch.arange(0, 4, device=device)
        cumsum1 = scan_fct(
            get_scan_combine_fn("add", True),
            x,
            0,
            reverse=reverse,
            combine_mode=combine_mode,
        )
        cumsum_exp = _fake_associative_scan(
            get_scan_combine_fn("add", True), x, 0, reverse=reverse
        )
        if not reverse:
            self.assertEqual(
                cumsum1, torch.tensor([0.0, 1.0, 3.0, 6.0], dtype=torch.int64)
            )
        else:
            self.assertEqual(
                cumsum1, torch.tensor([6.0, 6.0, 5.0, 3.0], dtype=torch.int64)
            )
        self.assertEqual(cumsum1, cumsum_exp)

=======
>>>>>>> c5f861c1
    def test_scan_y_less_ndim_then_dim(self):
        def combine_fn(carry, x):
            return carry @ x, (carry @ x).sum()

        init = torch.randn(4, 3)
        xs = torch.randn(3, 3, 2)
        dim = 2
        out = scan(combine_fn, init, xs, dim=dim)
        exp_out = _fake_scan(combine_fn, init, xs, dim=dim)
        self.assertEqual(out, exp_out)

    # TODO: provide an implementation for all compile modes and re-enable all test
    @requires_cuda
    @parametrize("reverse", [False, True])
    @parametrize("compile_mode", ["none", "eager"])
    @parametrize("device", [torch.device("cpu"), torch.device("cuda")])
    def test_scan_compile(self, reverse, compile_mode, device):
        def add2(x: torch.Tensor, y: torch.Tensor):
            return x * y, x + y

        x = torch.randn(3, 10, 2, device=device)

        scan_fct = compile_mode_helper(scan, compile_mode)

        for op, op_pt, init in [
            (
                get_scan_combine_fn("add", False),
                torch.cumsum,
                torch.zeros(10, 2, device=device),
            ),
            (
                get_scan_combine_fn("mul", False),
                torch.cumprod,
                torch.ones(10, 2, device=device),
            ),
        ]:
            result = scan_fct(op, init, x, dim=0, reverse=reverse)
            result_exp = _fake_scan(op, init=init, xs=x, dim=0, reverse=reverse)
            self.assertEqual(result, result_exp)
            if not reverse:
                result_exp_PT = op_pt(x, 0)
                self.assertEqual(result[1], result_exp_PT)

        # Jax Examples
        x = torch.arange(0, 4, device=device, dtype=torch.int64)
        init = torch.zeros(1, device=device, dtype=torch.int64)
        cumsum1 = scan_fct(
            get_scan_combine_fn("add", False),
            init,
            x,
            dim=0,
            reverse=reverse,
        )
        cumsum_exp = _fake_scan(
            get_scan_combine_fn("add", False),
            init=init,
            xs=x,
            dim=0,
            reverse=reverse,
        )
        if not reverse:
            self.assertEqual(
                cumsum1[1],
                torch.tensor([[0.0], [1.0], [3.0], [6.0]], dtype=torch.int64),
            )
            self.assertEqual(cumsum1[0], torch.tensor([6.0], dtype=torch.int64))
        else:
            self.assertEqual(
                cumsum1[1],
                torch.tensor([[6.0], [6.0], [5.0], [3.0]], dtype=torch.int64),
            )
            self.assertEqual(cumsum1[0], torch.tensor([6.0], dtype=torch.int64))
        self.assertEqual(cumsum1, cumsum_exp)

        # Different carry computation as output computation
        x = torch.arange(1, 5, device=device, dtype=torch.int64)
        init = torch.ones(1, device=device, dtype=torch.int64)
        result = scan_fct(add2, init, x, dim=0, reverse=reverse)
        result_exp = _fake_scan(add2, init=init, xs=x, dim=0, reverse=reverse)
        if not reverse:
            self.assertEqual(
                result[1],
                torch.tensor([[2.0], [3.0], [5.0], [10.0]], dtype=torch.int64),
            )
            self.assertEqual(result[0], torch.tensor([24.0], dtype=torch.int64))
        else:
            self.assertEqual(
                result[1],
                torch.tensor([[25.0], [14.0], [7.0], [5.0]], dtype=torch.int64),
            )
            self.assertEqual(result[0], torch.tensor([24.0], dtype=torch.int64))
        self.assertEqual(result, result_exp)

        # Non associative operation
        x = torch.arange(0, 5, device=device, dtype=torch.float32)
        init = torch.ones(1, device=device, dtype=torch.float32)
        result = scan_fct(
            get_scan_combine_fn("div", False),
            init,
            x,
            dim=0,
            reverse=reverse,
        )
        result_exp = _fake_scan(
            get_scan_combine_fn("div", False),
            init=init,
            xs=x,
            dim=0,
            reverse=reverse,
        )
        self.assertEqual(result, result_exp)

    # TODO: provide an implementation for all compile modes and re-enable all test
    @requires_cuda
    @parametrize("reverse", [False, True])
    @parametrize("compile_mode", ["none", "eager"])
    @parametrize("device", [torch.device("cpu"), torch.device("cuda")])
    @parametrize(
        "dtype",
        [
            torch.float16,
            torch.float32,
            torch.int32,
            torch.int64,
            torch.complex64,
        ],
    )
    def test_scan_dtype(self, reverse, compile_mode, device, dtype):
        scan_fct = compile_mode_helper(scan, compile_mode)

        # Check all outputs and carries on the correct device and with torch.float32
        x = torch.randn(3, 10, 2, device=device).to(dtype=dtype)
        op, init = (
            get_scan_combine_fn("adds"),
            torch.zeros(10, 2, device=device, dtype=dtype),
        )
        result = scan_fct(op, init, x, dim=0, reverse=reverse)
        result_exp = _fake_scan(op, init=init, xs=x, dim=0, reverse=reverse)
        self.assertEqual(result, result_exp)
        self.assertEqual(
            [[r.device.type for r in res] for res in result],
            [[device.type for _ in res] for res in result],
        )
        self.assertEqual(
            [[r.dtype for r in res] for res in result],
            [[dtype for _ in res] for res in result],
        )

        # Check all outputs and carries on the correct device and
        # carry.dtype torch.float32 and output.dtype torch.float16
        x = torch.randn(3, 10, 2, device=device).to(dtype=dtype)
        op, init = (
            get_scan_combine_fn("adds"),
            torch.zeros(10, 2, device=device, dtype=torch.float32),
        )
        result = scan_fct(op, init, x, dim=0, reverse=reverse)
        result_exp = _fake_scan(op, init=init, xs=x, dim=0, reverse=reverse)
        self.assertEqual(result, result_exp)
        self.assertEqual(
            [[r.dtype for r in res] for res in result],
            [
                [torch.float32 for _ in range(len(result[0]))],
                [dtype for _ in range(len(result[1]))],
            ],
        )

        # Check all outputs and carries on the correct device and
        # carry.dtype torch.int64 and output.dtype torch.float32
        x = torch.randn(3, 10, 2, device=device)
        op, init = (
            get_scan_combine_fn("adds"),
            torch.zeros(10, 2, device=device, dtype=dtype),
        )
        result = scan_fct(op, init, x, dim=0, reverse=reverse)
        result_exp = _fake_scan(op, init=init, xs=x, dim=0, reverse=reverse)
        self.assertEqual(result, result_exp)
        self.assertEqual(
            [[r.dtype for r in res] for res in result],
            [
                [dtype for _ in range(len(result[0]))],
                [torch.float32 for _ in range(len(result[1]))],
            ],
        )

<<<<<<< HEAD
    @unittest.skipIf(not SM70OrLater, "triton")
    @requires_cuda
    @parametrize("reverse", [False, True])
    @parametrize("combine_mode", ["pointwise", "generic"])
    @parametrize("device", [torch.device("cpu"), torch.device("cuda")])
    # Skipping the combination of combine_mode=pointwise and device=cpu
    # as the current implementation of pointwise does only support CUDA device
    # Also skipping the combination of combine_mode=pointwise and device=cuda
    # due to not supporting lifted symints created when running with automatic dynamic shape
    @decorateIf(
        unittest.skip,
        lambda params: (
            (
                params["combine_mode"] == "pointwise"
                and (params["device"] == torch.device("cpu") or torch.version.hip)
            )
            or (
                params["combine_mode"] == "pointwise"
                and params["device"] == torch.device("cuda")
            )
        ),
    )
    def test_associative_scan_dim(self, combine_mode, reverse, device):
        import random

        random.seed(10)

        num_dims = [random.randint(2, 5) for _ in range(10)]
        for num_dim in num_dims:
            shapes = [random.randint(1, 10) for _ in range(num_dim)]
            rnd_scan_dim = random.randint(0, num_dim - 1)
            x = torch.randn(*shapes, device=device)

            for op, op_pt in [
                (get_scan_combine_fn("add", True), torch.cumsum),
                (get_scan_combine_fn("mul", True), torch.cumprod),
            ]:
                result = associative_scan(
                    op, x, rnd_scan_dim, reverse=reverse, combine_mode=combine_mode
                )
                result_exp = _fake_associative_scan(
                    op, x, rnd_scan_dim, reverse=reverse
                )
                self.assertEqual(result, result_exp)
                if not reverse:
                    result_exp_PT = op_pt(x, rnd_scan_dim)
                    self.assertEqual(result, result_exp_PT)

=======
>>>>>>> c5f861c1
    @requires_cuda
    @parametrize("reverse", [False, True])
    @parametrize("device", [torch.device("cpu"), torch.device("cuda")])
    def test_scan_dim(self, reverse, device):
        import random

        num_dims = [random.randint(2, 5) for _ in range(10)]
        for num_dim in num_dims:
            shapes = [random.randint(1, 10) for _ in range(num_dim)]
            rnd_scan_dim = random.randint(0, num_dim - 1)
            x = torch.randn(*shapes, device=device)
            init_shapes = shapes[:rnd_scan_dim] + shapes[rnd_scan_dim + 1 :]

            for op, op_pt, init in [
                (
                    get_scan_combine_fn("add", False),
                    torch.cumsum,
                    torch.zeros(*init_shapes, device=device),
                ),
                (
                    get_scan_combine_fn("mul", False),
                    torch.cumprod,
                    torch.ones(*init_shapes, device=device),
                ),
            ]:
                result = scan(op, init, x, dim=rnd_scan_dim, reverse=reverse)
                result_exp = _fake_scan(
                    op, init=init, xs=x, dim=rnd_scan_dim, reverse=reverse
                )
                self.assertEqual(result, result_exp)
                if not reverse:
                    result_exp_PT = op_pt(x, rnd_scan_dim)
                    res_list = list(result)
                    res_list[1] = res_list[1].movedim(0, rnd_scan_dim)
                    self.assertEqual(res_list[1], result_exp_PT)

    @requires_cuda
    @parametrize("reverse", [False, True])
    @parametrize("device", [torch.device("cpu"), torch.device("cuda")])
    def test_scan_binary_operator(self, reverse, device):
        state_dim = 20
        timesteps = 10
        projected_inputs = torch.randn(
            timesteps, state_dim, requires_grad=True, device=device
        )
        A = torch.randn(state_dim, requires_grad=True, device=device)
        elements = (A.repeat((timesteps, 1)), projected_inputs)
        init = tuple(
            [
                torch.ones_like(
                    torch._ops.ops.aten.slice(elements[0], 0, 0, 1, 1),
                    requires_grad=True,
                )
            ]
            + [
                torch.zeros_like(
                    torch._ops.ops.aten.slice(projected_inputs, 0, 0, 1, 1),
                    requires_grad=True,
                )
            ]
        )

        result = scan(
            get_scan_combine_fn("s5_operator", False),
            init,
            elements,
            dim=0,
            reverse=reverse,
        )
        expected_result = _fake_scan(
            get_scan_combine_fn("s5_operator", False),
            init=init,
            xs=elements,
            dim=0,
            reverse=reverse,
        )
        self.assertEqual(result, expected_result)

    @skipIfRocm(msg="Unsupported on ROCM yet")
    @requires_cuda
    @parametrize("reverse", [False, True])
    @parametrize("device", [torch.device("cpu"), torch.device("cuda")])
    def test_scan_tuple(self, reverse, device):
        x = torch.randn(3, 2, 2, device=device)
        y = torch.randn(3, 2, 2, device=device)
        inp = (x, y)
        init = tuple(torch._ops.ops.aten.slice(e, 0, 0, 1, 1) for e in inp)

        result_same = scan(
            get_scan_combine_fn("tuple_fct", False),
            init,
            inp,
            dim=0,
            reverse=reverse,
        )
        expected_result = _fake_scan(
            get_scan_combine_fn("tuple_fct", False),
            init=init,
            xs=inp,
            dim=0,
            reverse=reverse,
        )
        self.assertEqual(result_same, expected_result)

        def fct_different_output_tuple(x, y):
            return ((x[0] + y[0], x[1] * y[1]), (x[1] * y[1]))

        inp = (x, y)
        init = tuple(torch._ops.ops.aten.slice(e, 0, 0, 1, 1) for e in inp)

        result_diff = scan(
            fct_different_output_tuple, init, inp, dim=0, reverse=reverse
        )
        expected_result = _fake_scan(
            fct_different_output_tuple, init=init, xs=inp, dim=0, reverse=reverse
        )
        self.assertEqual(result_diff, expected_result)
        self.assertEqual(result_diff[1], result_same[1][1])

    @requires_cuda
    def test_scan_wrong_pytree(self):
        # Init and input have same pytree
        def fct_wrong_pytree(x, y):
            return (
                {
                    "i": x["i"] * y["j"][0][0],
                    "k": 0.0,
                    "j": ([x["j"][1][0]["o"]], [{"o": torch.sin(x["i"])}]),
                },
                {
                    "i": x["i"] * y["j"][0][0],
                    "k": 0.0,
                    "j": ([x["j"][1][0]["o"]], [{"o": torch.sin(x["i"])}]),
                },
            )

        x = torch.randn(3, 2, 2)
        y = torch.randn(3, 2, 2)
        z = torch.randn(3, 2, 2)
        inp = {"i": x, "j": ([y], [{"o": z}])}
        inp_flat, inp_spec = pytree.tree_flatten(inp)
        init_flat = [torch._ops.ops.aten.slice(e, 0, 0, 1, 1) for e in inp_flat]
        init = pytree.tree_unflatten(init_flat, inp_spec)

        with self.assertRaisesRegex(
            # Should be: RuntimeError,
            # r"The number of leaves of the pytree of the new carry produced by
            # the operator needs to match the length of the pytree of the init",
            RuntimeError,
            "The number of leaves of the pytree of the new carry",
        ):
            result = scan(fct_wrong_pytree, init, inp, dim=0)

    @requires_cuda
    @parametrize("reverse", [False, True])
    @parametrize("device", [torch.device("cpu"), torch.device("cuda")])
    def test_scan_complex_pytree(self, reverse, device):
        # Init and input have same pytree

        x = torch.randn(3, 2, 2, device=device)
        y = torch.randn(3, 2, 2, device=device)
        z = torch.randn(3, 2, 2, device=device)
        inp = {"i": x, "j": ([y], [{"o": z}])}
        inp_flat, inp_spec = pytree.tree_flatten(inp)
        init_flat = [torch._ops.ops.aten.slice(e, 0, 0, 1, 1) for e in inp_flat]
        init = pytree.tree_unflatten(init_flat, inp_spec)

        result = scan(
            get_scan_combine_fn("complex_pointwise", False),
            init,
            inp,
            dim=0,
            reverse=reverse,
        )
        expected_result = _fake_scan(
            get_scan_combine_fn("complex_pointwise", False),
            init=init,
            xs=inp,
            dim=0,
            reverse=reverse,
        )
        self.assertEqual(result, expected_result)

<<<<<<< HEAD
    # TODO: provide an implementation for all compile modes and re-enable all test
    # TODO: when compile_mode is "compile_dynamic_shape", there will be lifted
    # symint inputs. associative_scan doesn't handle closures yet.
    @unittest.skipIf(not SM70OrLater, "triton")
    @requires_cuda
    @parametrize("combine_mode", ["pointwise", "generic"])
    @parametrize("compile_mode", ["none", "compile"])
    @parametrize("reverse", [False, True])
    @parametrize("device", [torch.device("cpu"), torch.device("cuda")])
    # Skipping the combination of combine_mode=pointwise and device=cpu
    # as the current implementation of pointwise does only support CUDA device
    @decorateIf(
        unittest.skip,
        lambda params: (
            params["combine_mode"] == "pointwise"
            and (params["device"] == torch.device("cpu") or torch.version.hip)
        ),
    )
    def test_associative_scan_downstream_scan_matmul(
        self, combine_mode, compile_mode, reverse, device
    ):
        # Chain with matmul
        def chain_fct(inp):
            W = torch.ones(2, 5, device=device)
            o = associative_scan(
=======
    # TODO: Does not work because of the usage of vmap witin associative_scan
    # The parameterization is commented out for the moment and the test is marked with expected fail
    # Fails with: AssertionError: scan is not an OpOverload
    @skipIfRocm(msg="Unsupported on ROCM yet")
    @unittest.skipIf(not SM70OrLater, "triton")
    @requires_cuda
    @unittest.expectedFailure
    def test_scan_associative_scan(self):
        combine_mode = "generic"
        compile_mode_scan = "compile"
        compile_mode_associative_scan = "none"
        reverse = True
        reverse_associative_scan = True
        device = torch.device("cuda")

        scan_fct = compile_mode_helper(scan, compile_mode_scan)
        associative_scan_fct = compile_mode_helper(
            associative_scan, compile_mode_associative_scan
        )
        init = torch.randn(10, 5, device=device)
        inp = torch.randn(3, 10, 5, device=device)

        def body(x, y):
            val = associative_scan_fct(
>>>>>>> c5f861c1
                get_scan_combine_fn("add", True),
                y,
                0,
                reverse=reverse_associative_scan,
                combine_mode=combine_mode,
            )
            return x + y, x + val

        result = scan_fct(body, init, inp, dim=0, reverse=reverse)
        expected_result = _fake_scan(
            body,
            init,
            inp,
            0,
            reverse=reverse,
        )

        self.assertEqual(result, expected_result)

    # TODO: provide an implementation for all compile modes and re-enable all test
<<<<<<< HEAD
    # TODO: when compile_mode is "compile_dynamic_shape", there will be lifted
    # symint inputs. associative_scan doesn't handle closures yet.
    @unittest.skipIf(not SM70OrLater, "triton")
    @requires_cuda
    @parametrize("combine_mode", ["pointwise", "generic"])
    @parametrize("compile_mode", ["none", "compile"])
=======
    @requires_cuda
    @parametrize("compile_mode", ["none", "eager"])
>>>>>>> c5f861c1
    @parametrize("reverse", [False, True])
    @parametrize("device", [torch.device("cpu"), torch.device("cuda")])
    def test_scan_downstream_scan_matmul(self, compile_mode, reverse, device):
        inp = torch.randn(3, 10, 2, device=device)
<<<<<<< HEAD

        expected_result = _fake_associative_scan(
            get_scan_combine_fn("add", True),
            _fake_associative_scan(
                get_scan_combine_fn("add", True), inp, 1, reverse=reverse
            ),
            1,
            reverse=reverse,
        )
        result1 = fct_cmp(inp)
        self.assertEqual(result1, expected_result)

    # TODO: provide an implementation for all compile modes and re-enable all test
    # TODO: when compile_mode is "compile_dynamic_shape", there will be lifted
    # symint inputs. associative_scan doesn't handle closures yet.
    @unittest.skipIf(not SM70OrLater, "triton")
    @requires_cuda
    @parametrize("combine_mode", ["pointwise", "generic"])
    @parametrize("compile_mode", ["none", "compile"])
    @parametrize("reverse", [False, True])
    @parametrize("device", [torch.device("cpu"), torch.device("cuda")])
    # Skipping the combination of combine_mode=pointwise and device=cpu
    # as the current implementation of pointwise does only support CUDA device
    @decorateIf(
        unittest.skip,
        lambda params: (
            params["combine_mode"] == "pointwise"
            and (params["device"] == torch.device("cpu") or torch.version.hip)
        ),
    )
    def test_associative_scan_downstream_scan_scan_different_dim(
        self, combine_mode, compile_mode, reverse, device
    ):
        # Chain with scan on different dim
        def chain_fct_different_dim(inp):
            o1 = associative_scan(
                get_scan_combine_fn("add", True),
                inp,
                1,
                combine_mode=combine_mode,
                reverse=reverse,
            )
            o2 = associative_scan(
                get_scan_combine_fn("add", True),
                o1,
                0,
                combine_mode=combine_mode,
                reverse=reverse,
            )
            return o2

        fct_cmp = compile_mode_helper(chain_fct_different_dim, compile_mode)

        inp = torch.randn(3, 10, 2, device=device)
        expected_result = _fake_associative_scan(
            get_scan_combine_fn("add", True),
            _fake_associative_scan(
                get_scan_combine_fn("add", True), inp, 1, reverse=reverse
            ),
            0,
            reverse=reverse,
        )
        result1 = fct_cmp(inp)
        self.assertEqual(result1, expected_result)

    # TODO: provide an implementation for all compile modes and re-enable all test
    @requires_cuda
    @parametrize("compile_mode", ["none", "eager"])
    @parametrize("reverse", [False, True])
    @parametrize("device", [torch.device("cpu"), torch.device("cuda")])
    def test_scan_downstream_scan_matmul(self, compile_mode, reverse, device):
        inp = torch.randn(3, 10, 2, device=device)
=======
>>>>>>> c5f861c1
        init = torch.randn(3, 2, device=device)

        for ind in range(2):
            # Chain with matmul
            def chain_fct(inp):
                W = torch.ones(2, 5, device=device)
                o = scan(
                    get_scan_combine_fn("add", False),
                    init,
                    inp,
                    dim=1,
                    reverse=reverse,
                )
                return o[ind] @ W

            fct_cmp = compile_mode_helper(chain_fct, compile_mode)

            expected_result = _fake_scan(
                get_scan_combine_fn("add", False),
                init=init,
                xs=inp,
                dim=1,
                reverse=reverse,
            )[ind] @ torch.ones(2, 5, device=device)
            result = fct_cmp(inp)
            self.assertEqual(result, expected_result)

    # TODO: provide an implementation for all compile modes and re-enable all test
    @requires_cuda
    @parametrize("compile_mode", ["none", "eager"])
    @parametrize("reverse", [False, True])
    @parametrize("device", [torch.device("cpu"), torch.device("cuda")])
    def test_scan_downstream_scan_scan_dim(self, compile_mode, reverse, device):
        inp = torch.randn(3, 10, 2, device=device)
        init = torch.randn(3, 2, device=device)

        # Chain with scan on different dim
        init2 = torch.randn(1, 10, 2, device=device)

        def chain_fct_different_dim(inp):
            o1 = scan(
                get_scan_combine_fn("add", False),
                init,
                inp,
                dim=1,
                reverse=reverse,
            )
            o1 = pytree.tree_map(lambda t: t.movedim(0, 1), o1)
            o2 = scan(
                get_scan_combine_fn("add", False),
                init2,
                o1[1],
                dim=0,
                reverse=reverse,
            )
            return o2

        fct_cmp = compile_mode_helper(chain_fct_different_dim, compile_mode)

        xs = _fake_scan(
            get_scan_combine_fn("add", False),
            init=init,
            xs=inp,
            dim=1,
            reverse=reverse,
        )[1]
        xs = pytree.tree_map(lambda t: t.movedim(0, 1), xs)
        expected_result = _fake_scan(
            get_scan_combine_fn("add", False),
            init=init2,
            xs=xs,
            dim=0,
            reverse=reverse,
        )
        result = fct_cmp(inp)
        self.assertEqual(result, expected_result)

    @requires_cuda
    @parametrize("reverse", [False, True])
    @parametrize("device", [torch.device("cpu"), torch.device("cuda")])
    def test_scan_non_pointwise(self, reverse, device):
        x = torch.randn(3, 10, 2, device=device)
        init = torch.randn(10, 2, device=device)
        result_expected = _fake_scan(
            get_scan_combine_fn("non_pointwise", False),
            init=init,
            xs=x,
            dim=0,
            reverse=reverse,
        )

        out = scan(
            get_scan_combine_fn("non_pointwise", False),
            init,
            x,
            dim=0,
            reverse=reverse,
        )
        self.assertEqual(out, result_expected)

    @requires_cuda
    @parametrize("reverse", [False, True])
    @parametrize("device", [torch.device("cpu"), torch.device("cuda")])
    def test_scan_compile_cnt(self, reverse, device):
        dim = 1

        from torch._dynamo.testing import CompileCounter

        # Tests rely on automatic_dynamic = True
        with torch._dynamo.config.patch(automatic_dynamic_shapes=True):
            cnt = CompileCounter()
            x = torch.randn(3, 2, 5, device=device)
            init = torch.randn(3, 5, device=device)
            # First compilation step
            torch.compile(scan, backend=cnt)(
                get_scan_combine_fn("add", False),
                init,
                x,
                dim=dim,
                reverse=reverse,
            )
            self.assertEqual(cnt.frame_count, 1)

            x = torch.randn(3, 20, 5, device=device)
            init = torch.randn(3, 5, device=device)
            # Recompilation due to first different size
            torch.compile(scan, backend=cnt)(
                get_scan_combine_fn("add", False),
                init,
                x,
                dim=dim,
                reverse=reverse,
            )
            self.assertEqual(cnt.frame_count, 2)

            x = torch.randn(3, 40, 5, device=device)
            init = torch.randn(3, 5, device=device)
            # No recompilation, because of dynamic shape
            torch.compile(scan, backend=cnt)(
                get_scan_combine_fn("add", False),
                init,
                x,
                dim=dim,
                reverse=reverse,
            )
            self.assertEqual(cnt.frame_count, 2)

            x = torch.randn(3, 40, 5, device=device)
            init = torch.randn(3, 40, device=device)
            # Recompilation because of dim change
            torch.compile(scan, backend=cnt)(
                get_scan_combine_fn("add", False),
                init,
                x,
                dim=2,
                reverse=reverse,
            )
            self.assertEqual(cnt.frame_count, 3)

            x = torch.randn(3, 40, 20, device=device)
            init = torch.randn(3, 40, device=device)
            # Recompilation due to first different size on new dim
            torch.compile(scan, backend=cnt)(
                get_scan_combine_fn("add", False),
                init,
                x,
                dim=2,
                reverse=reverse,
            )
            self.assertEqual(cnt.frame_count, 4)

            x = torch.randn(3, 40, 40, device=device)
            init = torch.randn(3, 40, device=device)
            # No recompilation, because of dynamic shape on new dim
            torch.compile(scan, backend=cnt)(
                get_scan_combine_fn("add", False),
                init,
                x,
                dim=2,
                reverse=reverse,
            )
            self.assertEqual(cnt.frame_count, 4)

            x = torch.randn(3, 60, 40, device=device)
            init = torch.randn(3, 40, device=device)
            # Recompilation because of dim change
            torch.compile(scan, backend=cnt)(
                get_scan_combine_fn("add", False),
                init,
                x,
                dim=1,
                reverse=reverse,
            )
            self.assertEqual(cnt.frame_count, 5)

            x = torch.randn(3, 60, 40, device=device)
            init = torch.randn(3, 40, device=device)
            # Recompilation because of reverse change
            torch.compile(scan, backend=cnt)(
                get_scan_combine_fn("add", False),
                init,
                x,
                dim=1,
                reverse=not reverse,
            )
            self.assertEqual(cnt.frame_count, 6)

            x = torch.randn(3, 60, 40, device=device)
            init = torch.randn(3, 40, device=device)
            # No recompilation, as nothing changed
            torch.compile(scan, backend=cnt)(
                get_scan_combine_fn("add", False),
                init,
                x,
                dim=1,
                reverse=not reverse,
            )
            self.assertEqual(cnt.frame_count, 6)

            x = torch.randn(3, 120, 80, device=device)
            init = torch.randn(3, 80, device=device)
            # No recompilation, final test
            torch.compile(scan, backend=cnt)(
                get_scan_combine_fn("add", False),
                init,
                x,
                dim=1,
                reverse=reverse,
            )
            self.assertEqual(cnt.frame_count, 6)

    @requires_cuda
    @parametrize("compile_mode", ["none", "eager"])
    def test_scan_init_scanned_0(self, compile_mode):
        scan_fct = compile_mode_helper(scan, compile_mode)

        # Only init and no input
        x = torch.randn(3, 1, 2)
        init = torch.randn(3, 2)
        dim = 1

        # Scan dimension is 0
        init = torch._ops.ops.aten.slice(x, dim, 0, 1, 1)
        inp = torch._ops.ops.aten.slice(x, dim, 1, None, 1)
        if compile_mode == "none":
            with self.assertRaisesRegex(
                RuntimeError,
                "xs leaves must have a scan dimension > 0",
            ):
                result_init = scan_fct(
                    get_scan_combine_fn("add", False),
                    init,
                    inp,
                    dim=dim,
                )
        else:
            with self.assertRaisesRegex(
                # Should be: RuntimeError, "Input leaves must have a scan dimension > 0"
                torch._dynamo.exc.Unsupported,
                "Observed exception.*",
            ):
                result_init = scan_fct(
                    get_scan_combine_fn("add", False),
                    init,
                    inp,
                    dim=dim,
                )

    @requires_cuda
    @parametrize("compile_mode", ["none", "eager"])
    def test_scan_init_non_tensor(self, compile_mode):
        scan_fct = compile_mode_helper(scan, compile_mode)

        x = torch.randn(3, 1, 2)
        dim = 1

        # Init is a float and not a tensor
        init = 1.0
        if compile_mode == "none":
            with self.assertRaisesRegex(
                RuntimeError,
                "All init leaves must be a Tensor",
            ):
                result_init = scan_fct(
                    get_scan_combine_fn("add", False), init, x, dim=dim
                )
        else:
            with self.assertRaisesRegex(
                # Should be: RuntimeError, "Init leaves must be a Tensor"
                torch._dynamo.exc.Unsupported,
                "Observed exception.*",
            ):
                result_init = scan_fct(
                    get_scan_combine_fn("add", False), init, x, dim=dim
                )

    @requires_cuda
    @parametrize("compile_mode", ["none", "eager"])
    def test_scan_init_wrong_shape(self, compile_mode):
        scan_fct = compile_mode_helper(scan, compile_mode)

        # Only init and no input
        x = torch.randn(3, 1, 2)
        dim = 1

        # Init wrong shape (Other dim different)
        init = torch.randn(1, 2)
        if compile_mode == "none":
            with self.assertRaisesRegex(RuntimeError, "The shape of the new_carry"):
                result_init = scan_fct(
                    get_scan_combine_fn("add", False),
                    init,
                    x,
                    dim=dim,
                )
        else:
            with self.assertRaisesRegex(
                # Should be: RuntimeError, "The size of tensor a.*"
                torch._dynamo.exc.Unsupported,
                "Observed exception.*",
            ):
                result_init = scan_fct(
                    get_scan_combine_fn("add", False),
                    init,
                    x,
                    dim=dim,
                )

    @requires_cuda
    @parametrize("compile_mode", ["none", "eager"])
    def test_scan_init_wrong_pytree(self, compile_mode):
        def add_one_carry(x: torch.Tensor, y: torch.Tensor):
            return x[0], x

        scan_fct = compile_mode_helper(scan, compile_mode)

        # Only init and no input
        x = torch.randn(3, 1, 2)
        dim = 1

        # Init wrong pytree
        init = (
            torch._ops.ops.aten.slice(x, dim, 0, 1, 1),
            torch._ops.ops.aten.slice(x, dim, 0, 1, 1),
        )

        if compile_mode == "none":
            with self.assertRaisesRegex(
                RuntimeError,
                "The number of leaves of the pytree of the new carry produced by the operator",
            ):
                result_init = scan_fct(add_one_carry, init, x, dim=dim)

        else:
            with self.assertRaisesRegex(
                # Should be: RuntimeError: The number of leaves of the pytree of the new carry produced
                # by the operator needs to match the length of the pytree of the init
                torch._dynamo.exc.Unsupported,
                "Observed exception.*",
            ):
                result_init = scan_fct(add_one_carry, init, x, dim=dim)

    @requires_cuda
    @parametrize("reverse", [False, True])
    @parametrize("compile_mode", ["none", "eager"])
    @parametrize("device", [torch.device("cpu"), torch.device("cuda")])
    def test_scan_init(self, reverse, compile_mode, device):
        scan_fct = compile_mode_helper(scan, compile_mode)

        # Only init and no input
        x = torch.randn(3, 1, 2, device=device)
        init = torch.randn(3, 1, 2, device=device)
        dim = 1
        op, op_pt = (get_scan_combine_fn("add", False), torch.cumsum)

        # Only init given
        init = torch._ops.ops.aten.slice(x, dim, 0, 1, 1)
        result = scan_fct(op, init, [], dim=dim, reverse=reverse)
        result_exp = _fake_scan(op, init=init, xs=[], dim=dim, reverse=reverse)
        result_init = scan_fct(op, init, [], dim=dim, reverse=reverse)
        self.assertEqual(result, result_exp)
        self.assertEqual(result_init, result_exp)
        self.assertEqual(result_init[0], init)

        x = torch.randn(3, 5, 2, device=device)
        init = torch.randn(3, 5, 2, device=device)
        dim = 0

        op, op_pt = (get_scan_combine_fn("add", False), torch.cumsum)
        inp = torch._ops.ops.aten.slice(x, dim, 1, None, 1)

        # Init tensor scalar
        init = torch.ones(1, device=device)

        def add_scalar_carry(x: torch.Tensor, y: torch.Tensor):
            return x + 1.0, x + y

        result_init = scan_fct(add_scalar_carry, init, inp, dim=dim, reverse=reverse)
        result_exp = _fake_scan(
            add_scalar_carry, init=init, xs=inp, dim=dim, reverse=reverse
        )
        self.assertEqual(result_init, result_exp)
        self.assertEqual(result_init[0], torch.tensor([3.0], device=device))

        # Init tensor entirely different shape than inp
        init = torch.randn(7, 8, device=device)

        def add_scalar_carry2(x: torch.Tensor, y: torch.Tensor):
            return x + 1.0, x[: y.shape[0], : y.shape[1]] + y

        result_init = scan_fct(add_scalar_carry2, init, inp, dim=dim, reverse=reverse)
        result_exp = _fake_scan(
            add_scalar_carry2, init=init, xs=inp, dim=dim, reverse=reverse
        )
        self.assertEqual(result_init, result_exp)

        # Init with two timestep on dim axis. Should work as y has always 1 on dim axis and
        # hence automatic broadcasting should work
        # I.e., the input shape is 2x5x2, but the carry at each iteration is 2x5x2,
        # thus the output of each iteration is 2x5x2, which results in the total output
        # to be 4x5x2
        init = torch._ops.ops.aten.slice(x, dim, 0, 2, 1)
        result_init = scan_fct(op, init, inp, dim=dim, reverse=reverse)
        result_exp = _fake_scan(op, init=init, xs=inp, dim=dim, reverse=reverse)
        self.assertEqual(result_init, result_exp)
        self.assertEqual(result_init[0].shape, torch.Size([2, 5, 2]))

        init = torch.tile(init, (1, 2, 1))

        def add_scalar_carry_sliced_out(x: torch.Tensor, y: torch.Tensor):
            return x + 1.0, x[:, :1, :] + y

        result_init = scan_fct(
            add_scalar_carry_sliced_out, init, inp, dim=dim, reverse=reverse
        )
        result_exp = _fake_scan(
            add_scalar_carry_sliced_out, init=init, xs=inp, dim=dim, reverse=reverse
        )
        self.assertEqual(result_init, result_exp)
        self.assertEqual(result_init[0].shape, torch.Size([2, 10, 2]))
        self.assertEqual(result_init[1].shape, torch.Size([2, 2, 5, 2]))

        # Correct case
        op, op_pt = (get_scan_combine_fn("add", False), torch.cumsum)
        x = torch.randn(3, 2, 2, device=device)
        dim = 1

        if reverse:
            init = torch.zeros_like(torch.select_copy(x, -1, 0))
            inp = torch._ops.ops.aten.slice(x, dim, 0, -1, 1)
        else:
            init = torch.zeros_like(torch.select_copy(x, 1, 0))
            inp = torch._ops.ops.aten.slice(x, dim, 1, None, 1)

        result = scan_fct(op, init, x, dim=dim, reverse=reverse)
        result_exp = _fake_scan(op, init=init, xs=x, dim=dim, reverse=reverse)

        self.assertEqual(result, result_exp)
        if not reverse:
            result_exp_PT = op_pt(x, dim)
            result = list(result)
            result[1] = pytree.tree_map(lambda t: t.movedim(0, dim), result[1])
            self.assertEqual(result[1], result_exp_PT)

    @requires_cuda
    @parametrize("reverse", [False, True])
    @parametrize("device", [torch.device("cpu"), torch.device("cuda")])
    def test_scan_init_wrong_pytree_complex(self, reverse, device):
        x = torch.randn(3, 2, 2, device=device)
        y = torch.randn(3, 2, 2, device=device)
        z = torch.randn(3, 2, 2, device=device)

        # Wrong pytree fed to the function
        init = {
            "i": torch._ops.ops.aten.slice(x, 0, 0, 1, 1),
            "j": (
                {"a": torch._ops.ops.aten.slice(x, 0, 0, 1, 1)},
                [torch._ops.ops.aten.slice(y, 0, 0, 1, 1)],
                [{"o": torch._ops.ops.aten.slice(z, 0, 0, 1, 1)}],
            ),
        }
        inp = {
            "i": torch._ops.ops.aten.slice(x, 0, 0, None, 1),
            "j": (
                [torch._ops.ops.aten.slice(y, 0, 0, None, 1)],
                [{"o": torch._ops.ops.aten.slice(z, 0, 0, None, 1)}],
            ),
        }
        with self.assertRaisesRegex(
            Exception,
            ".*",
        ):
            result = scan(
                get_scan_combine_fn("complex_pointwise", False),
                init,
                inp,
                dim=0,
                reverse=reverse,
            )

    @requires_cuda
    @parametrize("reverse", [False, True])
    @parametrize("device", [torch.device("cpu"), torch.device("cuda")])
    def test_scan_init_pytree_complex(self, reverse, device):
        def fct_pointwise_different_output(x, y):
            return (
                {
                    "i": x["i"] * y["i"],
                    "j": (
                        [x["j"][0][0] * y["j"][0][0]],
                        [{"o": x["j"][1][0]["o"] + y["j"][1][0]["o"]}],
                    ),
                },
                (
                    y["i"],
                    {
                        "o": x["i"] * y["i"],
                        "j": (
                            [x["j"][0][0] * y["j"][0][0]],
                            [{"o": x["j"][1][0]["o"] + y["j"][1][0]["o"]}],
                        ),
                    },
                ),
            )

        def fct_pointwise_different_carry(x, y):
            return (
                {
                    "i": x["i"] * y["i"],
                    "j": (
                        x["i"],
                        [x["j"][1][0] * y["j"][0][0]],
                        [{"o": x["j"][2][0]["o"] + y["j"][1][0]["o"]}],
                    ),
                },
                (
                    y["i"],
                    {
                        "o": x["i"] * y["i"] + x["j"][0][0],
                        "j": (
                            [x["j"][1][0] * y["j"][0][0]],
                            [{"o": x["j"][2][0]["o"] + y["j"][1][0]["o"]}],
                        ),
                    },
                ),
            )

        x = torch.randn(3, 2, 2, device=device)
        y = torch.randn(3, 2, 2, device=device)
        z = torch.randn(3, 2, 2, device=device)

        if reverse:
            init_start, init_end = -1, None
            inp_start, inp_end = 0, -1
        else:
            init_start, init_end = 0, 1
            inp_start, inp_end = 1, None

        # Regular case
        init = {
            "i": torch._ops.ops.aten.slice(x, 0, init_start, init_end, 1),
            "j": (
                [torch._ops.ops.aten.slice(y, 0, init_start, init_end, 1)],
                [{"o": torch._ops.ops.aten.slice(z, 0, init_start, init_end, 1)}],
            ),
        }
        inp = {
            "i": torch._ops.ops.aten.slice(x, 0, inp_start, inp_end, 1),
            "j": (
                [torch._ops.ops.aten.slice(y, 0, inp_start, inp_end, 1)],
                [{"o": torch._ops.ops.aten.slice(z, 0, inp_start, inp_end, 1)}],
            ),
        }
        result = scan(
            get_scan_combine_fn("complex_pointwise", False),
            init,
            inp,
            dim=0,
            reverse=reverse,
        )
        expected_result = _fake_scan(
            get_scan_combine_fn("complex_pointwise", False),
            init,
            inp,
            dim=0,
            reverse=reverse,
        )
        self.assertEqual(result, expected_result)

        # Pytree of output is different
        result = scan(fct_pointwise_different_output, init, inp, dim=0, reverse=reverse)
        expected_result = _fake_scan(
            fct_pointwise_different_output, init=init, xs=inp, dim=0, reverse=reverse
        )
        self.assertEqual(result, expected_result)

        # Pytree of carry is different
        init = {
            "i": torch._ops.ops.aten.slice(x, 0, init_start, init_end, 1),
            "j": (
                torch._ops.ops.aten.slice(x, 0, init_start, init_end, 1),
                [torch._ops.ops.aten.slice(y, 0, init_start, init_end, 1)],
                [{"o": torch._ops.ops.aten.slice(z, 0, init_start, init_end, 1)}],
            ),
        }
        inp = {
            "i": torch._ops.ops.aten.slice(x, 0, inp_start, inp_end, 1),
            "j": (
                [torch._ops.ops.aten.slice(y, 0, inp_start, inp_end, 1)],
                [{"o": torch._ops.ops.aten.slice(z, 0, inp_start, inp_end, 1)}],
            ),
        }
        result = scan(fct_pointwise_different_carry, init, inp, dim=0, reverse=reverse)
        expected_result = _fake_scan(
            fct_pointwise_different_carry, init=init, xs=inp, dim=0, reverse=reverse
        )
        self.assertEqual(result, expected_result)

    def test_scan_RNN(self):
        dim = 1
        device = torch.device("cpu")

        rnn = torch.nn.RNN(
            input_size=5,
            hidden_size=7,
        )
        rnn = rnn.to(device=device)
        x = torch.randn(1, 2, 5, device=device)
        h = torch.randn(1, 2, 7, device=device)

        new_state_dict = {
            "weight_ih_l0": torch.ones_like(rnn.weight_ih_l0),
            "bias_ih_l0": torch.ones_like(rnn.bias_ih_l0),
            "weight_hh_l0": torch.ones_like(rnn.weight_hh_l0),
            "bias_hh_l0": torch.ones_like(rnn.bias_hh_l0),
        }
        rnn.load_state_dict(new_state_dict)

        def RNN(x: torch.Tensor, y: torch.Tensor):
            W_ih = torch.ones((5, 7), device=device)
            b_ih = torch.ones((7), device=device)
            W_hh = torch.ones((7, 7), device=device)
            b_hh = torch.ones((7), device=device)
            c_new = y @ W_ih + b_ih
            h_new = torch.tanh(c_new + x @ W_hh + b_hh)
            return h_new, h_new

        expected_result = rnn(
            torch.permute(x, (1, 0, 2)), torch.unsqueeze(h[:, 0, :], 0)
        )
        expected_result_state = torch.permute(expected_result[1], (1, 0, 2))
        result = scan(RNN, init=torch.select_copy(h, dim, 0), xs=x, dim=dim)
        self.assertEqual(result[0].unsqueeze(0), expected_result_state)
        self.assertEqual(result[1], expected_result[0])

    @skipIfNoDynamoSupport
    def test_scan_simple_graph_wrong_dtype(self):
        def add_wrong_dtype(x: torch.Tensor, y: torch.Tensor):
            return torch.ones_like(x + y, dtype=torch.int64), x + y

        x = torch.randn(3, 10, 2, device=torch.device("cpu"))
        init = torch.randn(1, 10, 2, device=torch.device("cpu"))

        def f(fct, init, xs):
            return scan(fct, init, xs, dim=0, reverse=True)

        # Wrong dtype
        with self.assertRaisesRegex(
            # Should be: RuntimeError: Expected the init and
            # the new carry produced by the operator to be a tensor of
            # torch.int64 but got torch.float32 and torch.int64
            RuntimeError,
            "The dtype of the new_carry",
        ):
            f(add_wrong_dtype, init, x)

    @skipIfNoDynamoSupport
    @skipIfCrossRef  # Arg order changes with crossref
    def test_scan_simple_graph(self):
        from torch._dynamo.testing import EagerAndRecordGraphs

        x = torch.randn(3, 10, 2, device=torch.device("cpu"))
        init = torch.randn(1, 10, 2, device=torch.device("cpu"))

        def f(fct, init, xs):
            return scan(fct, init, xs, dim=0, reverse=True)

        # Correct case
        gm = make_fx(f, tracing_mode="symbolic")(
            get_scan_combine_fn("add", False), init, x
        )
        self.assertExpectedInline(
            gm.code.strip(),
            """\
def forward(self, fct_1, init_1, xs_1):
    select = torch.ops.aten.select.int(xs_1, 0, 0)
    add = torch.ops.aten.add.Tensor(init_1, select);  add = None
    add_1 = torch.ops.aten.add.Tensor(init_1, select);  select = add_1 = None
    sym_size_int_1 = torch.ops.aten.sym_size.int(init_1, 1)
    sym_size_int_2 = torch.ops.aten.sym_size.int(init_1, 2)
    clone = torch.ops.aten.clone.default(init_1);  clone = None
    select_copy = torch.ops.aten.select_copy.int(xs_1, 0, 0);  select_copy = None
    sym_size_int_3 = torch.ops.aten.sym_size.int(xs_1, 1)
    sym_size_int_4 = torch.ops.aten.sym_size.int(xs_1, 2)
    scan_combine_graph_0 = self.scan_combine_graph_0
    scan = torch.ops.higher_order.scan(scan_combine_graph_0, [init_1], [xs_1], 0, True, [sym_size_int_1, sym_size_int_2, sym_size_int_3, sym_size_int_4]);  scan_combine_graph_0 = init_1 = xs_1 = sym_size_int_1 = sym_size_int_2 = sym_size_int_3 = sym_size_int_4 = None
    getitem = scan[0]
    getitem_1 = scan[1];  scan = None
    return (getitem, getitem_1)""",  # noqa: B950
        )

        # Check graph
        backend = EagerAndRecordGraphs()
        torch.compile(f, backend=backend)(get_scan_combine_fn("add", False), init, x)
        gm = backend.graphs[0]

        self.assertExpectedInline(
            gm.code.strip(),
            """\
def forward(self, L_init_ : torch.Tensor, L_xs_ : torch.Tensor):
    l_init_ = L_init_
    l_xs_ = L_xs_
    select = l_xs_.select(0, 0)
    new_carry = l_init_ + select;  new_carry = None
    add_1 = l_init_ + select;  select = add_1 = None
    child = l_init_.clone();  child = None
    child_1 = torch.select_copy(l_xs_, 0, 0);  child_1 = None
    scan_combine_fn_0 = self.scan_combine_fn_0
    scan = torch.ops.higher_order.scan(scan_combine_fn_0, [l_init_], [l_xs_], 0, True, []);  scan_combine_fn_0 = l_init_ = l_xs_ = None
    getitem = scan[0]
    getitem_1 = scan[1];  scan = None
    return (getitem, getitem_1)""",  # noqa: B950
        )


class AssociativeScanModels:
    @staticmethod
    def get_scan_fct(compile_mode, combine_mode):
        # Compile the associative_scan according to the provided compile_mode
        if compile_mode != "fake":
            compile_mode = "none"
            assoc_scan_comp = compile_mode_helper(associative_scan, compile_mode)

            def scan_fct(combine_fn, xs, dim, reverse):
                return assoc_scan_comp(combine_fn, xs, dim, reverse, combine_mode)

        else:
            scan_fct = _fake_associative_scan
        return scan_fct

    class CombineFn(torch.nn.Module):
        def __init__(self, combine_fn, dim, reverse, combine_mode, compile_mode):
            super().__init__()

            self.scan_fct = AssociativeScanModels.get_scan_fct(
                compile_mode, combine_mode
            )
            self.combine_fn = combine_fn
            self.dim = dim
            self.reverse = reverse

        def forward(self, inputs):
            results = self.scan_fct(self.combine_fn, inputs, self.dim, self.reverse)
            return results

    class Simple(torch.nn.Module):
        def __init__(self, dim, reverse, combine_mode, compile_mode):
            super().__init__()

            kwargs = {
                "dim": dim,
                "reverse": reverse,
                "combine_mode": combine_mode,
                "compile_mode": compile_mode,
            }
            self.combine_fns = [
                AssociativeScanModels.CombineFn(
                    get_scan_combine_fn("add", True), **kwargs
                ),
                AssociativeScanModels.CombineFn(
                    get_scan_combine_fn("mul", True), **kwargs
                ),
            ]

        def forward(self, inputs):
            results = []
            for combine_fn in self.combine_fns:
                results.append(combine_fn(inputs))
            return results

    class ChainFn(torch.nn.Module):
        def __init__(self, combine_fn, dim, reverse, combine_mode, compile_mode):
            super().__init__()

            chain_len = len(combine_fn)
            kwargs = {
                "combine_fn": combine_fn,
                "dim": dim,
                "reverse": reverse,
                "combine_mode": combine_mode,
            }

            # Prepare the kwargs as a list.
            self.nested_tuple = []
            for ind in range(chain_len):
                kwargs_el = {}
                for key, val in kwargs.items():
                    # Check if val is a list and if it has the same length as combine_fn
                    # If so, then use the individual elements.
                    # If not, duplicate the first element.
                    if type(val) == list and len(val) == chain_len:
                        kwargs_el[key] = val[ind]
                    else:
                        kwargs_el[key] = val

                scan_fct = AssociativeScanModels.get_scan_fct(
                    compile_mode, kwargs_el["combine_mode"]
                )
                combine_fn = kwargs_el["combine_fn"]
                del kwargs_el["combine_fn"]
                del kwargs_el["combine_mode"]
                self.nested_tuple.append((combine_fn, scan_fct, kwargs_el))

        def forward(self, inputs):
            results = inputs
            for combine_fn, scan_fct, kwargs in self.nested_tuple:
                results = combine_fn(scan_fct, results, **kwargs)
            return results

    class NestedFn(torch.nn.Module):
        def forward(self, scan_fct, inputs, **kwargs):
            combine_fn = kwargs["combine_fn"]

            # Remove combine_fn from kwargs
            del kwargs["combine_fn"]

            results = scan_fct(combine_fn, inputs, **kwargs)

            return results


@unittest.skipIf(IS_WINDOWS, "Windows not supported for this test")
@skipIfNoDynamoSupport
class AssociativeScanTests(TestCase):
    def setUp(self):
        torch._dynamo.reset()
        super().setUp()

    def _run_test(self, model, model_fake, inputs):
        result = model(inputs)
        result_exp = model_fake(inputs)
        self.assertEqual(result, result_exp)

        # Return the result of the functions under test for further investigations
        return result

    def _prepare_fake_kwargs(self, original_kwargs):
        kwargs_fake = original_kwargs.copy()
        kwargs_fake["compile_mode"] = "fake"
        return kwargs_fake

    @unittest.skipIf(not SM70OrLater, "triton")
    @requires_cuda
    @parametrize("reverse", [False, True])
    @parametrize("compile_mode", ["none", "eager", "compile", "compile_dynamic_shape"])
    @parametrize("combine_mode", ["pointwise", "generic"])
    @parametrize("device", [torch.device("cpu"), torch.device("cuda")])
    # Skipping the combination of combine_mode=pointwise and device=cpu
    # as the current implementation of pointwise does only support CUDA device
    @decorateIf(
        unittest.skip,
        lambda params: (
            params["combine_mode"] == "pointwise"
            and (params["device"] == torch.device("cpu") or torch.version.hip)
        ),
    )
    def test_associative_scan_compile(
        self, combine_mode, reverse, compile_mode, device
    ):
        x = torch.randn(3, 10, 2, device=device)
        kwargs = {
            "dim": 0,
            "reverse": reverse,
            "compile_mode": compile_mode,
            "combine_mode": combine_mode,
        }
        kwargs_fake = self._prepare_fake_kwargs(kwargs)
        results = self._run_test(
            model=AssociativeScanModels.Simple(**kwargs),
            model_fake=AssociativeScanModels.Simple(**kwargs_fake),
            inputs=x,
        )

        if not reverse:
            results_torch = []
            for op_pt in [torch.cumsum, torch.cumprod]:
                results_torch.append(op_pt(x, 0))
            self.assertEqual(results, results_torch)

        # Jax Examples
        x = torch.arange(0, 4, device=device)
        kwargs = {
            "dim": 0,
            "reverse": reverse,
            "compile_mode": compile_mode,
            "combine_fn": get_scan_combine_fn("add", True),
            "combine_mode": combine_mode,
        }
        kwargs_fake = self._prepare_fake_kwargs(kwargs)
        result = self._run_test(
            model=AssociativeScanModels.CombineFn(**kwargs),
            model_fake=AssociativeScanModels.CombineFn(**kwargs_fake),
            inputs=x,
        )

        if not reverse:
            results_torch = torch.tensor([0.0, 1.0, 3.0, 6.0], dtype=torch.int64)
        else:
            results_torch = torch.tensor([6.0, 6.0, 5.0, 3.0], dtype=torch.int64)

        self.assertEqual(result, results_torch)

    @unittest.skipIf(not SM70OrLater, "triton")
    @requires_cuda
    @parametrize("reverse", [False, True])
    @parametrize("compile_mode", ["none", "eager", "compile", "compile_dynamic_shape"])
    @parametrize("combine_mode", ["pointwise", "generic"])
    @parametrize("device", [torch.device("cpu"), torch.device("cuda")])
    # Skipping the combination of combine_mode=pointwise and device=cpu
    # as the current implementation of pointwise does only support CUDA device
    @decorateIf(
        unittest.skip,
        lambda params: (
            params["combine_mode"] == "pointwise"
            and (params["device"] == torch.device("cpu") or torch.version.hip)
        ),
    )
    def test_associative_scan_dim(self, combine_mode, compile_mode, reverse, device):
        import random

        random.seed(1234)

        num_dims = [random.randint(2, 5) for _ in range(4)]
        for num_dim in num_dims:
            shapes = [random.randint(1, 9) for _ in range(num_dim)]
            rnd_scan_dim = random.randint(0, num_dim - 1)
            x = torch.randn(*shapes, device=device)

            kwargs = {
                "dim": rnd_scan_dim,
                "reverse": reverse,
                "compile_mode": compile_mode,
                "combine_mode": combine_mode,
            }
            kwargs_fake = self._prepare_fake_kwargs(kwargs)
            results = self._run_test(
                model=AssociativeScanModels.Simple(**kwargs),
                model_fake=AssociativeScanModels.Simple(**kwargs_fake),
                inputs=x,
            )

            if not reverse:
                results_torch = []
                for op_pt in [torch.cumsum, torch.cumprod]:
                    results_torch.append(op_pt(x, 0))
                self.assertEqual(results, results_torch)

    @unittest.skipIf(not SM70OrLater, "triton")
    @requires_cuda
    # This test is expected to fail, as there may be an issue with the underlying triton implementation
    # See https://github.com/pytorch/pytorch/issues/137943
    @unittest.expectedFailure
    def test_associative_scan_dim_shape_failure(self):
        num_dims = [2]
        for num_dim in num_dims:
            shapes = [9 for _ in range(num_dim)]
            rnd_scan_dim = 0
            x = torch.randn(*shapes, device=torch.device("cuda"))

            kwargs = {
                "dim": rnd_scan_dim,
                "reverse": True,
                "compile_mode": "none",
                "combine_mode": "generic",
            }
            kwargs_fake = self._prepare_fake_kwargs(kwargs)
            self._run_test(
                model=AssociativeScanModels.Simple(**kwargs),
                model_fake=AssociativeScanModels.Simple(**kwargs_fake),
                inputs=x,
            )

    @skipIfRocm(msg="Unsupported on ROCM yet")
    @unittest.skipIf(not SM70OrLater, "triton")
    @requires_cuda
    @parametrize("compile_mode", ["none", "eager", "compile", "compile_dynamic_shape"])
    @parametrize("combine_mode", ["pointwise", "generic"])
    @parametrize("reverse", [False, True])
    @parametrize("device", [torch.device("cpu"), torch.device("cuda")])
    # Skipping the combination of combine_mode=pointwise and device=cpu
    # as the current implementation of pointwise does only support CUDA device
    @decorateIf(
        unittest.skip,
        lambda params: (
            params["combine_mode"] == "pointwise"
            and (params["device"] == torch.device("cpu") or torch.version.hip)
        ),
    )
    def test_associative_scan_tuple(self, compile_mode, combine_mode, reverse, device):
        x = torch.randn(3, 2, 2, device=device)
        y = torch.randn(3, 2, 2, device=device)
        inp = (x, y)

        kwargs = {
            "dim": 0,
            "reverse": reverse,
            "compile_mode": compile_mode,
            "combine_fn": get_scan_combine_fn("tuple_fct", True),
            "combine_mode": combine_mode,
        }
        kwargs_fake = self._prepare_fake_kwargs(kwargs)
        self._run_test(
            model=AssociativeScanModels.CombineFn(**kwargs),
            model_fake=AssociativeScanModels.CombineFn(**kwargs_fake),
            inputs=inp,
        )

    @unittest.skipIf(not SM70OrLater, "triton")
    @requires_cuda
    @parametrize("compile_mode", ["none", "eager", "compile", "compile_dynamic_shape"])
    @parametrize("combine_mode", ["pointwise", "generic"])
    @parametrize("reverse", [False, True])
    @parametrize("device", [torch.device("cpu"), torch.device("cuda")])
    def test_associative_scan_expand_in_combine_fn(
        self, compile_mode, combine_mode, reverse, device
    ):
        x = torch.randn(3, 2, 2, device=device)

        def combine_fn(x, y):
            return x * torch.sum(y, -1).expand(x.shape)

        kwargs = {
            "dim": 0,
            "reverse": reverse,
            "compile_mode": compile_mode,
            "combine_fn": combine_fn,
            "combine_mode": "generic",
        }
        kwargs_fake = self._prepare_fake_kwargs(kwargs)
        self._run_test(
            model=AssociativeScanModels.CombineFn(**kwargs),
            model_fake=AssociativeScanModels.CombineFn(**kwargs_fake),
            inputs=x,
        )

    @unittest.skipIf(not SM70OrLater, "triton")
    @requires_cuda
    @parametrize("compile_mode", ["none", "eager", "compile", "compile_dynamic_shape"])
    @parametrize("reverse", [False, True])
    @parametrize("device", [torch.device("cpu"), torch.device("cuda")])
    def test_associative_scan_non_contiguous_tensor(
        self, compile_mode, reverse, device
    ):
        x = torch.arange(30, device=device).view(10, 3).t()
        assert not x.is_contiguous()

        kwargs = {
            "dim": 0,
            "reverse": reverse,
            "compile_mode": compile_mode,
            "combine_fn": get_scan_combine_fn("add", True),
            "combine_mode": "generic",
        }
        kwargs_fake = self._prepare_fake_kwargs(kwargs)
        self._run_test(
            model=AssociativeScanModels.CombineFn(**kwargs),
            model_fake=AssociativeScanModels.CombineFn(**kwargs_fake),
            inputs=x,
        )

    @unittest.skipIf(not SM70OrLater, "triton")
    @requires_cuda
    @parametrize("compile_mode", ["none", "eager", "compile", "compile_dynamic_shape"])
    @parametrize("combine_mode", ["pointwise", "generic"])
    @parametrize("reverse", [False, True])
    @parametrize("device", [torch.device("cpu"), torch.device("cuda")])
    # Skipping the combination of combine_mode=pointwise and device=cpu
    # as the current implementation of pointwise does only support CUDA device
    @decorateIf(
        unittest.skip,
        lambda params: (
            params["combine_mode"] == "pointwise"
            and (params["device"] == torch.device("cpu") or torch.version.hip)
        ),
    )
    def test_associative_scan_complex_pytree(
        self, compile_mode, combine_mode, reverse, device
    ):
        x = torch.randn(3, 2, 2, device=device)
        y = torch.randn(3, 2, 2, device=device)
        z = torch.randn(3, 2, 2, device=device)
        inp = {"i": x, "j": ([y], [{"o": z}])}

        kwargs = {
            "dim": 0,
            "reverse": reverse,
            "compile_mode": compile_mode,
            "combine_fn": get_scan_combine_fn("complex_pointwise", True),
            "combine_mode": combine_mode,
        }
        kwargs_fake = self._prepare_fake_kwargs(kwargs)
        self._run_test(
            model=AssociativeScanModels.CombineFn(**kwargs),
            model_fake=AssociativeScanModels.CombineFn(**kwargs_fake),
            inputs=inp,
        )

    @unittest.skipIf(not SM70OrLater, "triton")
    @requires_cuda
    @parametrize("combine_mode", ["pointwise", "generic"])
    @parametrize("compile_mode", ["none", "eager", "compile", "compile_dynamic_shape"])
    @parametrize("reverse", [False, True])
    @parametrize("device", [torch.device("cpu"), torch.device("cuda")])
    # Skipping the combination of combine_mode=pointwise and device=cpu
    # as the current implementation of pointwise does only support CUDA device
    @decorateIf(
        unittest.skip,
        lambda params: (
            params["combine_mode"] == "pointwise"
            and (params["device"] == torch.device("cpu") or torch.version.hip)
        ),
    )
    def test_associative_scan_downstream_scan_matmul(
        self, combine_mode, compile_mode, reverse, device
    ):
        def first_chain_fct(scan_fct, inp, **kwargs):
            o = scan_fct(get_scan_combine_fn("add", True), inp, **kwargs)
            return o

        def second_chain_fct(scan_fct, inp, **kwargs):
            W = torch.ones(2, 5, device=device)
            return inp @ W

        inp = torch.randn(3, 10, 2, device=device)
        kwargs = {
            "dim": 1,
            "reverse": reverse,
            "compile_mode": compile_mode,
            "combine_fn": [first_chain_fct, second_chain_fct],
            "combine_mode": combine_mode,
        }
        kwargs_fake = self._prepare_fake_kwargs(kwargs)
        self._run_test(
            model=AssociativeScanModels.ChainFn(**kwargs),
            model_fake=AssociativeScanModels.ChainFn(**kwargs_fake),
            inputs=inp,
        )

    @unittest.skipIf(not SM70OrLater, "triton")
    @requires_cuda
    @parametrize("combine_mode", ["pointwise", "generic"])
    @parametrize("compile_mode", ["none", "eager", "compile", "compile_dynamic_shape"])
    @parametrize("reverse", [False, True])
    @parametrize("device", [torch.device("cpu"), torch.device("cuda")])
    # Skipping the combination of combine_mode=pointwise and device=cpu
    # as the current implementation of pointwise does only support CUDA device
    @decorateIf(
        unittest.skip,
        lambda params: (
            params["combine_mode"] == "pointwise"
            and (params["device"] == torch.device("cpu") or torch.version.hip)
        ),
    )
    def test_associative_scan_downstream_scan_scan(
        self, combine_mode, compile_mode, reverse, device
    ):
        def first_chain_fct(scan_fct, inp, **kwargs):
            o1 = scan_fct(get_scan_combine_fn("add", True), inp, **kwargs)
            return o1

        def second_chain_fct(scan_fct, inp, **kwargs):
            o2 = scan_fct(get_scan_combine_fn("add", True), inp, **kwargs)
            return o2

        inp = torch.randn(3, 10, 2, device=device)

        kwargs = {
            "dim": 1,
            "reverse": reverse,
            "compile_mode": compile_mode,
            "combine_fn": [first_chain_fct, second_chain_fct],
            "combine_mode": combine_mode,
        }
        kwargs_fake = self._prepare_fake_kwargs(kwargs)
        self._run_test(
            model=AssociativeScanModels.ChainFn(**kwargs),
            model_fake=AssociativeScanModels.ChainFn(**kwargs_fake),
            inputs=inp,
        )

    @unittest.skipIf(not SM70OrLater, "triton")
    @requires_cuda
    @parametrize("combine_mode", ["pointwise", "generic"])
    @parametrize("compile_mode", ["none", "eager", "compile", "compile_dynamic_shape"])
    @parametrize("reverse_first", [False, True])
    @parametrize("same_direction", [False, True])
    @parametrize("device", [torch.device("cpu"), torch.device("cuda")])
    # Skipping the combination of combine_mode=pointwise and device=cpu
    # as the current implementation of pointwise does only support CUDA device
    @decorateIf(
        unittest.skip,
        lambda params: (
            params["combine_mode"] == "pointwise"
            and (params["device"] == torch.device("cpu") or torch.version.hip)
        ),
    )
    def test_associative_scan_downstream_scan_scan_different_dim(
        self, combine_mode, compile_mode, reverse_first, same_direction, device
    ):
        reverse_second = reverse_first if same_direction else not reverse_first

        def first_chain_fct(scan_fct, inp, **kwargs):
            o1 = scan_fct(get_scan_combine_fn("add", True), inp, **kwargs)
            return o1

        def second_chain_fct(scan_fct, inp, **kwargs):
            o2 = scan_fct(get_scan_combine_fn("add", True), inp, **kwargs)
            return o2

        inp = torch.randn(3, 10, 2, device=device)

        kwargs = {
            "dim": [1, 0],
            "reverse": [reverse_first, reverse_second],
            "compile_mode": compile_mode,
            "combine_fn": [first_chain_fct, second_chain_fct],
            "combine_mode": [combine_mode, combine_mode],
        }
        kwargs_fake = self._prepare_fake_kwargs(kwargs)
        self._run_test(
            model=AssociativeScanModels.ChainFn(**kwargs),
            model_fake=AssociativeScanModels.ChainFn(**kwargs_fake),
            inputs=inp,
        )

    # TODO: Does not work because of the usage of vmap witin associative_scan
    # TODO: Re-enable additional parameters again once this issues has been resolved
    @unittest.skipIf(not SM70OrLater, "triton")
    @requires_cuda
    @unittest.expectedFailure
    def test_associative_scan_nested(self):
        combine_mode = "pointwise"
        compile_mode = "eager"
        reverse_first = False
        same_direction = False
        device = torch.device("cuda")

        reverse_second = reverse_first if same_direction else not reverse_first

        def first_nested_fct(x, y):
            y_new = associative_scan(
                second_nested_fct,
                y,
                0,
                reverse=reverse_second,
                combine_mode=combine_mode,
            )
            return x + y_new

        def first_nested_fct_fake(x, y):
            y_new = _fake_associative_scan(
                second_nested_fct, y, 0, reverse=reverse_second
            )
            return x + y_new

        def second_nested_fct(x, y):
            return x * y

        inp = torch.randn(3, 10, 2, device=device)

        kwargs = {
            "dim": 0,
            "reverse": reverse_first,
            "compile_mode": compile_mode,
            "combine_fn": first_nested_fct,
            "combine_mode": combine_mode,
        }
        kwargs_fake = self._prepare_fake_kwargs(kwargs)
        kwargs_fake["combine_fn"] = first_nested_fct_fake
        self._run_test(
            model=AssociativeScanModels.NestedFn(**kwargs),
            model_fake=AssociativeScanModels.NestedFn(**kwargs_fake),
            inputs=inp,
        )

    @unittest.skipIf(not SM70OrLater, "triton")
    @requires_cuda
    @parametrize("compile_mode", ["none", "eager", "compile", "compile_dynamic_shape"])
    @parametrize("loop_type", ["for"])
    @parametrize("reverse", [False, True])
    @parametrize("device", [torch.device("cpu"), torch.device("cuda")])
    def test_associative_scan_loop_in_combine_fn(
        self, compile_mode, loop_type, reverse, device
    ):
        def combine_fn(x, y):
            cnt = torch.zeros_like(y[0, :])
            if loop_type == "while":

                def cond_fn(ind, loop_val):
                    return (loop_val < 5)[0]

                def body_fn(ind, loop_val):
                    return ind + 1, loop_val + torch.abs(ind)

                new_ind, cnt = torch.while_loop(
                    cond_fn=cond_fn,
                    body_fn=body_fn,
                    carried_inputs=(
                        torch.zeros(1, dtype=torch.int32, device=cnt.device),
                        cnt,
                    ),
                )
            else:
                for ind in range(10):
                    cnt += torch.abs(y[ind])
            return x * cnt

        inp = torch.randn(3, 10, 1, device=device) * 2

        kwargs = {
            "dim": 0,
            "reverse": reverse,
            "compile_mode": compile_mode,
            "combine_fn": combine_fn,
            "combine_mode": "generic",
        }
        kwargs_fake = self._prepare_fake_kwargs(kwargs)
        self._run_test(
            model=AssociativeScanModels.CombineFn(**kwargs),
            model_fake=AssociativeScanModels.CombineFn(**kwargs_fake),
            inputs=inp,
        )

    # TODO: Does not work because of the usage of vmap witin associative_scan
    # TODO: Re-enable additional parameters again once this issues has been resolved
    @unittest.skipIf(not SM70OrLater, "triton")
    @requires_cuda
    @unittest.expectedFailure
    def test_associative_scan_loop_in_combine_fn_failure(self):
        compile_mode = "none"
        loop_type = "while"
        reverse = False
        device = torch.device("cuda")

        def combine_fn(x, y):
            cnt = torch.zeros_like(y[0, :])
            if loop_type == "while":

                def cond_fn(ind, loop_val):
                    return (loop_val < 5)[0]

                def body_fn(ind, loop_val):
                    return ind + 1, loop_val + torch.abs(ind)

        inp = torch.randn(3, 10, 1, device=device) * 2

        kwargs = {
            "dim": 0,
            "reverse": reverse,
            "compile_mode": compile_mode,
            "combine_fn": combine_fn,
            "combine_mode": "generic",
        }
        kwargs_fake = self._prepare_fake_kwargs(kwargs)
        self._run_test(
            model=AssociativeScanModels.CombineFn(**kwargs),
            model_fake=AssociativeScanModels.CombineFn(**kwargs_fake),
            inputs=inp,
        )

    @unittest.skipIf(not SM70OrLater, "triton")
    @requires_cuda
    @parametrize("compile_mode", ["none", "eager", "compile", "compile_dynamic_shape"])
    @parametrize("reverse", [False, True])
    @parametrize("device", [torch.device("cpu"), torch.device("cuda")])
    def test_associative_scan_cond_in_combine_fn(self, compile_mode, reverse, device):
        def combine_fn(x, y):
            val = cond(torch.sum(y) > 0.0, lambda y: y + 0.0, lambda y: 1.0 - y, (y,))
            return x * val

        inp = torch.randn(3, 10, 1, device=device)

        kwargs = {
            "dim": 0,
            "reverse": reverse,
            "compile_mode": compile_mode,
            "combine_fn": combine_fn,
            "combine_mode": "generic",
        }
        kwargs_fake = self._prepare_fake_kwargs(kwargs)
        self._run_test(
            model=AssociativeScanModels.CombineFn(**kwargs),
            model_fake=AssociativeScanModels.CombineFn(**kwargs_fake),
            inputs=inp,
        )

    # TODO: Does not work because of the usage of vmap witin associative_scan
    # TODO: Re-enable additional parameters again once this issues has been resolved
    @unittest.skipIf(not SM70OrLater, "triton")
    @requires_cuda
    @unittest.expectedFailure
    def test_associative_scan_map_in_combine_fn(self):
        compile_mode = "none"
        reverse = False
        device = torch.device("cuda")

        def combine_fn(x, y):
            def body(x, y):
                return x + y

            y_init = y[0]
            y_new = control_flow.map(body, y, y_init)
            return x * y_new

        inp = torch.randn(3, 10, 1, device=device)

        kwargs = {
            "dim": 0,
            "reverse": reverse,
            "compile_mode": compile_mode,
            "combine_fn": combine_fn,
            "combine_mode": "generic",
        }
        kwargs_fake = self._prepare_fake_kwargs(kwargs)
        self._run_test(
            model=AssociativeScanModels.CombineFn(**kwargs),
            model_fake=AssociativeScanModels.CombineFn(**kwargs_fake),
            inputs=inp,
        )

    @unittest.skipIf(not SM70OrLater, "triton")
    @requires_cuda
    @parametrize("compile_mode", ["none", "eager", "compile", "compile_dynamic_shape"])
    @parametrize("reverse", [False, True])
    @parametrize("device", [torch.device("cpu"), torch.device("cuda")])
    def test_associative_scan_vmap_in_combine_fn(self, compile_mode, reverse, device):
        def combine_fn(x, y):
            def body(x):
                return x**2

            mapped_body = torch.vmap(body, 0, 0)
            y_new = mapped_body(y)
            return x + y_new

        inp = torch.randn(3, 10, 2, device=device)

        kwargs = {
            "dim": 0,
            "reverse": reverse,
            "compile_mode": compile_mode,
            "combine_fn": combine_fn,
            "combine_mode": "generic",
        }
        kwargs_fake = self._prepare_fake_kwargs(kwargs)
        self._run_test(
            model=AssociativeScanModels.CombineFn(**kwargs),
            model_fake=AssociativeScanModels.CombineFn(**kwargs_fake),
            inputs=inp,
        )

    @unittest.skipIf(not SM70OrLater, "triton")
    @requires_cuda
    @parametrize("reverse", [False, True])
    @parametrize("compile_mode", ["none", "eager", "compile", "compile_dynamic_shape"])
    @parametrize("device", [torch.device("cpu"), torch.device("cuda")])
    # Skipping the combination of associative_scan and device=cpu
    # as the current implementation of pointwise does only support CUDA device
    @decorateIf(
        unittest.skip,
        lambda params: (params["device"] == torch.device("cpu")),
    )
    def test_associative_scan_non_pointwise_generic(
        self, reverse, compile_mode, device
    ):
        x = torch.randn(3, 10, 2, device=device)

        kwargs = {
            "dim": 0,
            "reverse": reverse,
            "compile_mode": compile_mode,
            "combine_fn": get_scan_combine_fn("non_pointwise", True),
            "combine_mode": "generic",
        }
        kwargs_fake = self._prepare_fake_kwargs(kwargs)
        self._run_test(
            model=AssociativeScanModels.CombineFn(**kwargs),
            model_fake=AssociativeScanModels.CombineFn(**kwargs_fake),
            inputs=x,
        )

    @skipIfRocm(msg="Unsupported on ROCM yet")
    @unittest.skipIf(not SM70OrLater, "triton")
    @requires_cuda
    @parametrize("compile_mode", ["none", "eager", "compile", "compile_dynamic_shape"])
    @parametrize("combine_mode", ["pointwise", "generic"])
    @parametrize("reverse", [False, True])
    @parametrize("device", [torch.device("cpu"), torch.device("cuda")])
    # Skipping the combination of combine_mode=pointwise and device=cpu
    # as the current implementation of pointwise does only support CUDA device
    @decorateIf(
        unittest.skip,
        lambda params: (
            params["combine_mode"] == "pointwise"
            and (params["device"] == torch.device("cpu") or torch.version.hip)
        ),
    )
    def test_associative_scan_binary_operator(
        self, compile_mode, combine_mode, reverse, device
    ):
        state_dim = 20
        timesteps = 10
        projected_inputs = torch.randn(
            timesteps, state_dim, requires_grad=True, device=device
        )
        A = torch.randn(state_dim, requires_grad=True, device=device)
        elements = (A.repeat((timesteps, 1)), projected_inputs)

        kwargs = {
            "dim": 0,
            "reverse": reverse,
            "compile_mode": compile_mode,
            "combine_fn": get_scan_combine_fn("s5_operator", True),
            "combine_mode": combine_mode,
        }
        kwargs_fake = self._prepare_fake_kwargs(kwargs)
        self._run_test(
            model=AssociativeScanModels.CombineFn(**kwargs),
            model_fake=AssociativeScanModels.CombineFn(**kwargs_fake),
            inputs=elements,
        )

    @unittest.skipIf(not SM70OrLater, "triton")
    @requires_cuda
    def test_associative_scan_sparse_tensor(self):
        x = torch.tensor(
            [[[0.0, 0], [1.0, 2.0]], [[0.0, 0], [3.0, 4.0]], [[0.0, 0], [5.0, 6.0]]]
        ).to_sparse()

        with self.assertRaisesRegex(
            RuntimeError,
            "torch.compile does not support sparse Tensors",
        ):
            result = associative_scan(
                get_scan_combine_fn("add", True),
                x,
                0,
            )

    @unittest.skipIf(not SM70OrLater, "triton")
    @requires_cuda
    def test_associative_scan_combine_fn_wrong_meta_in_combine_fn(self):
        device = torch.device("cuda")
        B, N, C, H, W = 3, 3, 2, 3, 3
        x = torch.randn(B, N, C, H, W, device=device)

        def fct_wrong_dtype(x, y):
            return (x + y).to(torch.int64)

        def fct_wrong_device(x, y):
            return (x + y).to(
                torch.device("cpu") if device.type == "cuda" else torch.device("cuda")
            )

        def fct_wrong_stride(x, y):
            return (x + y).to(memory_format=torch.channels_last)

        for fct in [fct_wrong_dtype, fct_wrong_device, fct_wrong_stride]:
            with self.assertRaisesRegex(
                # Should be: RuntimeError,
                # "The pytree of the output of the operator needs to match the xs pytree"
                torch._dynamo.exc.Unsupported,
                "Observed exception.*",
            ):
                result = associative_scan(fct, x, 0)

    @unittest.skipIf(not SM70OrLater, "triton")
    @requires_cuda
    def test_associative_scan_wrong_pytree(self):
        def fct_wrong_pytree(x, y):
            return {
                "i": x["i"] * y["j"][0][0],
                "k": 0.0,
                "j": ([x["j"][1][0]["o"]], [{"o": torch.sin(x["i"])}]),
            }

        x = torch.randn(3, 2, 2)
        y = torch.randn(3, 2, 2)
        z = torch.randn(3, 2, 2)
        inp = {"i": x, "j": ([y], [{"o": z}])}

        with self.assertRaisesRegex(
            # Should be: RuntimeError,
            # r"The number of leaves of the pytree of the output of the operator
            # needs to match the lenght of the pytree of the input",
            torch._dynamo.exc.Unsupported,
            "Observed exception.*",
        ):
            result = associative_scan(fct_wrong_pytree, inp, 0, combine_mode="generic")

    @unittest.skipIf(not SM70OrLater, "triton")
    @requires_cuda
    def test_associative_scan_non_pointwise(self):
        x = torch.randn(3, 10, 2, device=torch.device("cuda"))
        # Expected to fail, as the pointwise combine_mode does not allow non-pointwise operations
        with self.assertRaisesRegex(
            Exception,
            "For combine_mode='pointwise', the combine_fn needs to be pointwise",
        ):
            out = associative_scan(
                get_scan_combine_fn("non_pointwise", True),
                x,
                0,
                combine_mode="pointwise",
            )


@unittest.skipIf(IS_WINDOWS, "Windows not supported for this test")
@skipIfNoDynamoSupport
class TestControlFlowTraced(TestCase):
    def setUp(self):
        torch._dynamo.reset()
        super().setUp()

    def _check_tracing(self, fn, args, allow_non_fake_inputs=False):
        graphs = {}
        eager_res = fn(*args)
        for tracing_mode in ["symbolic", "real", "fake"]:
            graph = make_fx(
                fn,
                tracing_mode=tracing_mode,
                _allow_non_fake_inputs=allow_non_fake_inputs,
            )(*args)
            graphs[tracing_mode] = graph
            self.assertEqual(graph(*args), eager_res)
        return graphs

    def _check_compile(self, fn, args, *, backend="eager"):
        eager_res = fn(*args)
        compiled_fn = torch.compile(fn, backend=backend)
        self.assertEqual(compiled_fn(*args), eager_res)

    def test_cond_traced_not_nested(self):
        def true_fn(x):
            return x.sin()

        def false_fn(x):
            return x.cos()

        def f(x, y):
            return cond(y, true_fn, false_fn, [x])

        x = torch.randn(4)
        graph = make_fx(f)(x, torch.tensor(False))
        result_true = graph.forward(x, torch.tensor(True))
        result_false = graph.forward(x, torch.tensor(False))
        self.assertFalse(torch.allclose(result_true, result_false))
        self.assertEqual(result_true, torch.sin(x))
        self.assertEqual(result_false, torch.cos(x))

        graph = make_fx(f, tracing_mode="symbolic")(x, torch.tensor(False))
        self.assertEqual(graph(x, torch.tensor(True)), f(x, torch.tensor(True)))

    @skipIfTorchDynamo("Graph is not captured by backend if test with dynamo")
    @skipIfCrossRef  # Arg order changes with crossref
    def test_cond_simple_with_linear_compile_check_graph(self):
        from torch._dynamo.testing import EagerAndRecordGraphs

        def true_fn(x):
            return x.sin()

        def false_fn(x):
            return x.cos()

        x = torch.randn(4, requires_grad=True)

        def f(pred, x):
            result = cond(pred, true_fn, false_fn, (x,))
            grad_out = torch.ones_like(result)
            return torch.autograd.grad(result, (x,), grad_out)

        backend = EagerAndRecordGraphs()
        torch.compile(f, backend=backend)(torch.tensor(False), x)
        self.assertEqual(len(backend.graphs), 2)
        gm = backend.graphs[0]

        self.assertExpectedInline(
            gm.code.strip(),
            """\
def forward(self, L_pred_ : torch.Tensor, L_x_ : torch.Tensor):
    l_pred_ = L_pred_
    l_x_ = L_x_
    cond_true_0 = self.cond_true_0
    cond_false_0 = self.cond_false_0
    cond = torch.ops.higher_order.cond(l_pred_, cond_true_0, cond_false_0, [l_x_]);  l_pred_ = cond_true_0 = cond_false_0 = l_x_ = None
    result = cond[0];  cond = None
    grad_out = torch.ones_like(result)
    return (result, grad_out)""",  # noqa: B950
        )

        self.assertExpectedInline(
            gm.cond_true_0.code.strip(),
            """\
def forward(self, l_x_):
    l_x__1 = l_x_
    sin = l_x__1.sin();  l_x__1 = None
    return (sin,)""",  # noqa: B950
        )
        self.assertExpectedInline(
            gm.cond_false_0.code.strip(),
            """\
def forward(self, l_x_):
    l_x__1 = l_x_
    cos = l_x__1.cos();  l_x__1 = None
    return (cos,)""",  # noqa: B950
        )

        backward_gm = backend.graphs[1]
        self.assertExpectedInline(
            backward_gm.code.strip(),
            """\
def forward(self, L_ctx_saved_tensors_0_ : torch.Tensor, L_ctx_pred : torch.Tensor, L_flat_grads_0_ : torch.Tensor):
    l_ctx_saved_tensors_0_ = L_ctx_saved_tensors_0_
    l_ctx_pred = L_ctx_pred
    l_flat_grads_0_ = L_flat_grads_0_
    cond_true_0 = self.cond_true_0
    cond_false_0 = self.cond_false_0
    cond = torch.ops.higher_order.cond(l_ctx_pred, cond_true_0, cond_false_0, [l_ctx_saved_tensors_0_, l_flat_grads_0_]);  l_ctx_pred = cond_true_0 = cond_false_0 = l_ctx_saved_tensors_0_ = l_flat_grads_0_ = None
    getitem = cond[0];  cond = None
    return (getitem,)""",  # noqa: B950
        )

    def test_while_loop_nested_traced(self):
        fn, inp = WHILE_LOOP_TESTS["nested"]
        graphs = self._check_tracing(fn, inp)
        self.assertExpectedInline(
            graphs["symbolic"].code.strip("\n"),
            """\
def forward(self, out_iter_1, it_1, y_1):
    while_loop_cond_graph_0 = self.while_loop_cond_graph_0
    while_loop_body_graph_0 = self.while_loop_body_graph_0
    while_loop = torch.ops.higher_order.while_loop(while_loop_cond_graph_0, while_loop_body_graph_0, (out_iter_1, it_1, y_1), ());  while_loop_cond_graph_0 = while_loop_body_graph_0 = out_iter_1 = it_1 = y_1 = None
    getitem = while_loop[0]
    getitem_1 = while_loop[1]
    getitem_2 = while_loop[2];  while_loop = None
    return (getitem, getitem_1, getitem_2)
    """,  # noqa: B950
        )
        self.assertExpectedInline(
            graphs["symbolic"].while_loop_cond_graph_0.code.strip("\n"),
            """\
def forward(self, arg0_1, arg1_1, arg2_1):
    sum_1 = torch.ops.aten.sum.default(arg0_1);  arg0_1 = None
    lt = torch.ops.aten.lt.Scalar(sum_1, 2);  sum_1 = None
    return lt
    """,
        )
        self.assertExpectedInline(
            graphs["symbolic"].while_loop_body_graph_0.code.strip("\n"),
            """\
def forward(self, arg0_1, arg1_1, arg2_1):
    while_loop_cond_graph_0 = self.while_loop_cond_graph_0
    while_loop_body_graph_0 = self.while_loop_body_graph_0
    while_loop = torch.ops.higher_order.while_loop(while_loop_cond_graph_0, while_loop_body_graph_0, (arg0_1, arg1_1, arg2_1), ());  while_loop_cond_graph_0 = while_loop_body_graph_0 = arg0_1 = arg1_1 = arg2_1 = None
    getitem = while_loop[0]
    getitem_1 = while_loop[1]
    getitem_2 = while_loop[2];  while_loop = None
    add = torch.ops.aten.add.Tensor(getitem, 1);  getitem = None
    return (add, getitem_1, getitem_2)
    """,  # noqa: B950
        )

    def _wrap_with_functionalize(self, fn, func_type):
        mode = None
        if func_type == "cpp":
            fn = CppFunctionalizeAPI().functionalize(fn)
        elif func_type == "python":
            fn = PythonFunctionalizeAPI().functionalize(fn)
            mode = FunctionalTensorMode()
        elif func_type == "functorch":
            fn = torch.func.functionalize(fn)
        else:
            assert func_type == "no"
        return fn, mode

    @parametrize("func_type", ["no", "cpp", "python", "functorch"])
    def test_while_loop_simple_functionalize_check_graph(self, func_type):
        fn, inp = WHILE_LOOP_TESTS["simple_with_mutation"]
        fn, mode = self._wrap_with_functionalize(fn, func_type)
        mode = mode if mode is not None else contextlib.nullcontext()
        with mode:
            graphs = self._check_tracing(fn, inp)
        if func_type == "no":
            self.assertExpectedInline(
                graphs["symbolic"].code.strip("\n"),
                """\
def forward(self, x_1):
    while_loop_cond_graph_0 = self.while_loop_cond_graph_0
    while_loop_body_graph_0 = self.while_loop_body_graph_0
    while_loop = torch.ops.higher_order.while_loop(while_loop_cond_graph_0, while_loop_body_graph_0, (x_1,), ());  while_loop_cond_graph_0 = while_loop_body_graph_0 = x_1 = None
    getitem = while_loop[0];  while_loop = None
    return (getitem,)
    """,  # noqa: B950
            )
            self.assertExpectedInline(
                graphs["symbolic"].while_loop_cond_graph_0.code.strip("\n"),
                """\
def forward(self, arg0_1):
    clone = torch.ops.aten.clone.default(arg0_1);  arg0_1 = None
    add_ = torch.ops.aten.add_.Tensor(clone, 1);  clone = None
    add__1 = torch.ops.aten.add_.Tensor(add_, -1);  add_ = None
    sum_1 = torch.ops.aten.sum.default(add__1);  add__1 = None
    lt = torch.ops.aten.lt.Scalar(sum_1, 10);  sum_1 = None
    return lt
    """,
            )
            self.assertExpectedInline(
                graphs["symbolic"].while_loop_body_graph_0.code.strip("\n"),
                """\
def forward(self, arg0_1):
    clone = torch.ops.aten.clone.default(arg0_1);  arg0_1 = None
    add_ = torch.ops.aten.add_.Tensor(clone, 1);  clone = None
    add__1 = torch.ops.aten.add_.Tensor(add_, -1);  add_ = None
    add = torch.ops.aten.add.Tensor(add__1, 1);  add__1 = None
    return (add,)
    """,
            )
        elif func_type == "python":
            self.assertExpectedInline(
                graphs["symbolic"].code.strip("\n"),
                """\
def forward(self, arg0_1):
    while_loop_cond_graph_0 = self.while_loop_cond_graph_0
    while_loop_body_graph_0 = self.while_loop_body_graph_0
    while_loop = torch.ops.higher_order.while_loop(while_loop_cond_graph_0, while_loop_body_graph_0, (arg0_1,), ());  while_loop_cond_graph_0 = while_loop_body_graph_0 = arg0_1 = None
    getitem = while_loop[0];  while_loop = None
    return (getitem,)
    """,  # noqa: B950
            )
            self.assertExpectedInline(
                graphs["symbolic"].while_loop_cond_graph_0.code.strip("\n"),
                """\
def forward(self, arg0_1):
    clone = torch.ops.aten.clone.default(arg0_1);  arg0_1 = None
    add = torch.ops.aten.add.Tensor(clone, 1);  clone = None
    add_1 = torch.ops.aten.add.Tensor(add, -1);  add = None
    sum_1 = torch.ops.aten.sum.default(add_1);  add_1 = None
    lt = torch.ops.aten.lt.Scalar(sum_1, 10);  sum_1 = None
    return lt
    """,
            )
            self.assertExpectedInline(
                graphs["symbolic"].while_loop_body_graph_0.code.strip("\n"),
                """\
def forward(self, arg0_1):
    clone = torch.ops.aten.clone.default(arg0_1);  arg0_1 = None
    add = torch.ops.aten.add.Tensor(clone, 1);  clone = None
    add_1 = torch.ops.aten.add.Tensor(add, -1);  add = None
    add_2 = torch.ops.aten.add.Tensor(add_1, 1);  add_1 = None
    return (add_2,)
    """,
            )
        else:
            self.assertExpectedInline(
                graphs["symbolic"].code.strip("\n"),
                """\
def forward(self, x_1):
    while_loop_cond_graph_0 = self.while_loop_cond_graph_0
    while_loop_body_graph_0 = self.while_loop_body_graph_0
    while_loop = torch.ops.higher_order.while_loop(while_loop_cond_graph_0, while_loop_body_graph_0, (x_1,), ());  while_loop_cond_graph_0 = while_loop_body_graph_0 = x_1 = None
    getitem = while_loop[0];  while_loop = None
    return (getitem,)
    """,  # noqa: B950
            )
            self.assertExpectedInline(
                graphs["symbolic"].while_loop_cond_graph_0.code.strip("\n"),
                """\
def forward(self, arg0_1):
    clone = torch.ops.aten.clone.default(arg0_1);  arg0_1 = None
    add = torch.ops.aten.add.Tensor(clone, 1);  clone = None
    add_1 = torch.ops.aten.add.Tensor(add, -1);  add = None
    sum_1 = torch.ops.aten.sum.default(add_1);  add_1 = None
    lt = torch.ops.aten.lt.Scalar(sum_1, 10);  sum_1 = None
    return lt
    """,
            )
            self.assertExpectedInline(
                graphs["symbolic"].while_loop_body_graph_0.code.strip("\n"),
                """\
def forward(self, arg0_1):
    clone = torch.ops.aten.clone.default(arg0_1);  arg0_1 = None
    add = torch.ops.aten.add.Tensor(clone, 1);  clone = None
    add_1 = torch.ops.aten.add.Tensor(add, -1);  add = None
    add_2 = torch.ops.aten.add.Tensor(add_1, 1);  add_1 = None
    return (add_2,)
    """,
            )

    @parametrize("func_type", ["no", "cpp", "python", "functorch"])
    @parametrize("while_loop_test", list(WHILE_LOOP_TESTS.keys()))
    def test_while_loop_functionalize(self, func_type, while_loop_test):
        # simple_with_linear doesn't work becaue parameters and buffers
        # are not inputs so they're not wrapped by functionalization and tracing.
        if while_loop_test not in ("simple_with_linear", "nested_with_linear"):
            fn, inp = WHILE_LOOP_TESTS[while_loop_test]
            fn, mode = self._wrap_with_functionalize(fn, func_type)
            mode = mode if mode is not None else contextlib.nullcontext()
            with mode:
                self._check_tracing(fn, inp)

    @parametrize("while_loop_test", list(WHILE_LOOP_TESTS.keys()))
    def test_while_loop_tracing(self, while_loop_test):
        fn, inp = WHILE_LOOP_TESTS[while_loop_test]
        allow_non_fake_inputs = (
            False
            if while_loop_test not in ("simple_with_linear", "nested_with_linear")
            else True
        )
        self._check_tracing(fn, inp, allow_non_fake_inputs)

    @parametrize("backend", ["eager", "aot_eager"])
    @parametrize("while_loop_test", list(WHILE_LOOP_TESTS.keys()))
    def test_while_loop_compile(self, backend, while_loop_test):
        fn, inp = WHILE_LOOP_TESTS[while_loop_test]
        self._check_compile(fn, inp, backend=backend)

    @skipIfTorchDynamo("Graph is not captured by backend if test with dynamo")
    @skipIfCrossRef  # Arg order changes with cross ref
    def test_while_loop_simple_with_linear_compile_check_graph(self):
        fn, inp = WHILE_LOOP_TESTS["simple_with_linear"]
        from torch._dynamo.testing import EagerAndRecordGraphs

        backend = EagerAndRecordGraphs()
        torch.compile(fn, backend=backend)(*inp)
        self.assertEqual(len(backend.graphs), 1)
        gm = backend.graphs[0]
        if torch._dynamo.config.inline_inbuilt_nn_modules:
            self.assertExpectedInline(
                gm.code.strip(),
                """\
def forward(self, L_iter_ : torch.Tensor, L_x_ : torch.Tensor, L_self_buffers_dec_ : torch.Tensor, L_self_modules_linear_parameters_weight_ : torch.nn.parameter.Parameter, L_self_modules_linear_parameters_bias_ : torch.nn.parameter.Parameter):
    l_iter_ = L_iter_
    l_x_ = L_x_
    l_self_buffers_dec_ = L_self_buffers_dec_
    l_self_modules_linear_parameters_weight_ = L_self_modules_linear_parameters_weight_
    l_self_modules_linear_parameters_bias_ = L_self_modules_linear_parameters_bias_
    cond_fn_0 = self.cond_fn_0
    body_fn_0 = self.body_fn_0
    while_loop = torch.ops.higher_order.while_loop(cond_fn_0, body_fn_0, (l_iter_, l_x_), (l_self_buffers_dec_, l_self_modules_linear_parameters_bias_, l_self_modules_linear_parameters_weight_));  cond_fn_0 = body_fn_0 = l_iter_ = l_x_ = l_self_buffers_dec_ = l_self_modules_linear_parameters_bias_ = l_self_modules_linear_parameters_weight_ = None
    getitem = while_loop[0]
    getitem_1 = while_loop[1];  while_loop = None
    return (getitem, getitem_1)""",  # noqa: B950
            )
            self.assertExpectedInline(
                gm.cond_fn_0.code.strip(),
                """\
def forward(self, l_iter_ : torch.Tensor, l_x_ : torch.Tensor, l_self_buffers_dec__cond_fn, l_self_modules_linear_parameters_bias__body_fn, l_self_modules_linear_parameters_weight__body_fn):
    sub = l_iter_ - l_self_buffers_dec__cond_fn;  l_iter_ = l_self_buffers_dec__cond_fn = None
    gt = sub > 0;  sub = None
    return gt""",  # noqa: B950
            )
            self.assertExpectedInline(
                gm.body_fn_0.code.strip(),
                """\
def forward(self, l_iter_ : torch.Tensor, l_x_ : torch.Tensor, l_self_buffers_dec__cond_fn, l_self_modules_linear_parameters_bias__body_fn, l_self_modules_linear_parameters_weight__body_fn):
    child = l_iter_ - 1;  l_iter_ = None
    child_1 = torch._C._nn.linear(l_x_, l_self_modules_linear_parameters_weight__body_fn, l_self_modules_linear_parameters_bias__body_fn);  l_x_ = l_self_modules_linear_parameters_weight__body_fn = l_self_modules_linear_parameters_bias__body_fn = None
    return (child, child_1)""",  # noqa: B950
            )
        else:
            self.assertExpectedInline(
                gm.code.strip(),
                """\
def forward(self, L_iter_ : torch.Tensor, L_x_ : torch.Tensor):
    l_iter_ = L_iter_
    l_x_ = L_x_
    l__self___dec = self.L__self___dec
    l__self___linear_weight = self.L__self___linear_weight
    l__self___linear_bias = self.L__self___linear_bias
    cond_fn_0 = self.cond_fn_0
    body_fn_0 = self.body_fn_0
    while_loop = torch.ops.higher_order.while_loop(cond_fn_0, body_fn_0, (l_iter_, l_x_), (l__self___dec, l__self___linear_bias, l__self___linear_weight));  cond_fn_0 = body_fn_0 = l_iter_ = l_x_ = l__self___dec = l__self___linear_bias = l__self___linear_weight = None
    getitem = while_loop[0]
    getitem_1 = while_loop[1];  while_loop = None
    return (getitem, getitem_1)""",  # noqa: B950
            )
            self.assertExpectedInline(
                gm.cond_fn_0.code.strip(),
                """\
def forward(self, l_iter_, l_x_, l__self___dec_cond_fn, l__self___linear_bias_body_fn, l__self___linear_weight_body_fn):
    sub = l_iter_ - l__self___dec_cond_fn;  l_iter_ = l__self___dec_cond_fn = None
    gt = sub > 0;  sub = None
    return gt""",  # noqa: B950
            )
            self.assertExpectedInline(
                gm.body_fn_0.code.strip(),
                """\
def forward(self, l_iter_, l_x_, l__self___dec_cond_fn, l__self___linear_bias_body_fn, l__self___linear_weight_body_fn):
    child = l_iter_ - 1;  l_iter_ = None
    child_1 = torch._C._nn.linear(l_x_, l__self___linear_weight_body_fn, l__self___linear_bias_body_fn);  l_x_ = l__self___linear_weight_body_fn = l__self___linear_bias_body_fn = None
    return (child, child_1)""",  # noqa: B950
            )

    def test_while_loop_nested2_traced(self):
        fn, inp = WHILE_LOOP_TESTS["nested2"]
        graphs = self._check_tracing(fn, inp)
        gm = graphs["symbolic"]
        outer_body = gm.while_loop_body_graph_0
        outer_cond = gm.while_loop_cond_graph_0
        inner_body = outer_body.while_loop_body_graph_0
        inner_cond = outer_body.while_loop_cond_graph_0
        self.assertExpectedInline(
            gm.code.strip("\n"),
            """\
def forward(self, arg0_1, arg1_1, arg2_1, arg3_1):
    sym_size_int = torch.ops.aten.sym_size.int(arg2_1, 0)
    sym_size_int_1 = torch.ops.aten.sym_size.int(arg2_1, 1)
    sym_size_int_2 = torch.ops.aten.sym_size.int(arg3_1, 0)
    sym_size_int_3 = torch.ops.aten.sym_size.int(arg3_1, 1)
    while_loop_cond_graph_0 = self.while_loop_cond_graph_0
    while_loop_body_graph_0 = self.while_loop_body_graph_0
    while_loop = torch.ops.higher_order.while_loop(while_loop_cond_graph_0, while_loop_body_graph_0, (arg0_1, arg1_1, arg2_1, arg3_1), (sym_size_int, sym_size_int_1, sym_size_int_2, sym_size_int_3));  while_loop_cond_graph_0 = while_loop_body_graph_0 = arg0_1 = arg1_1 = arg2_1 = arg3_1 = sym_size_int = sym_size_int_1 = sym_size_int_2 = sym_size_int_3 = None
    getitem = while_loop[0]
    getitem_1 = while_loop[1]
    getitem_2 = while_loop[2]
    getitem_3 = while_loop[3];  while_loop = None
    return (getitem, getitem_1, getitem_2, getitem_3)
    """,  # noqa: B950
        )
        self.assertExpectedInline(
            outer_body.code.strip("\n"),
            """\
def forward(self, arg0_1, arg1_1, arg2_1, arg3_1, arg4_1, arg5_1, arg6_1, arg7_1):
    while_loop_cond_graph_0 = self.while_loop_cond_graph_0
    while_loop_body_graph_0 = self.while_loop_body_graph_0
    while_loop = torch.ops.higher_order.while_loop(while_loop_cond_graph_0, while_loop_body_graph_0, (arg0_1, arg1_1, arg2_1, arg3_1), (arg7_1, arg7_1, arg7_1, arg7_1));  while_loop_cond_graph_0 = while_loop_body_graph_0 = arg0_1 = arg1_1 = arg2_1 = arg3_1 = arg7_1 = None
    getitem = while_loop[0]
    getitem_1 = while_loop[1]
    getitem_2 = while_loop[2]
    getitem_3 = while_loop[3];  while_loop = None
    sub = torch.ops.aten.sub.Tensor(getitem, 1);  getitem = None
    clone = torch.ops.aten.clone.default(getitem_1);  getitem_1 = None
    mul = torch.ops.aten.mul.Tensor(getitem_2, 2);  getitem_2 = None
    div = torch.ops.aten.div.Tensor(getitem_3, 2);  getitem_3 = None
    return (sub, clone, mul, div)
    """,  # noqa: B950
        )
        self.assertExpectedInline(
            outer_body.code.strip("\n"),
            """\
def forward(self, arg0_1, arg1_1, arg2_1, arg3_1, arg4_1, arg5_1, arg6_1, arg7_1):
    while_loop_cond_graph_0 = self.while_loop_cond_graph_0
    while_loop_body_graph_0 = self.while_loop_body_graph_0
    while_loop = torch.ops.higher_order.while_loop(while_loop_cond_graph_0, while_loop_body_graph_0, (arg0_1, arg1_1, arg2_1, arg3_1), (arg7_1, arg7_1, arg7_1, arg7_1));  while_loop_cond_graph_0 = while_loop_body_graph_0 = arg0_1 = arg1_1 = arg2_1 = arg3_1 = arg7_1 = None
    getitem = while_loop[0]
    getitem_1 = while_loop[1]
    getitem_2 = while_loop[2]
    getitem_3 = while_loop[3];  while_loop = None
    sub = torch.ops.aten.sub.Tensor(getitem, 1);  getitem = None
    clone = torch.ops.aten.clone.default(getitem_1);  getitem_1 = None
    mul = torch.ops.aten.mul.Tensor(getitem_2, 2);  getitem_2 = None
    div = torch.ops.aten.div.Tensor(getitem_3, 2);  getitem_3 = None
    return (sub, clone, mul, div)
    """,  # noqa: B950
        )
        self.assertExpectedInline(
            inner_body.code.strip("\n"),
            """\
def forward(self, arg0_1, arg1_1, arg2_1, arg3_1, arg4_1, arg5_1, arg6_1, arg7_1):
    clone = torch.ops.aten.clone.default(arg0_1);  arg0_1 = None
    sub = torch.ops.aten.sub.Tensor(arg1_1, 1);  arg1_1 = None
    add = torch.ops.aten.add.Tensor(arg2_1, 3.14);  arg2_1 = None
    sub_1 = torch.ops.aten.sub.Tensor(arg3_1, 2.71);  arg3_1 = None
    return (clone, sub, add, sub_1)
    """,
        )
        self.assertExpectedInline(
            inner_cond.code.strip("\n"),
            """\
def forward(self, arg0_1, arg1_1, arg2_1, arg3_1, arg4_1, arg5_1, arg6_1, arg7_1):
    gt = torch.ops.aten.gt.Scalar(arg1_1, 0);  arg1_1 = None
    return gt
    """,
        )

    def test_cond_nested_traced(self):
        def true_nested(y):
            return y * y

        def false_nested(y):
            return y + y

        def true_fn(x, pred2):
            z = cond(pred2, true_nested, false_nested, [x])
            return x + z

        def false_fn(x, _):
            return x.cos()

        def f(x, pred, pred2):
            return cond(pred, true_fn, false_fn, [x, pred2])

        x = torch.randn(4)
        graph = make_fx(f)(x, torch.tensor(False), torch.tensor(False))

        result_true_true = graph.forward(
            x, torch.tensor(True), torch.tensor(True)
        )  # True + True -> x * x
        result_true_false = graph.forward(
            x, torch.tensor(True), torch.tensor(False)
        )  # True + True -> x + x
        result_false_true = graph.forward(
            x, torch.tensor(False), torch.tensor(True)
        )  # False + either -> cos
        result_false_false = graph.forward(
            x, torch.tensor(False), torch.tensor(False)
        )  # False + either -> cos

        self.assertNotEqual(result_true_true, result_true_false)
        self.assertFalse(torch.allclose(result_false_true, result_true_true))

        self.assertEqual(result_false_true, result_false_false)

        self.assertEqual(result_true_true, (x * x) + x)
        self.assertEqual(result_true_false, x + x + x)

        self.assertEqual(result_false_true, torch.cos(x))

        graph = make_fx(f, tracing_mode="symbolic")(
            x, torch.tensor(False), torch.tensor(False)
        )
        self.assertEqual(
            graph(x, torch.tensor(True), torch.tensor(True)),
            f(x, torch.tensor(True), torch.tensor(True)),
        )

    def test_cond_functionalized(self):
        def true_fn(x):
            y = x.sin()
            y.add_(4)
            return x.sin().max() + y.sum()

        def false_fn(x):
            return x.cos().min()

        def f(x):
            pred = x.shape[0] == 1
            return cond(pred, true_fn, false_fn, [x])

        example_inputs = (torch.ones(4, 5),)
        functional_f = torch.func.functionalize(f)
        self.assertEqual(functional_f(*example_inputs), f(*example_inputs))

        graph_module = make_fx(torch.func.functionalize(f), tracing_mode="symbolic")(
            *example_inputs
        )
        self.assertEqual(graph_module(*example_inputs), f(*example_inputs))

        all_ops_in_true_branch = []
        for node in graph_module.true_graph_0.graph.nodes:
            if node.op == "call_function":
                all_ops_in_true_branch.append(node.target)

        self.assertFalse(any(op._schema.is_mutable for op in all_ops_in_true_branch))

        self.assertEqual(graph_module(*example_inputs), f(*example_inputs))

    def test_cond_accepts_torch_function_as_inputs(self):
        a = torch.randn(3, 4)
        b = torch.randn(3, 4)

        def f(a, b):
            return cond(a.sum() > 0, torch.add, torch.mul, (a, b))

        gm = self._check_tracing(f, (a, b))["symbolic"]
        self.assertExpectedInline(
            gm.code.strip(),
            """\
def forward(self, a_1, b_1):
    sum_1 = torch.ops.aten.sum.default(a_1)
    gt = torch.ops.aten.gt.Scalar(sum_1, 0);  sum_1 = None
    sym_size_int = torch.ops.aten.sym_size.int(a_1, 0)
    sym_size_int_1 = torch.ops.aten.sym_size.int(a_1, 1)
    sym_size_int_2 = torch.ops.aten.sym_size.int(b_1, 0)
    sym_size_int_3 = torch.ops.aten.sym_size.int(b_1, 1)
    true_graph_0 = self.true_graph_0
    false_graph_0 = self.false_graph_0
    cond = torch.ops.higher_order.cond(gt, true_graph_0, false_graph_0, [a_1, b_1, sym_size_int, sym_size_int_1, sym_size_int_2, sym_size_int_3]);  gt = true_graph_0 = false_graph_0 = a_1 = b_1 = sym_size_int = sym_size_int_1 = sym_size_int_2 = sym_size_int_3 = None
    getitem = cond[0];  cond = None
    return getitem""",  # noqa: B950
        )
        self.assertExpectedInline(
            gm.true_graph_0.code.strip(),
            """\
def forward(self, arg0_1, arg1_1, arg2_1, arg3_1, arg4_1, arg5_1):
    add = torch.ops.aten.add.Tensor(arg0_1, arg1_1);  arg0_1 = arg1_1 = None
    return (add,)""",
        )
        self.assertExpectedInline(
            gm.false_graph_0.code.strip(),
            """\
def forward(self, arg0_1, arg1_1, arg2_1, arg3_1, arg4_1, arg5_1):
    mul = torch.ops.aten.mul.Tensor(arg0_1, arg1_1);  arg0_1 = arg1_1 = None
    return (mul,)""",
        )

    def test_cond_retrace_functionalized(self):
        def true_fn(x):
            return x.sin()

        def false_fn(x):
            return x.cos()

        def f(x):
            return cond(x.all(), true_fn, false_fn, (x,))

        inp = torch.ones(1, 2)
        gm_non_functional = make_fx(f, tracing_mode="real")(inp)
        gm_functional = make_fx(
            torch.func.functionalize(gm_non_functional), tracing_mode="real"
        )(inp)
        self.assertEqual(gm_functional(torch.zeros(1, 2)), f(torch.zeros(1, 2)))

    def test_cond_subgraph_same_shape_env_as_parent(self):
        def true_fn(x):
            return x.sin() + 10

        def false_fn(x):
            return x.cos() - 20

        def f(x, pred):
            y = cond(pred, true_fn, false_fn, [x])
            z = torch.add(y, y)
            return z

        symbolic_traced_graph = self._check_tracing(
            f, (torch.ones(4), torch.Tensor([True]))
        )["symbolic"]
        graph_shape_env = symbolic_traced_graph.shape_env

        def _node_shape_env_iter(gm):
            for node in symbolic_traced_graph.graph.nodes:
                if node.op == "call_function":
                    val = node.meta.get("val")
                    if isinstance(val, tuple):
                        for v in val:
                            yield v.fake_mode.shape_env
                    elif isinstance(val, torch.SymInt):
                        yield val.node.shape_env
                    else:
                        yield val.fake_mode.shape_env

        for shape_env in _node_shape_env_iter(symbolic_traced_graph):
            self.assertTrue(shape_env is graph_shape_env)

        for shape_env in _node_shape_env_iter(symbolic_traced_graph.true_graph_0):
            self.assertTrue(shape_env is graph_shape_env)

        for shape_env in _node_shape_env_iter(symbolic_traced_graph.false_graph_0):
            self.assertTrue(shape_env is graph_shape_env)

    def test_cond_functionalized_nested(self):
        def true_true_fn(x):
            y = x.cos()
            y.add_(4)
            return x.sin().max() + y.sin().max()

        def true_false_fn(x):
            return x.cos().min()

        def true_fn(x):
            pred = x.shape[0] == 1
            return cond(pred, true_true_fn, true_false_fn, [x])

        def false_fn(x):
            return x.sum()

        def f(x):
            pred = x.shape[0] == 1
            return cond(pred, true_fn, false_fn, [x])

        example_inputs = (torch.ones(4, 5),)
        functional_f = torch.func.functionalize(f)
        self.assertEqual(functional_f(*example_inputs), f(*example_inputs))

        graph_module = make_fx(torch.func.functionalize(f), tracing_mode="symbolic")(
            *example_inputs
        )
        self.assertEqual(graph_module(*example_inputs), f(*example_inputs))

        gm_true_true_branch = graph_module.true_graph_0.true_graph_0

        self.assertEqual(graph_module(*example_inputs), f(*example_inputs))

        all_ops = []
        for node in gm_true_true_branch.graph.nodes:
            if node.op == "call_function":
                all_ops.append(node.target)

        self.assertFalse(any(op._schema.is_mutable for op in all_ops))

    def test_cond_functionalized_data_dependent_pred(self):
        def true_fn(x):
            return x.sin().sum()

        def false_fn(x):
            return x.cos().sum()

        def f(x):
            pred = x.nonzero().shape[0] == 1
            return cond(pred, true_fn, false_fn, [x])

        example_inputs = (torch.ones(4, 5),)
        functional_f = torch.func.functionalize(f)
        self.assertEqual(functional_f(*example_inputs), f(*example_inputs))

        graph_module = make_fx(torch.func.functionalize(f))(*example_inputs)
        self.assertEqual(graph_module(*example_inputs), f(*example_inputs))

    # https://github.com/pytorch/pytorch/issues/126988
    def test_cond_functionalized_input_mutation_on_true_brancte(self):
        def true_fn(x):
            view_x = x.view(x.shape)
            view_x.add_(1)
            return view_x.sin().sum()

        def false_fn(x):
            return x.cos().sum()

        def f(x):
            pred = x.shape[0] == 4
            return cond(pred, true_fn, false_fn, [x])

        example_inputs = (torch.ones(4, 5),)
        # torch.cond inlines into one of the branches because the predicate
        # is a constant.
        gm = make_fx(torch.func.functionalize(f))(*example_inputs)
        self.assertExpectedInline(
            gm.code.strip(),
            """\
def forward(self, x_1):
    view = torch.ops.aten.view.default(x_1, [4, 5])
    add = torch.ops.aten.add.Tensor(view, 1);  view = None
    view_1 = torch.ops.aten.view.default(add, [4, 5]);  add = None
    view_2 = torch.ops.aten.view.default(view_1, [4, 5])
    sin = torch.ops.aten.sin.default(view_2);  view_2 = None
    sum_1 = torch.ops.aten.sum.default(sin);  sin = None
    copy_ = torch.ops.aten.copy_.default(x_1, view_1);  x_1 = view_1 = copy_ = None
    return sum_1""",
        )

        # torch.cond triggers the check of the branches because the predicate
        # is a SymBool.
        with self.assertRaisesRegex(
            UnsupportedAliasMutationException, "One of torch.cond branch"
        ):
            make_fx(torch.func.functionalize(f), tracing_mode="symbolic")(
                *example_inputs
            )

    # https://github.com/pytorch/pytorch/issues/126988
    def test_cond_functionalized_input_mutation_on_false_branch(self):
        def true_fn(x):
            return x.sin().sum()

        def false_fn(x):
            view_x = x.view(x.shape)
            view_x.add_(1)
            return view_x.cos().sum()

        def f(x):
            pred = x.shape[0] == 4
            return cond(pred, true_fn, false_fn, [x])

        example_inputs = (torch.ones(5, 5),)
        gm = make_fx(torch.func.functionalize(f))(*example_inputs)
        # torch.cond inlines into one of the branches because the predicate
        # is a constant.
        self.assertExpectedInline(
            gm.code.strip(),
            """\
def forward(self, x_1):
    view = torch.ops.aten.view.default(x_1, [5, 5])
    add = torch.ops.aten.add.Tensor(view, 1);  view = None
    view_1 = torch.ops.aten.view.default(add, [5, 5]);  add = None
    view_2 = torch.ops.aten.view.default(view_1, [5, 5])
    cos = torch.ops.aten.cos.default(view_2);  view_2 = None
    sum_1 = torch.ops.aten.sum.default(cos);  cos = None
    copy_ = torch.ops.aten.copy_.default(x_1, view_1);  x_1 = view_1 = copy_ = None
    return sum_1""",
        )

        # torch.cond triggers the check of the branches because the predicate
        # is a SymBool.
        with self.assertRaisesRegex(
            UnsupportedAliasMutationException, "One of torch.cond branch"
        ):
            make_fx(torch.func.functionalize(f), tracing_mode="symbolic")(
                *example_inputs
            )

    # https://github.com/pytorch/pytorch/issues/126988
    def test_cond_functionalized_output_alias_input(self):
        def true_fn(x):
            return x

        def false_fn(x):
            view_x = x.view(x.shape)
            return view_x

        def f(x):
            pred = x.shape[0] == 4
            return cond(pred, true_fn, false_fn, [x])

        example_inputs = (torch.ones(5, 5),)
        gm = make_fx(torch.func.functionalize(f))(*example_inputs)
        # torch.cond inlines into one of the branches because the predicate
        # is a constant.
        self.assertExpectedInline(
            gm.code.strip(),
            """\
def forward(self, x_1):
    view = torch.ops.aten.view.default(x_1, [5, 5]);  x_1 = None
    return view""",
        )

        # torch.cond triggers the check of the branches because the predicate
        # is a SymBool.
        with self.assertRaisesRegex(
            UnsupportedAliasMutationException, "One of torch.cond branch"
        ):
            make_fx(torch.func.functionalize(f), tracing_mode="symbolic")(
                *example_inputs
            )

    # https://github.com/pytorch/pytorch/issues/126988
    def test_cond_functionalized_nested_input_mutation(self):
        def true_true_fn(x):
            x.add_(4)
            return x.sin().max()

        def true_false_fn(x):
            return x.cos().min()

        def true_fn(x):
            pred = x.shape[0] == 1
            return cond(pred, true_true_fn, true_false_fn, [x])

        def false_fn(x):
            return x.sum()

        def f(x):
            pred = x.shape[0] == 1
            return cond(pred, true_fn, false_fn, [x])

        example_inputs = (torch.ones(4, 5),)
        with self.assertRaisesRegex(
            UnsupportedAliasMutationException, "One of torch.cond branch"
        ):
            make_fx(torch.func.functionalize(f), tracing_mode="symbolic")(
                *example_inputs
            )

    # https://github.com/pytorch/pytorch/issues/126988
    def test_cond_functionalized_nested_input_mutation_with_aot_func(self):
        def true_true_fn(x):
            x.add_(4)
            return x.sin().max()

        def true_false_fn(x):
            return x.cos().min()

        def true_fn(x):
            pred = x.shape[0] == 1
            return cond(pred, true_true_fn, true_false_fn, [x])

        def false_fn(x):
            return x.sum()

        def f(x):
            pred = x.shape[0] == 1
            return cond(pred, true_fn, false_fn, [x])

        example_input = torch.ones(4, 5)
        try:
            example_input_func = to_fun_old(example_input)
            torch._enable_functionalization(reapply_views=False)
            f(example_input_func)

            with self.assertRaisesRegex(
                UnsupportedAliasMutationException, "One of torch.cond branch"
            ):
                make_fx(f, tracing_mode="symbolic")(example_input_func)
        finally:
            torch._disable_functionalization()

        def f_wrapper(func):
            @functools.wraps(func)
            def wrapper(*args, **kwargs):
                torch._enable_functionalization(reapply_views=False)
                try:
                    return func(*args, **kwargs)
                finally:
                    torch._disable_functionalization()

            return wrapper

        with self.assertRaisesRegex(
            UnsupportedAliasMutationException, "One of torch.cond branch"
        ):
            make_fx(f_wrapper(f), tracing_mode="symbolic")(example_input_func)

    # https://github.com/pytorch/pytorch/issues/126988
    @xfailIfTorchDynamo
    def test_cond_functionalized_input_aliasing_with_aot_func(self):
        def true_fn(x):
            return x

        def false_fn(x):
            view_x = x.view(x.shape)
            return view_x

        def f(x):
            pred = x.sum() > 0
            return cond(pred, true_fn, false_fn, [x])

        example_input = torch.ones(5, 5)
        try:
            example_input_func = to_fun_old(example_input)
            torch._enable_functionalization(reapply_views=False)
            with self.assertRaisesRegex(
                UnsupportedAliasMutationException,
                "One of torch.cond branch might be aliasing",
            ):
                f(example_input_func)
        finally:
            torch._disable_functionalization()

        def f_wrapper(func):
            @functools.wraps(func)
            def wrapper(*args, **kwargs):
                torch._enable_functionalization(reapply_views=False)
                try:
                    func_args = pytree.tree_map(
                        lambda x: torch._to_functional_tensor(x)
                        if isinstance(x, torch.Tensor)
                        else x,
                        args,
                    )
                    func_kwargs = pytree.tree_map(
                        lambda x: torch._to_functional_tensor(x)
                        if isinstance(x, torch.Tensor)
                        else x,
                        kwargs,
                    )
                    return func(*func_args, **func_kwargs)
                finally:
                    torch._disable_functionalization()

            return wrapper

        with self.assertRaisesRegex(
            UnsupportedAliasMutationException,
            "One of torch.cond branch might be aliasing",
        ):
            make_fx(f_wrapper(f), tracing_mode="symbolic")(example_input)

    def test_cond_functionalized_aot_func_check_functional(self):
        def true_fn(x):
            return x.cos()

        def false_fn(x):
            y = x.sin()
            y.add_(5)
            return y

        def f(x):
            pred = x.shape[0] == 4
            return cond(pred, true_fn, false_fn, [x])

        example_input = torch.ones(5, 5)

        def f_wrapper(func):
            @functools.wraps(func)
            def wrapper(*args, **kwargs):
                torch._enable_functionalization(reapply_views=False)
                try:
                    func_args = pytree.tree_map(
                        lambda x: to_fun_old(x) if isinstance(x, torch.Tensor) else x,
                        args,
                    )
                    func_kwargs = pytree.tree_map(
                        lambda x: to_fun_old(x) if isinstance(x, torch.Tensor) else x,
                        kwargs,
                    )
                    return pytree.tree_map(
                        from_fun_old, func(*func_args, **func_kwargs)
                    )
                finally:
                    torch._disable_functionalization()

            return wrapper

        result_gm = make_fx(f_wrapper(f), tracing_mode="symbolic")(example_input)
        for node in result_gm.true_graph_0.graph.nodes:
            if node.op == "call_function":
                self.assertTrue(not node.target._schema.is_mutable)

        for node in result_gm.false_graph_0.graph.nodes:
            if node.op == "call_function":
                self.assertTrue(not node.target._schema.is_mutable)

        self.assertEqual(result_gm(torch.ones(5, 5)), f(torch.ones(5, 5)))

    def test_cond_nested_traced_other_inputs(self):
        def true_nested(y):
            return y * y

        def false_nested(y):
            return y + y

        def true_fn(k, pred2):
            z = cond(pred2, true_nested, false_nested, [k])
            return torch.add(torch.tensor([0.25, 0.25]), z)

        def false_fn(k, _):
            return k.cos()

        def f(k, pred, pred2):
            return cond(pred, true_fn, false_fn, [k, pred2])

        x = torch.tensor([0.5, 0.5])
        graph = make_fx(f)(x, torch.tensor(False), torch.tensor(False))

        a = torch.tensor([1.0, 1.0])
        result_true_true = graph.forward(a, torch.tensor(True), torch.tensor(True))
        self.assertEqual(result_true_true, (a * a) + torch.tensor([0.25, 0.25]))

        b = torch.tensor([2.0, 2.0])
        result_true_true = graph.forward(b, torch.tensor(True), torch.tensor(True))
        self.assertEqual(result_true_true, (b * b) + torch.tensor([0.25, 0.25]))

    def test_cond_nested_traced_multi(self):
        def true_a(y):
            return y * y

        def false_a(y):
            return y + y

        def true_b(y, z):
            return y + z

        def false_b(y, z):
            return y * z

        def f(x, pred, pred2):
            a_out = cond(pred, true_a, false_a, [x])
            b_out = cond(pred2, true_b, false_b, [x, x])
            return a_out + b_out

        x = torch.randn(4)
        graph = make_fx(f)(x, torch.tensor(False), torch.tensor(False))

        self.assertExpectedInline(
            graph.code.strip(),
            """\
def forward(self, x_1, pred_1, pred2_1):
    true_graph_0 = self.true_graph_0
    false_graph_0 = self.false_graph_0
    cond = torch.ops.higher_order.cond(pred_1, true_graph_0, false_graph_0, [x_1]);  pred_1 = true_graph_0 = false_graph_0 = None
    getitem = cond[0];  cond = None
    true_graph_1 = self.true_graph_1
    false_graph_1 = self.false_graph_1
    cond_1 = torch.ops.higher_order.cond(pred2_1, true_graph_1, false_graph_1, [x_1]);  pred2_1 = true_graph_1 = false_graph_1 = x_1 = None
    getitem_1 = cond_1[0];  cond_1 = None
    add = torch.ops.aten.add.Tensor(getitem, getitem_1);  getitem = getitem_1 = None
    return add""",  # noqa: B950
        )
        self.assertExpectedInline(
            graph.true_graph_0.code.strip(),
            """\
def forward(self, arg0_1):
    mul = torch.ops.aten.mul.Tensor(arg0_1, arg0_1);  arg0_1 = None
    return (mul,)""",
        )

    def test_raise_error_on_mismatch_type_size(self):
        def true_fn(x):
            return x.sin()

        def false_fn(x):
            return (x, x)

        def f(x, y):
            return cond(y, true_fn, false_fn, [x])

        x = torch.randn(4)
        with self.assertRaisesRegex(
            torch._dynamo.exc.CondOpArgsMismatchError,
            "Expected to return same number of outputs but got:",
        ):
            make_fx(f)(x, torch.tensor(False))

    def test_raise_error_on_mismatch_tensor_size(self):
        def true_fn(x):
            return x.sin()

        def false_fn(x):
            return torch.zeros([10, 10])

        def f(x, y):
            return cond(y, true_fn, false_fn, [x])

        x = torch.randn(4)
        with self.assertRaisesRegex(
            torch._dynamo.exc.UncapturedHigherOrderOpError,
            "Cond doesn't work unless it is captured completely with torch.compile",
        ):
            make_fx(f)(x, torch.tensor(False))

    def test_cond_traced_not_nested_fake_tensor(self):
        def true_fn(x):
            return x.sin()

        def false_fn(x):
            return x.cos()

        def f(x, y):
            return cond(y, true_fn, false_fn, [x])

        x = torch.randn(4)
        graph = make_fx(f, tracing_mode="fake")(x, torch.tensor(False))
        result_true = graph.forward(x, torch.tensor(True))
        result_false = graph.forward(x, torch.tensor(False))
        self.assertFalse(torch.allclose(result_true, result_false))
        self.assertEqual(result_true, torch.sin(x))
        self.assertEqual(result_false, torch.cos(x))

    def test_cond_nested_traced_fake_tensor(self):
        def true_nested(y):
            return y * y

        def false_nested(y):
            return y + y

        def true_fn(x, pred2):
            z = cond(pred2, true_nested, false_nested, [x])
            return x + z

        def false_fn(x, _):
            return x.cos()

        def f(x, pred, pred2):
            return cond(pred, true_fn, false_fn, [x, pred2])

        x = torch.randn(4)
        graph = make_fx(f, tracing_mode="fake")(
            x, torch.tensor(False), torch.tensor(False)
        )

        result_true_true = graph.forward(
            x, torch.tensor(True), torch.tensor(True)
        )  # True + True -> x * x
        result_true_false = graph.forward(
            x, torch.tensor(True), torch.tensor(False)
        )  # True + True -> x + x
        result_false_true = graph.forward(
            x, torch.tensor(False), torch.tensor(True)
        )  # False + either -> cos
        result_false_false = graph.forward(
            x, torch.tensor(False), torch.tensor(False)
        )  # False + either -> cos

        self.assertNotEqual(result_true_true, result_true_false)
        self.assertFalse(torch.allclose(result_false_true, result_true_true))

        self.assertEqual(result_false_true, result_false_false)

        self.assertEqual(result_true_true, (x * x) + x)
        self.assertEqual(result_true_false, x + x + x)

        self.assertEqual(result_false_true, torch.cos(x))

    def test_cond_nested_traced_other_inputs_fake_tensor(self):
        def true_nested(y):
            return y * y

        def false_nested(y):
            return y + y

        def true_fn(k, pred2):
            z = cond(pred2, true_nested, false_nested, [k])
            return torch.add(torch.tensor([0.25, 0.25]), z)

        def false_fn(k, _):
            return k.cos()

        def f(k, pred, pred2):
            return cond(pred, true_fn, false_fn, [k, pred2])

        x = torch.tensor([0.5, 0.5])
        graph = make_fx(f, tracing_mode="fake")(
            x, torch.tensor(False), torch.tensor(False)
        )

        a = torch.tensor([1.0, 1.0])
        result_true_true = graph.forward(a, torch.tensor(True), torch.tensor(True))
        self.assertEqual(result_true_true, (a * a) + torch.tensor([0.25, 0.25]))

        b = torch.tensor([2.0, 2.0])
        result_true_true = graph.forward(b, torch.tensor(True), torch.tensor(True))
        self.assertEqual(result_true_true, (b * b) + torch.tensor([0.25, 0.25]))

    def test_cond_nested_traced_multi_fake_tensor(self):
        def true_a(y):
            return y * y

        def false_a(y):
            return y + y

        def true_b(y, z):
            return y + z

        def false_b(y, z):
            return y * z

        def f(x, pred, pred2):
            a_out = cond(pred, true_a, false_a, [x])
            b_out = cond(pred2, true_b, false_b, [x, x])
            return a_out + b_out

        x = torch.randn(4)
        graph = make_fx(f, tracing_mode="fake")(
            x, torch.tensor(False), torch.tensor(False)
        )

        self.assertExpectedInline(
            graph.code.strip(),
            """\
def forward(self, x_1, pred_1, pred2_1):
    true_graph_0 = self.true_graph_0
    false_graph_0 = self.false_graph_0
    cond = torch.ops.higher_order.cond(pred_1, true_graph_0, false_graph_0, [x_1]);  pred_1 = true_graph_0 = false_graph_0 = None
    getitem = cond[0];  cond = None
    true_graph_1 = self.true_graph_1
    false_graph_1 = self.false_graph_1
    cond_1 = torch.ops.higher_order.cond(pred2_1, true_graph_1, false_graph_1, [x_1]);  pred2_1 = true_graph_1 = false_graph_1 = x_1 = None
    getitem_1 = cond_1[0];  cond_1 = None
    add = torch.ops.aten.add.Tensor(getitem, getitem_1);  getitem = getitem_1 = None
    return add""",  # noqa: B950
        )
        self.assertExpectedInline(
            graph.true_graph_0.code.strip(),
            """\
def forward(self, arg0_1):
    mul = torch.ops.aten.mul.Tensor(arg0_1, arg0_1);  arg0_1 = None
    return (mul,)""",
        )

    def test_raise_error_on_mismatch_type_size_fake_tensor(self):
        def true_fn(x):
            return x.sin()

        def false_fn(x):
            return (x, x)

        def f(x, y):
            return cond(y, true_fn, false_fn, [x])

        x = torch.randn(4)
        with self.assertRaisesRegex(
            torch._dynamo.exc.CondOpArgsMismatchError,
            "Expected to return same number of outputs but got:",
        ):
            make_fx(f, tracing_mode="fake")(x, torch.tensor(False))

    def test_raise_error_on_mismatch_tensor_size_fake_tensor(self):
        def true_fn(x):
            return x.sin()

        def false_fn(x):
            return torch.zeros([10, 10])

        def f(x, y):
            return cond(y, true_fn, false_fn, [x])

        x = torch.randn(4)
        with self.assertRaisesRegex(
            torch._dynamo.exc.UncapturedHigherOrderOpError,
            "Cond doesn't work unless it is captured completely with torch.compile",
        ):
            make_fx(f, tracing_mode="fake")(x, torch.tensor(False))

    def check_map_count(self, gm, op_count):
        i = 0
        for m in gm.modules():
            for node in m.graph.nodes:
                if (
                    node.op == "call_function"
                    and node.target == torch.ops.higher_order.map_impl
                ):
                    i += 1
        self.assertEqual(i, op_count)

    def test_tracing_map_real(self):
        def f(x, y):
            return x + y

        def g(xs, y):
            return control_flow.map(f, xs, y)

        gm = make_fx(g, tracing_mode="real")(torch.ones(3, 2, 2), torch.ones(2))
        x = torch.randn(3, 2, 2)
        y = torch.randn(2)
        res = gm(x, y)
        self.assertEqual(res, g(x, y))
        self.check_map_count(gm, 1)

    def test_tracing_map_symbolic_simple(self):
        def f(x, y):
            return x + y

        def g(xs, y):
            return control_flow.map(f, xs, y)

        gm = make_fx(g, tracing_mode="symbolic")(torch.ones(3, 2, 4), torch.ones(4))
        x = torch.randn(3, 2, 2)
        y = torch.randn(2)
        res = gm(x, y)
        self.assertEqual(res, g(x, y))
        self.check_map_count(gm, 1)

    def test_tracing_map_symbolic_list(self):
        def f(x, y):
            return [x[0][0] + y, x[1] * y]

        def g(xs, y, z):
            out = control_flow.map(f, xs, y)
            return out[0] + z, out[1] * z

        example_x = [[torch.ones(3, 4, 5)], torch.ones(3, 4, 5)]
        gm = make_fx(g, tracing_mode="symbolic")(
            example_x, torch.ones(5), torch.ones(5)
        )
        x = [[torch.randn(4, 5, 6)], torch.ones(4, 5, 6)]
        y = torch.randn(6)
        z = torch.ones(6)
        res = gm(x, y, z)
        self.assertEqual(res, g(x, y, z))
        self.check_map_count(gm, 1)

    def test_tracing_map_symbolic_dict(self):
        def f(x, y):
            return {"d": x["b"]["a"] + y, "e": x["c"] * y}

        def g(xs, y, z):
            out = control_flow.map(f, xs, y)
            return {"f": out["d"] + z, "g": out["e"] * z}

        example_x = {"b": {"a": torch.ones(3, 4, 5)}, "c": torch.ones(3, 4, 5)}
        gm = make_fx(g, tracing_mode="symbolic")(
            example_x, torch.ones(5), torch.ones(5)
        )
        x = {"b": {"a": torch.randn(4, 5, 6)}, "c": torch.ones(4, 5, 6)}
        y = torch.randn(6)
        z = torch.ones(6)
        res = gm(x, y, z)
        self.assertEqual(res, g(x, y, z))
        self.check_map_count(gm, 1)

    def test_tracing_map_autograd_symbolic_simple(self):
        def f(x, y):
            return x + y

        def g(xs, y):
            out = control_flow.map(f, xs, y)
            return torch.autograd.grad(out, (xs, y), torch.ones_like(out))

        gm = make_fx(g, tracing_mode="symbolic")(
            torch.ones(3, 4, 5, requires_grad=True), torch.ones(5, requires_grad=True)
        )
        x = torch.randn(4, 5, 6, requires_grad=True)
        y = torch.randn(6, requires_grad=True)
        res = gm(x, y)
        self.assertEqual(res, g(x, y))
        self.check_map_count(gm, 2)

    def test_tracing_map_autograd_symbolic_list(self):
        import torch.utils._pytree as pytree

        def f(x, y):
            return [x[0].cos() + y.sin(), x[1].sin() * y.cos()]

        def g(xs, y):
            out = control_flow.map(f, xs, y)
            flat_out = pytree.tree_leaves(out)
            flat_inp = pytree.tree_leaves((xs, y))
            requires_grad_inp = [inp for inp in flat_inp if inp.requires_grad]
            return torch.autograd.grad(
                flat_out, requires_grad_inp, [torch.ones_like(out) for out in flat_out]
            )

        gm = make_fx(g, tracing_mode="symbolic")(
            [torch.ones(3, 4, 5), torch.ones(3, 4, 5, requires_grad=True)],
            torch.ones(5, requires_grad=True),
        )
        x = [torch.randn(4, 5, 6), torch.ones(4, 5, 6, requires_grad=True)]
        y = torch.randn(6, requires_grad=True)
        res = gm(x, y)
        self.assertEqual(res, g(x, y))
        self.check_map_count(gm, 2)

    def test_tracing_map_autograd_symbolic_dict(self):
        def f(x, y):
            return [x["a"] + y, x["b"] * y]

        def g(xs, y):
            out = control_flow.map(f, xs, y)
            flat_out = pytree.tree_leaves(out)
            flat_inp = pytree.tree_leaves((xs, y))
            requires_grad_inp = [inp for inp in flat_inp if inp.requires_grad]
            return torch.autograd.grad(
                flat_out, requires_grad_inp, [torch.ones_like(out) for out in flat_out]
            )

        traced_x = {
            "a": torch.ones(3, 4, 5, requires_grad=True),
            "b": torch.ones(3, 4, 5, requires_grad=True),
        }
        gm = make_fx(g, tracing_mode="symbolic")(
            traced_x, torch.ones(5, requires_grad=True)
        )
        x = {
            "a": torch.randn(4, 5, 6, requires_grad=True),
            "b": torch.ones(4, 5, 6, requires_grad=True),
        }
        y = torch.randn(6, requires_grad=True)
        res = gm(x, y)
        self.assertEqual(res, g(x, y))
        self.check_map_count(gm, 2)

    def test_tracing_map_autograd_aot_functionalized(self):
        def inner(x, y):
            z = x - 1
            z.add_(1)
            return z * y

        def f(xs, y):
            res = control_flow.map(inner, xs, y)
            grads = torch.autograd.grad(res, (xs, y), torch.ones_like(res))
            return grads

        def f_wrapper(func):
            @functools.wraps(func)
            def wrapper(*args, **kwargs):
                torch._enable_functionalization(reapply_views=False)
                try:
                    return pytree.tree_map(from_fun_old, func(*args, **kwargs))
                finally:
                    torch._disable_functionalization()

            return wrapper

        example_inputs = (
            torch.ones(3, 2, 4, requires_grad=True),
            torch.ones(2, 4, requires_grad=True),
        )
        gm = make_fx(f, tracing_mode="symbolic")(*example_inputs)
        fgm = make_fx(f_wrapper(f), tracing_mode="symbolic")(*example_inputs)
        xs = torch.ones(3, 4, 5, requires_grad=True)
        y = torch.ones(4, 5, requires_grad=True)

        self.assertEqual(gm(xs, y), f(xs, y))

        def count_mutable(gm):
            c = 0
            for node in gm.graph.nodes:
                if node.op == "call_function":
                    if node.target == torch.ops.higher_order.map_impl:
                        c += count_mutable(getattr(gm, str(node.args[0])))
                    elif schema := getattr(node.target, "_schema", None):
                        c += int(schema.is_mutable)
            return c

        self.assertEqual(count_mutable(fgm), 0)
        # One for forward, one for recomputation logic in backward
        self.assertEqual(count_mutable(gm), 2)

    def test_map_functionalized(self):
        def map_fn(x, y):
            z = x + y
            z.add_(4)
            return z

        def f(xs, y):
            return control_flow.map(map_fn, xs, y)

        example_inputs = (torch.ones(3, 2, 4), torch.ones(4))
        functional_f = torch.func.functionalize(f)
        self.assertEqual(functional_f(*example_inputs), f(*example_inputs))

        gm = make_fx(torch.func.functionalize(f))(*example_inputs)
        self.assertEqual(gm(*example_inputs), f(*example_inputs))

        gm = make_fx(torch.func.functionalize(f), tracing_mode="symbolic")(
            *example_inputs
        )
        self.assertEqual(gm(*example_inputs), f(*example_inputs))

        for node in gm.body_graph_0.graph.nodes:
            if node.op == "call_function":
                self.assertTrue(not node.target._schema.is_mutable)
        self.check_map_count(gm, 1)

    def test_map_functionalized_aot_func(self):
        def map_fn(x, y):
            z = x + y
            z.add_(4)
            return z

        def f(xs, y):
            return control_flow.map(map_fn, xs, y)

        def f_wrapper(func):
            @functools.wraps(func)
            def wrapper(*args, **kwargs):
                torch._enable_functionalization(reapply_views=False)
                try:
                    return pytree.tree_map(from_fun_old, func(*args, **kwargs))
                finally:
                    torch._disable_functionalization()

            return wrapper

        example_inputs = (torch.ones(3, 2, 4), torch.ones(4))

        gm = make_fx(f_wrapper(f))(*example_inputs)

        for node in gm.body_graph_0.graph.nodes:
            if node.op == "call_function":
                self.assertTrue(not node.target._schema.is_mutable)

        self.assertEqual(gm(*example_inputs), f(*example_inputs))

    # https://github.com/pytorch/pytorch/issues/126988
    @xfailIfTorchDynamo
    def test_map_functionalized_arg_mutation(self):
        def map_fn(x, y):
            y.add_(4)
            return x + y

        def f(xs, y):
            return control_flow.map(map_fn, xs, y)

        example_inputs = (torch.ones(3, 2, 4), torch.ones(4))
        functional_f = torch.func.functionalize(f)
        with self.assertRaisesRegex(
            UnsupportedAliasMutationException, "torch.map is mutating the input!"
        ):
            functional_f(*example_inputs)

    # https://github.com/pytorch/pytorch/issues/126988
    @xfailIfTorchDynamo
    def test_map_functionalized_elem_mutation(self):
        def map_fn(x, y):
            x.add_(4)
            return x + y

        def f(xs, y):
            return control_flow.map(map_fn, xs, y)

        example_inputs = (torch.ones(3, 2, 4), torch.ones(4))
        functional_f = torch.func.functionalize(f)
        with self.assertRaisesRegex(
            UnsupportedAliasMutationException, "torch.map is mutating the input!"
        ):
            functional_f(*example_inputs)

    def test_cond_autograd_backward(self):
        def true_fn(x):
            return x.cos()

        def false_fn(x):
            return x.sin()

        def f(x, y):
            return control_flow.cond(x.shape[0] > 4, true_fn, false_fn, [y])

        example_inputs = (
            torch.ones(3, 2, 4, requires_grad=True),
            torch.ones(4, requires_grad=True),
        )
        f(*example_inputs).sum().backward()

        # Ensure no error is thrown when not running backward
        res = f(*example_inputs)

        # Ensure no error is thrown when not running backward
        res_compiled = torch.compile(f)(*example_inputs)
        self.assertEqual(res, res_compiled)

    # https://github.com/pytorch/pytorch/issues/126988
    @xfailIfTorchDynamo
    def test_map_functionalized_elem_alias(self):
        def map_fn(x):
            x.view(x.shape)
            return x

        def f(xs):
            return control_flow.map(map_fn, xs)

        example_inputs = (torch.ones(3, 2, 4),)
        functional_f = torch.func.functionalize(f)
        with self.assertRaisesRegex(
            UnsupportedAliasMutationException, "torch.map is aliasing the input!"
        ):
            functional_f(*example_inputs)

    def test_nested_map_cond_real(self):
        def true_fn(x, y):
            return x * y

        def false_fn(x, y):
            return x + y

        def f(x, pred, y):
            return cond(pred, true_fn, false_fn, [x, y])

        def g(pred, xs, y):
            return control_flow.map(f, xs, pred, y)

        gm = make_fx(g, tracing_mode="real")(
            torch.tensor(True), torch.ones(3, 2, 4), torch.ones(4)
        )
        pred = torch.tensor(False)
        x = torch.randn(3, 2, 4)
        y = torch.randn(4)
        res = gm(pred, x, y)
        self.assertEqual(res, g(pred, x, y))
        self.check_map_count(gm, 1)

    def test_nested_map_cond_symbolic(self):
        def true_fn(x, y):
            return x * y

        def false_fn(x, y):
            return x + y

        def f(x, pred, y):
            return cond(pred, true_fn, false_fn, [x, y])

        def g(pred, xs, y):
            return control_flow.map(f, xs, pred, y)

        gm = make_fx(g, tracing_mode="symbolic")(
            torch.tensor(True), torch.ones(3, 2, 4), torch.ones(4)
        )
        pred = torch.tensor(False)
        x = torch.randn(3, 2, 2)
        y = torch.randn(2)
        res = gm(pred, x, y)
        self.assertEqual(res, g(pred, x, y))
        self.check_map_count(gm, 1)

    def test_nested_cond_map_cond_symbolic(self):
        def true_fn(x, y):
            return x * y

        def false_fn(x, y):
            return x + y

        def f(x, pred, y):
            return cond(pred, true_fn, false_fn, [x, y])

        def g(pred, xs, y):
            return control_flow.map(f, xs, pred, y)

        def main_true_fn(pred, xs, y):
            return g(pred, xs, y) * 2

        def main_false_fn(pred, xs, y):
            return g(pred, xs, y) + 1

        def main(p, pred, xs, y):
            return cond(p, main_true_fn, main_false_fn, [pred, xs, y])

        gm = make_fx(main, tracing_mode="symbolic")(
            torch.tensor(True), torch.tensor(True), torch.ones(3, 2, 4), torch.ones(4)
        )
        p = torch.tensor(False)
        pred = torch.tensor(False)
        xs = torch.randn(3, 2, 2)
        y = torch.randn(2)
        res = gm(p, pred, xs, y)
        self.assertEqual(res, main(p, pred, xs, y))
        self.check_map_count(gm, 2)

    def test_cond_with_sym_pred(self):
        def true_fn(x):
            return x + x

        def false_fn(x):
            return x * x

        def foo(x):
            return cond(x.shape[0] == 4, true_fn, false_fn, [x])

        gm = make_fx(foo, tracing_mode="symbolic")(torch.ones(3, 2, 1))
        # The symbols in make_fx's shape_env should not be specialized.
        self.assertEqual(len(gm.shape_env.guards), 0)

        self.assertExpectedInline(
            gm.code.strip(),
            """\
def forward(self, x_1):
    sym_size_int = torch.ops.aten.sym_size.int(x_1, 0)
    eq = sym_size_int == 4
    sym_size_int_1 = torch.ops.aten.sym_size.int(x_1, 1)
    true_graph_0 = self.true_graph_0
    false_graph_0 = self.false_graph_0
    cond = torch.ops.higher_order.cond(eq, true_graph_0, false_graph_0, [x_1, sym_size_int, sym_size_int_1]);  eq = true_graph_0 = false_graph_0 = x_1 = sym_size_int = sym_size_int_1 = None
    getitem = cond[0];  cond = None
    return getitem""",  # noqa: B950
        )

        # We expect the traced graph module to work even if input size changes.
        x = torch.ones(4, 3, 2)
        self.assertEqual(gm(x), true_fn(x))
        self.assertEqual(foo(x), true_fn(x))

    def test_cond_with_unbacked_sym_pred(self):
        def foo(x):
            def true_fn(x):
                return x + x

            def false_fn(x):
                return x * x

            az = x.nonzero()
            return cond(az.shape[0] > 3, true_fn, false_fn, (x,))

        gm = make_fx(foo, tracing_mode="symbolic")(torch.randn(7))
        self.assertExpectedInline(
            gm.code.strip(),
            """\
def forward(self, x_1):
    nonzero = torch.ops.aten.nonzero.default(x_1)
    sym_size_int = torch.ops.aten.sym_size.int(nonzero, 0);  nonzero = None
    gt = sym_size_int > 3;  sym_size_int = None
    sym_size_int_1 = torch.ops.aten.sym_size.int(x_1, 0)
    true_graph_0 = self.true_graph_0
    false_graph_0 = self.false_graph_0
    cond = torch.ops.higher_order.cond(gt, true_graph_0, false_graph_0, [x_1, sym_size_int_1]);  gt = true_graph_0 = false_graph_0 = x_1 = sym_size_int_1 = None
    getitem = cond[0];  cond = None
    return getitem""",  # noqa: B950
        )

    def _check_closure_correctly_lifted(self, f, *, args, exp_res, exp_arg_num):
        assert isinstance(args, (tuple, list))
        self.assertEqual(f(*args), exp_res)
        gm = make_fx(f)(*args)
        self.assertEqual(gm(*args), exp_res)

        def cnt_placeholder(gm):
            return len([node for node in gm.graph.nodes if node.op == "placeholder"])

        placeholder_cnts = [cnt_placeholder(mod) for mod in gm.children()]
        self.assertTrue(all(cnt == exp_arg_num for cnt in placeholder_cnts))

    def _check_closure_correctly_lifted_with_mutation(
        self, f, closures_to_be_mutated, *, args, exp_arg_num
    ):
        exp_res = f(*args)
        self._check_closure_correctly_lifted(
            f, args=args, exp_res=exp_res, exp_arg_num=exp_arg_num
        )

        for closure in closures_to_be_mutated:
            closure.add(-1)
        new_exp_res = f(*args)

        self._check_closure_correctly_lifted(
            f, args=args, exp_res=new_exp_res, exp_arg_num=exp_arg_num
        )

    def test_cond_with_tensor_closure(self):
        a = torch.ones(2, 3)
        b = torch.ones(2, 3) + 1

        def true_fn(x):
            return x + a

        def false_fn(x):
            return x + b

        def foo(x):
            return cond(x.shape[0] == 4, true_fn, false_fn, [x])

        # expected branches takes [x, a, b] as input
        inp = torch.randn(2, 3)
        self._check_closure_correctly_lifted_with_mutation(
            foo, (a, b), args=(inp,), exp_arg_num=3
        )

    def test_cond_with_tensor_closure_graph_module(self):
        a = torch.ones(2, 3)
        b = torch.ones(2, 3) + 1

        def true_fn(x):
            return x + a

        def false_fn(x):
            return x + b

        def foo(x):
            return cond(x.shape[0] == 4, true_fn, false_fn, [x])

        # expected branches takes [x, a, b] as input
        inp = torch.randn(2, 3)

        gm = make_fx(foo, tracing_mode="symbolic", _allow_non_fake_inputs=True)(inp)

        self.assertExpectedInline(
            gm.code.strip(),
            """\
def forward(self, x_1):
    sym_size_int = torch.ops.aten.sym_size.int(x_1, 0)
    eq = sym_size_int == 4
    sym_size_int_1 = torch.ops.aten.sym_size.int(x_1, 1)
    true_graph_0 = self.true_graph_0
    false_graph_0 = self.false_graph_0
    _tensor_constant0 = self._tensor_constant0
    _tensor_constant1 = self._tensor_constant1
    cond = torch.ops.higher_order.cond(eq, true_graph_0, false_graph_0, [x_1, _tensor_constant0, sym_size_int, sym_size_int_1, _tensor_constant1]);  eq = true_graph_0 = false_graph_0 = x_1 = _tensor_constant0 = sym_size_int = sym_size_int_1 = _tensor_constant1 = None
    getitem = cond[0];  cond = None
    return getitem""",  # noqa: B950
        )
        self.assertExpectedInline(
            gm.true_graph_0.code.strip(),
            """\
def forward(self, arg0_1, arg1_1, arg2_1, arg3_1, arg4_1):
    add = torch.ops.aten.add.Tensor(arg0_1, arg1_1);  arg0_1 = arg1_1 = None
    return (add,)""",
        )

    def test_cond_with_module_param_closure(self):
        class Mod(torch.nn.Module):
            def __init__(self) -> None:
                super().__init__()
                self.register_parameter(
                    "param", torch.nn.Parameter(torch.ones(2, 3), requires_grad=False)
                )
                self.buffer = torch.nn.Buffer(torch.ones(2, 3) + 1)

        my_mode = Mod()

        def true_fn(x):
            return x + my_mode.param

        def false_fn(x):
            return x + my_mode.buffer

        def foo(x):
            return cond(x.shape[0] == 4, true_fn, false_fn, [x])

        inp = torch.ones(2, 3)
        # expected both branches takes (x, param, buffer)
        self._check_closure_correctly_lifted_with_mutation(
            foo, (my_mode.param, my_mode.buffer), args=(inp,), exp_arg_num=3
        )

    def test_cond_with_module_python_scalar_closure(self):
        def foo(x):
            a = torch.ones(1, 1)
            b = 1

            def true_fn(x):
                return x + a

            def false_fn(x):
                return x + b

            return cond(x.shape[0] == 4, true_fn, false_fn, [x])

        inp = torch.ones(2, 3)
        res = inp + 1
        # python scalar b is not lifted as input, so both branches take (x, a)
        self._check_closure_correctly_lifted(
            foo, args=(inp,), exp_res=res, exp_arg_num=2
        )

    def test_cond_nested_with_closure(self):
        a = torch.ones(1, 1)
        b = torch.ones(1, 1) + 1

        def inner_true_fn(x):
            return x + a

        def inner_false_fn(x):
            return x + b

        def foo(x):
            def true_fn(x):
                return cond(x.shape[0] == 2, inner_true_fn, inner_false_fn, [x])

            def false_fn(x):
                return cond(x.shape[0] > 4, inner_true_fn, inner_false_fn, [x])

            return cond(x.shape[0] == 4, true_fn, false_fn, [x])

        inp = torch.ones(2, 3)
        # For top-level cond, it take 3 arguments (x, a, b). Dynamo should
        # realize that the nonlocal variables are same for the true and false
        # branches, so it should de-dupe them.
        # For second-level conds, it takes (x, a, b)
        self._check_closure_correctly_lifted_with_mutation(
            foo, (a, b), args=(inp,), exp_arg_num=3
        )

    def test_cond_nested_with_closure_graph_module(self):
        a = torch.ones(1, 1)
        b = torch.ones(1, 1) + 1

        def inner_true_fn(x):
            return x + a

        def inner_false_fn(x):
            return x + b

        def foo(x):
            def true_fn(x):
                return cond(x.shape[0] == 2, inner_true_fn, inner_false_fn, [x])

            def false_fn(x):
                return cond(x.shape[0] > 4, inner_true_fn, inner_false_fn, [x])

            return cond(x.shape[0] == 4, true_fn, false_fn, [x])

    def test_map_unfunc_boolean_tensor_for_nested_map_cond(self):
        def map_fn(pred, x):
            def fn(x, pred):
                return control_flow.cond(pred, lambda x: x * 2, lambda x: x / 2, (x,))

            return control_flow.map(fn, x, pred)

        def f_wrapper(func):
            @functools.wraps(func)
            def wrapper(*args, **kwargs):
                torch._enable_functionalization(reapply_views=False)
                try:
                    func_args = pytree.tree_map(
                        lambda x: to_fun_old(x) if isinstance(x, torch.Tensor) else x,
                        args,
                    )
                    func_kwargs = pytree.tree_map(
                        lambda x: to_fun_old(x) if isinstance(x, torch.Tensor) else x,
                        kwargs,
                    )
                    return pytree.tree_map(
                        from_fun_old, func(*func_args, **func_kwargs)
                    )
                finally:
                    torch._disable_functionalization()

            return wrapper

        gm = make_fx(f_wrapper(map_fn))(
            torch.tensor(True), torch.ones([2, 3], requires_grad=False)
        )
        self.assertExpectedInline(
            gm.code.strip(),
            """\
def forward(self, pred_1, x_1):
    body_graph_0 = self.body_graph_0
    map_impl = torch.ops.higher_order.map_impl(body_graph_0, [x_1], [pred_1]);  body_graph_0 = x_1 = pred_1 = None
    getitem = map_impl[0];  map_impl = None
    return getitem""",
        )
        self.assertExpectedInline(
            gm.body_graph_0.code.strip(),
            """\
def forward(self, arg0_1, arg1_1):
    true_graph_0 = self.true_graph_0
    false_graph_0 = self.false_graph_0
    cond = torch.ops.higher_order.cond(arg1_1, true_graph_0, false_graph_0, [arg0_1]);  arg1_1 = true_graph_0 = false_graph_0 = arg0_1 = None
    getitem = cond[0];  cond = None
    return [getitem]""",  # noqa: B950
        )

    @skipIfCrossRef  # Arg order changes with crossref
    def test_cond_make_fx_preserve_stack_trace_for_nodes_in_subgraph(self):
        def true_fn(x):
            return x + x.cos()

        def false_fn(x):
            return x * x.sin()

        def foo(x):
            return cond(x.shape[0] == 4, true_fn, false_fn, (x,))

        inp = torch.randn([4, 3])
        gm, _ = torch._dynamo.export(foo)(inp)

        def run_with_interpreter(*args):
            with torch.fx.traceback.preserve_node_meta():
                return torch.fx.Interpreter(gm).run(*args)

        new_gm = make_fx(run_with_interpreter)(inp)

        checked_ops = {"add", "mul", "sin", "cos"}
        checked_meta = ["source_fn_stack", "stack_trace"]
        all_source_fns = collect_meta_for_filtered_nodes(gm, checked_ops, checked_meta)
        new_source_fns = collect_meta_for_filtered_nodes(
            new_gm, checked_ops, checked_meta
        )
        self.assertEqual(all_source_fns, new_source_fns)

    @unittest.skipIf(
        TEST_WITH_TORCHDYNAMO,
        "triggers cache limit for foo and changes unique_graphs count.",
    )
    def test_cond_no_dynamo_cache_limit(self):
        torch._dynamo.reset()
        counters = torch._dynamo.utils.counters
        counters.clear()

        def foo(x, true_fn, false_fn):
            return cond(x.sum() < 0, true_fn, false_fn, (x,))

        inp = torch.ones(3, 4)
        exp_out = inp.sin()
        iter_n = torch._dynamo.config.cache_size_limit + 1

        # Need this because Dynamo checks lambda code ID not object itself.
        def make_dummy_fn(op):
            exec(f"temp = lambda x: x.{op}()")
            return locals()["temp"]

        for _ in range(iter_n):
            # each lambda has a different object id thus fails the guard
            self.assertEqual(
                foo(inp, make_dummy_fn("cos"), make_dummy_fn("sin")), exp_out
            )

        # each iteration captures a cond and a getitem from the tuple output
        self.assertEqual(counters["stats"]["calls_captured"], iter_n * 2)
        self.assertEqual(counters["stats"]["unique_graphs"], iter_n)

    def test_cond_with_consecutive_make_fx_symbolic(self):
        def true_fn(x):
            return x - x.cos()

        def false_fn(x):
            return x + x.sin()

        def foo(x):
            return cond(x.shape[0] == 4, true_fn, false_fn, [x])

        inps = (torch.ones(3, 4), torch.ones(3, 5), torch.ones(5, 4), torch.ones(5, 3))
        for inp in inps:
            gm = make_fx(foo, tracing_mode="symbolic")(torch.ones(3, 4))
            self.assertExpectedInline(
                gm.code.strip(),
                """\
def forward(self, x_1):
    sym_size_int = torch.ops.aten.sym_size.int(x_1, 0)
    eq = sym_size_int == 4
    sym_size_int_1 = torch.ops.aten.sym_size.int(x_1, 1)
    true_graph_0 = self.true_graph_0
    false_graph_0 = self.false_graph_0
    cond = torch.ops.higher_order.cond(eq, true_graph_0, false_graph_0, [x_1, sym_size_int, sym_size_int_1]);  eq = true_graph_0 = false_graph_0 = x_1 = sym_size_int = sym_size_int_1 = None
    getitem = cond[0];  cond = None
    return getitem""",  # noqa: B950
            )

            self.assertExpectedInline(
                gm.true_graph_0.code.strip(),
                """\
def forward(self, arg0_1, arg1_1, arg2_1):
    cos = torch.ops.aten.cos.default(arg0_1)
    sub = torch.ops.aten.sub.Tensor(arg0_1, cos);  arg0_1 = cos = None
    return (sub,)""",
            )

            self.assertExpectedInline(
                gm.false_graph_0.code.strip(),
                """\
def forward(self, arg0_1, arg1_1, arg2_1):
    sin = torch.ops.aten.sin.default(arg0_1)
    add = torch.ops.aten.add.Tensor(arg0_1, sin);  arg0_1 = sin = None
    return (add,)""",
            )

    def _create_test_fns_for_cond(
        self, pred, inner_most_fn, operands, closure_list, nested_level
    ):
        if nested_level == 0:
            if len(closure_list) > 0:

                def true_fn(*operands):
                    return inner_most_fn(*operands) + inner_most_fn(*closure_list)

                def false_fn(*operands):
                    return inner_most_fn(*operands) - inner_most_fn(*closure_list)

            else:

                def true_fn(*operands):
                    return inner_most_fn(*operands)

                def false_fn(*operands):
                    return inner_most_fn(*operands)

            def fn(*operands):
                if len(operands) == 0 and len(closure_list) == 0:
                    return torch.zeros(1)
                return cond(pred, true_fn, false_fn, operands)

            return operands, fn
        else:
            args, inner_fn = self._create_test_fns_for_cond(
                pred <= 0, inner_most_fn, operands, closure_list, nested_level - 1
            )

            def true_fn(*operands):
                return inner_most_fn(*operands) + inner_fn(*args)

            def false_fn(*operands):
                return inner_most_fn(*operands) - inner_fn(*args)

            def fn(*operands):
                if len(operands) == 0 and len(closure_list) == 0:
                    return torch.ones(1)
                return cond(pred, true_fn, false_fn, operands)

            return operands, fn

    def _init_predicate(self, pred_type):
        if pred_type == "bool":
            return True
        elif pred_type == "intTensor":
            return torch.tensor(1)
        elif pred_type == "floatTensor":
            return torch.tensor(1.0)
        elif pred_type == "boolTensor":
            return torch.tensor(False)
        else:
            raise NotImplementedError

    def _init_fn(self, inner_fn_type):
        if inner_fn_type == "function":
            return reduce_func
        elif inner_fn_type == "module":
            return ReduceMod()
        elif inner_fn_type == "object":
            return ReduceObj()
        else:
            raise NotImplementedError

    @parametrize("predType", ["bool", "intTensor", "floatTensor", "boolTensor"])
    @parametrize("innerFnType", ["function", "module", "object"])
    @parametrize("nOperands", [0, 1])
    @parametrize("nClosure", [0, 1])
    @parametrize("nesting", [0, 2])
    def test_cond_tracing_with_valid_inputs(
        self, predType, innerFnType, nOperands, nClosure, nesting
    ):
        pred = self._init_predicate(predType)
        inner_fn = self._init_fn(innerFnType)
        operands = [torch.ones(2, 3) + i for i in range(nOperands)]
        closure = [torch.ones(2, 3) - i for i in range(nClosure)]
        args, fn = self._create_test_fns_for_cond(
            pred, inner_fn, operands, closure, nesting
        )
        eager_res = fn(*args)
        for tracing_mode in ["symbolic", "fake", "real"]:
            # set _allow_non_fake_inputs = True to allow fake prop through closures
            with self.subTest(tracing_mode=tracing_mode):
                gm = make_fx(
                    fn, tracing_mode=tracing_mode, _allow_non_fake_inputs=True
                )(*args)
                self.assertEqual(gm(*args), eager_res)

    @parametrize("predType", ["boolTensor"])
    @parametrize("innerFnType", ["function", "module", "object"])
    @parametrize("nOperands", [1, 2])
    @parametrize("nClosure", [0, 1])
    @parametrize("nesting", [0])
    def test_cond_vmap(self, predType, innerFnType, nOperands, nClosure, nesting):
        pred = self._init_predicate(predType)
        inner_fn = self._init_fn(innerFnType)
        operands = [torch.ones(2, 3) + i for i in range(nOperands)]
        closure = [torch.ones(2, 3) - i for i in range(nClosure)]
        args, fn = self._create_test_fns_for_cond(
            pred, inner_fn, operands, closure, nesting
        )
        eager_res = fn(*args)
        out = torch.vmap(fn)(*args)
        if nClosure == 0:
            self.assertEqual(eager_res, out)
        else:
            self.assertEqual(eager_res, out[0])
            self.assertEqual(eager_res, out[1])

    def test_cond_vmap_simple(self):
        def fn(x):
            return torch.cond(
                pred=torch.tensor([True]),
                true_fn=lambda x: x + 100,
                false_fn=lambda x: x,
                operands=(x,),
            )

        a = torch.arange(15).reshape((3, 5))
        res = torch.vmap(fn, in_dims=(0,))(a)
        self.assertEqual(res.shape, (3, 5))
        self.assertEqual(res, a + 100)

    def test_cond_vmap_multiple_inputs(self):
        def fn(x, y):
            return torch.cond(
                pred=x.sum() < y.sum(),
                true_fn=lambda x, y: x + 100,
                false_fn=lambda x, y: y,
                operands=(x, y),
            )

        a = torch.arange(15).reshape(3, 5)
        b = torch.ones_like(a) + 3
        res = torch.vmap(fn, in_dims=(0, 0))(a, b)
        expected = torch.tensor(
            [[100, 101, 102, 103, 104], [4, 4, 4, 4, 4], [4, 4, 4, 4, 4]]
        )
        self.assertEqual(res.shape, (3, 5))
        self.assertEqual(expected, res)

    def test_cond_vmap_single_input_with_closure(self):
        a = torch.ones((3, 5)) + 3
        c = torch.arange(5)

        def fn(x):
            return torch.cond(
                pred=torch.tensor([True]),
                true_fn=lambda x: x + c,
                false_fn=lambda x: x - c,
                operands=(x,),
            )

        res = torch.vmap(fn, in_dims=(0,))(
            a,
        )
        with unittest.mock.patch("torch._dynamo.config.error_on_recompile", True):
            res = torch.vmap(fn, in_dims=(0,))(
                a,
            )
        self.assertEqual(a + c, res)

    def test_cond_vmap_multiple_args_with_closure(self):
        a = torch.ones((3, 5), dtype=torch.int64) + 3
        b = torch.arange(15).reshape(3, 5)
        c = torch.arange(5)

        def fn(x, y):
            return torch.cond(
                pred=torch.tensor([False]),
                true_fn=lambda x, y: x + c,
                false_fn=lambda x, y: y - c,
                operands=(x, y),
            )

        res = torch.vmap(fn)(a, b)
        self.assertEqual(b - c, res)

    @parametrize("nClosure", [0, 1])
    def test_cond_vmap_multiple_outputs(self, nClosure):
        if nClosure:
            c = torch.ones(5, dtype=torch.int64) + 5

            def fn(x):
                return torch.cond(
                    pred=torch.tensor([True]),
                    true_fn=lambda x: (x + c, x - c),
                    false_fn=lambda x: (x, x),
                    operands=(x,),
                )

        else:

            def fn(x):
                return torch.cond(
                    pred=torch.tensor([True]),
                    true_fn=lambda x: (x + 1, x - 1),
                    false_fn=lambda x: (x, x),
                    operands=(x,),
                )

        a = torch.arange(15).reshape(3, 5)
        res = torch.vmap(fn)(
            a,
        )
        self.assertEqual(len(res), 2)
        if nClosure:
            self.assertEqual(res, (a + c, a - c))
        else:
            self.assertEqual(res, (a + 1, a - 1))

    @parametrize("boolcond", [True, False])
    def test_vmap_vmap(self, boolcond):
        def fn(x):
            return torch.cond(
                pred=torch.tensor([True]) if not boolcond else True,
                true_fn=lambda x: x + 1,
                false_fn=lambda x: x - 1,
                operands=(x,),
            )

        def wrapper(x):
            return torch.vmap(fn)(x)

        a = torch.ones((3, 4, 5))
        res = torch.vmap(wrapper)(a)
        self.assertEqual(res, a + 1)

    def test_cond_trace_set__and_mutate_input(self):
        def f(a, tmp):
            a_view = a.view(-1)
            with torch.no_grad():
                a.set_(tmp)
                a_view.mul_(2)
            return a + tmp

        inp = torch.ones(3, 3, requires_grad=True)
        tmp = torch.ones(3, 3, requires_grad=True)
        # graph break: torch._dynamo.exc.Unsupported: call_function DelayGraphBreakVariable() [TensorVariable()] {}
        # due to set_
        with self.assertRaisesRegex(
            torch._dynamo.exc.UncapturedHigherOrderOpError,
            "Cond doesn't work unless it is captured completely with torch.compile",
        ):
            torch.cond(inp.sum() > 0, f, f, (inp, tmp))

    @skipIfCrossRef  # Arg order changes with crossref
    def test_cond_trace_set__and_mutate_intermediate(self):
        def f(a, tmp):
            a = a.clone()
            a_view = a.view(-1)
            tmp = tmp.clone()
            with torch.no_grad():
                a.set_(tmp)
                a_view.mul_(2)
            return a + tmp

        inp = torch.ones(3, 3, requires_grad=True)
        tmp = torch.ones(3, 3, requires_grad=True)

        class Mod(torch.nn.Module):
            def forward(self, inp: torch.Tensor, tmp: torch.Tensor) -> torch.Tensor:
                return torch.cond(inp.sum() > 0, f, f, (inp, tmp))

        with self.assertRaisesRegex(
            RuntimeError, "cannot mutate tensors with frozen storage"
        ):
            out = torch.compile(Mod(), backend="aot_eager")(inp, tmp)

        with self.assertRaisesRegex(
            RuntimeError, "cannot mutate tensors with frozen storage"
        ):
            out = torch.compile(Mod(), backend="inductor")(inp, tmp)

        from torch._dynamo.testing import EagerAndRecordGraphs

        backend = EagerAndRecordGraphs()
        out = torch.compile(Mod(), backend=backend)(inp, tmp)
        self.assertExpectedInline(
            backend.graphs[0].cond_true_0.code.strip("\n"),
            """\
def forward(self, l_inp_, l_tmp_):
    l_inp__1 = l_inp_
    l_tmp__1 = l_tmp_
    a = l_inp__1.clone();  l_inp__1 = None
    a_view = a.view(-1)
    tmp = l_tmp__1.clone();  l_tmp__1 = None
    _set_grad_enabled = torch._C._set_grad_enabled(False);  _set_grad_enabled = None
    set_ = a.set_(tmp);  set_ = None
    mul_ = a_view.mul_(2);  a_view = mul_ = None
    _set_grad_enabled_1 = torch._C._set_grad_enabled(True);  _set_grad_enabled_1 = None
    add = a + tmp;  a = tmp = None
    return (add,)
    """,
        )
        self.assertEqual(out, f(inp, tmp))

    @parametrize("requires_grad", [True, False])
    def test_cond_symint_operands(self, requires_grad):
        from torch._dynamo.testing import EagerAndRecordGraphs

        backend = EagerAndRecordGraphs()

        class Mod(torch.nn.Module):
            def __init__(self):
                super().__init__()
                self.num = 3

            def forward(self, a, b):
                return torch.cond(
                    pred=torch.tensor([True]),
                    true_fn=lambda a, b: a + b + self.num,
                    false_fn=lambda a, b: a - b - self.num,
                    operands=(a, b),
                )

        a = torch.ones(3, 3, requires_grad=requires_grad)
        b = torch.ones(3, 3, requires_grad=requires_grad)
        out = torch.compile(Mod(), backend=backend, dynamic=True)(a, b)
        self.assertEqual(out, Mod()(a, b))
        self.assertEqual(len(backend.graphs), 1)
        self.assertExpectedInline(
            backend.graphs[0].code.strip(),
            """\
def forward(self, s0 : torch.SymInt, L_a_ : torch.Tensor, L_b_ : torch.Tensor, L_self_num : torch.SymInt):
    l_a_ = L_a_
    l_b_ = L_b_
    l_self_num = L_self_num
    tensor = torch.tensor([True])
    cond_true_0 = self.cond_true_0
    cond_false_0 = self.cond_false_0
    cond = torch.ops.higher_order.cond(tensor, cond_true_0, cond_false_0, [l_a_, l_b_, l_self_num, s0]);  tensor = cond_true_0 = cond_false_0 = l_a_ = l_b_ = l_self_num = s0 = None
    getitem = cond[0];  cond = None
    return (getitem,)""",  # noqa: B950
        )

    def test_two_hops_not_sharing_code_obj(self):
        pred, args = torch.tensor(True), (torch.ones(3, 3),)

        def fn1(x):
            return x + 1

        def fn2(x):
            return x - 1

        from torch._dynamo.testing import CompileCounter

        # Tests rely on automatic_dynamic = True
        with torch._dynamo.config.patch(automatic_dynamic_shapes=True):
            cnt = CompileCounter()
            torch.compile(torch.cond, backend=cnt)(pred, fn1, fn2, args)
            self.assertEqual(cnt.frame_count, 1)

            args = (torch.randn(3, 3),)
            # No recompilation
            torch.compile(torch.cond, backend=cnt)(pred, fn1, fn2, args)
            self.assertEqual(cnt.frame_count, 1)

            def cond_fn(x):
                return x.sum() > 0

            args = (torch.randn(4, 4),)
            torch.compile(torch.while_loop, backend=cnt)(cond_fn, fn2, args)
            # recompilation
            self.assertEqual(cnt.frame_count, 2)

            args = (torch.randn(4, 4),)
            torch.compile(torch.while_loop, backend=cnt)(cond_fn, fn2, args)
            self.assertEqual(cnt.frame_count, 2)

            # With recompilation due to automatic dynamic
            # This also proves that while_loop doesn't share code obj with cond
            torch.compile(torch.cond, backend=cnt)(pred, fn1, fn2, (torch.randn(4, 4),))
            self.assertEqual(cnt.frame_count, 3)

    def test_hop_raises_if_not_overriding_call(self):
        class WrongHop(torch._ops.HigherOrderOperator):
            pass

        with self.assertRaisesRegex(TypeError, "WrongHop"):
            wrong_hop = WrongHop("wrong_hop")

    def test_scan_functionalized(self):
        def f(init, xs):
            return scan(get_scan_combine_fn("add", False), init, xs, dim=1)

        example_inputs = torch.ones(5, 7, 4)
        example_init = torch.ones(5, 4)
        functional_f = torch.func.functionalize(f)
        self.assertEqual(
            functional_f(example_init, example_inputs), f(example_init, example_inputs)
        )

    # https://github.com/pytorch/pytorch/issues/126988
    @xfailIfTorchDynamo
    def test_scan_functionalized_elem_mutation(self):
        def add1(x, y):
            x.add_(4)
            return x + y, x + y

        def f(init, xs):
            return scan(add1, init, xs, dim=1)

        example_inputs = torch.ones(5, 7, 4)
        example_init = torch.ones(5, 4)
        functional_f = torch.func.functionalize(f)
        with self.assertRaisesRegex(
            UnsupportedAliasMutationException,
            "Combine_fn might be modifying the input!",
        ):
            functional_f(example_init, example_inputs)

        def add2(x, y):
            y.add_(4)
            return x + y, x + y

        def f(init, xs):
            return scan(add2, init, xs, dim=1)

        functional_f = torch.func.functionalize(f)
        with self.assertRaisesRegex(
            UnsupportedAliasMutationException,
            "Combine_fn might be modifying the input!",
        ):
            functional_f(example_init, example_inputs)

    # https://github.com/pytorch/pytorch/issues/126988
    @xfailIfTorchDynamo
    def test_scan_functionalized_elem_alias(self):
        def add(x, y):
            return x, x

        def f(init, xs):
            return scan(add, init, xs, dim=1)

        example_inputs = torch.ones(5, 7, 4)
        example_init = torch.ones(5, 4)
        functional_f = torch.func.functionalize(f)
        with self.assertRaisesRegex(
            UnsupportedAliasMutationException, "Combine_fn might be aliasing the input!"
        ):
            functional_f(example_init, example_inputs)

    @skipIfTorchDynamo("Graph is not captured by backend if test with dynamo")
    def test_scan_pytree_closure(self):
        from torch._dynamo.testing import EagerAndRecordGraphs

        param_buffer = ({"param": torch.randn(3, 3)}, (torch.randn(3),))

        def add(carry, x):
            ret = (carry @ param_buffer[0]["param"]) @ x + param_buffer[1][0]
            return ret, ret.sum()

        def f(init, xs):
            return scan(add, init, xs)

        init = torch.randn(4, 3)
        xs = torch.randn(3, 3, 3)

        backend = EagerAndRecordGraphs()
        eager_out = f(init, xs)
        compiled_out = torch.compile(f, backend=backend)(init, xs)
        exp_out = _fake_scan(add, init, xs)

        self.assertEqual(len(backend.graphs), 1)
        if TEST_WITH_CROSSREF:
            self.assertExpectedInline(
                backend.graphs[0].code.strip(),
                """\
def forward(self, L_init_ : torch.Tensor, L_xs_ : torch.Tensor, L_add_closure_0_cell_contents_0_param_ : torch.Tensor, L_add_closure_0_cell_contents_1_0_ : torch.Tensor):
    l_init_ = L_init_
    l_xs_ = L_xs_
    l_add_closure_0_cell_contents_0_param_ = L_add_closure_0_cell_contents_0_param_
    l_add_closure_0_cell_contents_1_0_ = L_add_closure_0_cell_contents_1_0_
    r = l_xs_.select(0, 0)
    r_1 = l_init_.matmul(l_add_closure_0_cell_contents_0_param_)
    r_2 = r_1.matmul(r);  r_1 = r = None
    r_3 = r_2.add(l_add_closure_0_cell_contents_1_0_);  r_2 = None
    r_4 = r_3.sum();  r_3 = r_4 = None
    r_5 = l_init_.clone();  r_5 = None
    r_6 = torch.select_copy(l_xs_, 0, 0);  r_6 = None
    scan_combine_fn_0 = self.scan_combine_fn_0
    scan = torch.ops.higher_order.scan(scan_combine_fn_0, [l_init_], [l_xs_], 0, False, [l_add_closure_0_cell_contents_0_param_, l_add_closure_0_cell_contents_1_0_]);  scan_combine_fn_0 = l_init_ = l_xs_ = l_add_closure_0_cell_contents_0_param_ = l_add_closure_0_cell_contents_1_0_ = None
    getitem = scan[0]
    getitem_1 = scan[1];  scan = None
    return (getitem, getitem_1)""",  # noqa: B950
            )

        else:
            self.assertExpectedInline(
                backend.graphs[0].code.strip(),
                """\
def forward(self, L_init_ : torch.Tensor, L_xs_ : torch.Tensor, L_add_closure_0_cell_contents_0_param_ : torch.Tensor, L_add_closure_0_cell_contents_1_0_ : torch.Tensor):
    l_init_ = L_init_
    l_xs_ = L_xs_
    l_add_closure_0_cell_contents_0_param_ = L_add_closure_0_cell_contents_0_param_
    l_add_closure_0_cell_contents_1_0_ = L_add_closure_0_cell_contents_1_0_
    select = l_xs_.select(0, 0)
    matmul = l_init_ @ l_add_closure_0_cell_contents_0_param_
    matmul_1 = matmul @ select;  matmul = select = None
    ret = matmul_1 + l_add_closure_0_cell_contents_1_0_;  matmul_1 = None
    sum_1 = ret.sum();  ret = sum_1 = None
    child = l_init_.clone();  child = None
    child_1 = torch.select_copy(l_xs_, 0, 0);  child_1 = None
    scan_combine_fn_0 = self.scan_combine_fn_0
    scan = torch.ops.higher_order.scan(scan_combine_fn_0, [l_init_], [l_xs_], 0, False, [l_add_closure_0_cell_contents_0_param_, l_add_closure_0_cell_contents_1_0_]);  scan_combine_fn_0 = l_init_ = l_xs_ = l_add_closure_0_cell_contents_0_param_ = l_add_closure_0_cell_contents_1_0_ = None
    getitem = scan[0]
    getitem_1 = scan[1];  scan = None
    return (getitem, getitem_1)""",  # noqa: B950
            )
        self.assertEqual(eager_out, exp_out)
        self.assertEqual(compiled_out, exp_out)


_hop_schema_test_schema_types = [
    "bool",
    "int",
    "float",
    "str",
    "Tensor",
    "SymInt",
    "SymBool",
    "GraphModule",
    "ScriptObj",
]


@unittest.skipIf(IS_WINDOWS, "Windows not supported for this test")
class TestHopSchema(TestCase):
    def _get_example_val(self, ty: str):
        from torch.fx.experimental.sym_node import SymNode
        from torch.fx.experimental.symbolic_shapes import ShapeEnv

        def create_symtype(cls, pytype, shape_env, val):
            from torch._dynamo.source import ConstantSource

            symbol = shape_env.create_symbol(
                val,
                source=ConstantSource(
                    f"__testing_hop_schema{len(shape_env.var_to_val)}"
                ),
            )
            return cls(SymNode(symbol, shape_env, pytype, hint=val))

        if ty == "bool":
            return True
        elif ty == "int":
            return 1
        elif ty == "float":
            return 1.0
        elif ty == "str":
            return "foo"
        elif ty == "Tensor":
            return torch.tensor(1)
        elif ty == "SymInt":
            shape_env = ShapeEnv()
            return create_symtype(torch.SymInt, int, shape_env, 1)
        elif ty == "SymBool":
            shape_env = ShapeEnv()
            return create_symtype(torch.SymBool, bool, shape_env, True)
        elif ty == "GraphModule":

            def f(x):
                return x.sin()

            return make_fx(f)(torch.ones(1))
        elif ty == "ScriptObj":
            from torch.testing._internal.torchbind_impls import (
                init_torchbind_implementations,
            )

            init_torchbind_implementations()
            foo = torch.classes._TorchScriptTesting._Foo(3, 4)
            return foo
        else:
            raise NotImplementedError(ty)

    @parametrize("schema_type", _hop_schema_test_schema_types)
    def test_type_gen(self, schema_type):
        from torchgen.gen_schema_utils import TypeGen

        example_val = self._get_example_val(schema_type)
        ty = TypeGen.from_example(example_val)
        # Test the generated type can be parsed
        self.assertEqual(ty.parse(str(ty)), ty)

    @parametrize("schema_type", _hop_schema_test_schema_types)
    def test_list_gen(self, schema_type):
        from torchgen.gen_schema_utils import TypeGen

        example_val = self._get_example_val(schema_type)
        li1 = [example_val]
        li2 = [example_val, example_val]
        ty1 = TypeGen.from_example(li1)
        ty2 = TypeGen.from_example(li1)
        self.assertEqual(ty1.parse(str(ty1)), ty1)
        self.assertEqual(ty2.parse(str(ty2)), ty2)

    def test_function_schema_gen(self):
        from torchgen.gen_schema_utils import FunctionSchemaGen

        inps = [
            (schema_type + "_v", self._get_example_val(schema_type))
            for schema_type in _hop_schema_test_schema_types
        ]
        op_name = "test_op"
        schema1 = FunctionSchemaGen.from_example("test_op1", inps, torch.ones(1))
        schema2 = FunctionSchemaGen.from_example(
            "test_op2",
            inps,
            [
                torch.ones(1),
            ],
        )
        schema3 = FunctionSchemaGen.from_example(
            "test_op3", inps, [torch.ones(1), torch.ones(1)]
        )
        self.assertExpectedInline(
            str(schema1),
            """test_op1(bool bool_v, int int_v, float float_v, str str_v, Tensor Tensor_v, SymInt SymInt_v, SymBool SymBool_v, GraphModule GraphModule_v, __torch__.torch.classes._Foo ScriptObj_v) -> Tensor""",  # noqa: B950
        )
        self.assertExpectedInline(
            str(schema2),
            """test_op2(bool bool_v, int int_v, float float_v, str str_v, Tensor Tensor_v, SymInt SymInt_v, SymBool SymBool_v, GraphModule GraphModule_v, __torch__.torch.classes._Foo ScriptObj_v) -> Tensor""",  # noqa: B950
        )
        self.assertExpectedInline(
            str(schema3),
            """test_op3(bool bool_v, int int_v, float float_v, str str_v, Tensor Tensor_v, SymInt SymInt_v, SymBool SymBool_v, GraphModule GraphModule_v, __torch__.torch.classes._Foo ScriptObj_v) -> (Tensor, Tensor)""",  # noqa: B950,
        )
        self.assertEqual(schema1.parse(str(schema1)), schema1)
        self.assertEqual(schema2.parse(str(schema2)), schema2)
        self.assertEqual(schema3.parse(str(schema3)), schema3)

    def test_while_loop_schema_gen(self):
        fn, inp = WHILE_LOOP_TESTS["simple_with_linear"]
        graph = make_fx(fn)(*inp).graph
        while_loop_node = next(
            node
            for node in graph.nodes
            if node.op == "call_function"
            and node.target is torch.ops.higher_order.while_loop
        )
        schema = torch._library.utils.hop_schema_from_fx_node(while_loop_node)
        self.assertExpectedInline(
            str(schema),
            """while_loop(GraphModule cond_fn, GraphModule body_fn, Tensor[2] carried_inputs, Tensor[3] additional_inputs) -> Tensor[2]""",  # noqa: B950
        )
        self.assertEqual(schema.parse(str(schema)), schema)

    @skipIfTorchDynamo("Skip because dynamo cannot trace torch.export.")
    @torch._dynamo.config.patch(capture_scalar_outputs=True)
    def test_cond_eager_run_with_item(self):
        class M(torch.nn.Module):
            def forward(self, a, b1, b2, c):
                def true_fn(x):
                    return x * b1.item()

                def false_fn(x):
                    return x * b2.item()

                r = torch.cond(a, true_fn, false_fn, (c,))
                return r * 2

        x = torch.randn(10, requires_grad=True)
        args = (
            torch.tensor(True),
            torch.tensor([3]),
            torch.tensor([4]),
            x,
        )
        model = M()
        ep = torch.export.export(model, args)
        self.assertExpectedInline(
            ep.module().code.strip(),
            """\
def forward(self, a, b1, b2, c):
    a, b1, b2, c, = fx_pytree.tree_flatten_spec(([a, b1, b2, c], {}), self._in_spec)
    true_graph_0 = self.true_graph_0
    false_graph_0 = self.false_graph_0
    cond = torch.ops.higher_order.cond(a, true_graph_0, false_graph_0, [c, b1, b2]);  a = true_graph_0 = false_graph_0 = c = b1 = b2 = None
    getitem = cond[0];  cond = None
    mul = torch.ops.aten.mul.Tensor(getitem, 2);  getitem = None
    return pytree.tree_unflatten((mul,), self._out_spec)""",  # noqa: B950
        )
        expected_output = model(*args)
        self.assertEqual(expected_output, x * 3 * 2)


instantiate_parametrized_tests(TestHopSchema)
instantiate_parametrized_tests(TestControlFlowTraced)

instantiate_parametrized_tests(TestControlFlow)
instantiate_parametrized_tests(AssociativeScanTests)

if __name__ == "__main__":
    run_tests()<|MERGE_RESOLUTION|>--- conflicted
+++ resolved
@@ -1273,69 +1273,6 @@
         fake_outs = fwbw(_fake_map, f, x, y)
         self.assertEqual(true_outs, fake_outs)
 
-<<<<<<< HEAD
-    # TODO: provide an implementation for all compile modes and re-enable all test
-    # TODO: when compile_mode is "compile_dynamic_shape", there will be lifted
-    # symint inputs. associative_scan doesn't handle closures yet.
-    @unittest.skipIf(not SM70OrLater, "triton")
-    @requires_cuda
-    @parametrize("reverse", [False, True])
-    @parametrize("compile_mode", ["none", "compile"])
-    @parametrize("combine_mode", ["pointwise", "generic"])
-    @parametrize("device", [torch.device("cpu"), torch.device("cuda")])
-    # Skipping the combination of combine_mode=pointwise and device=cpu
-    # as the current implementation of pointwise does only support CUDA device
-    @decorateIf(
-        unittest.skip,
-        lambda params: (
-            params["combine_mode"] == "pointwise"
-            and (params["device"] == torch.device("cpu") or torch.version.hip)
-        ),
-    )
-    def test_associative_scan_compile(
-        self, combine_mode, reverse, compile_mode, device
-    ):
-        x = torch.randn(3, 10, 2, device=device)
-
-        scan_fct = compile_mode_helper(associative_scan, compile_mode)
-
-        for op, op_pt in [
-            (get_scan_combine_fn("add", True), torch.cumsum),
-            (get_scan_combine_fn("mul", True), torch.cumprod),
-        ]:
-            result = scan_fct(op, x, 0, reverse=reverse, combine_mode=combine_mode)
-            result_exp = _fake_associative_scan(op, xs=x, dim=0, reverse=reverse)
-            self.assertEqual(result, result_exp)
-            if not reverse:
-                result_exp_PT = op_pt(x, 0)
-                self.assertEqual(result, result_exp_PT)
-
-        # Reset to avoid triggering automatic dynamic shape due to change of x
-        torch._dynamo.reset()
-        # Jax Examples
-        x = torch.arange(0, 4, device=device)
-        cumsum1 = scan_fct(
-            get_scan_combine_fn("add", True),
-            x,
-            0,
-            reverse=reverse,
-            combine_mode=combine_mode,
-        )
-        cumsum_exp = _fake_associative_scan(
-            get_scan_combine_fn("add", True), x, 0, reverse=reverse
-        )
-        if not reverse:
-            self.assertEqual(
-                cumsum1, torch.tensor([0.0, 1.0, 3.0, 6.0], dtype=torch.int64)
-            )
-        else:
-            self.assertEqual(
-                cumsum1, torch.tensor([6.0, 6.0, 5.0, 3.0], dtype=torch.int64)
-            )
-        self.assertEqual(cumsum1, cumsum_exp)
-
-=======
->>>>>>> c5f861c1
     def test_scan_y_less_ndim_then_dim(self):
         def combine_fn(carry, x):
             return carry @ x, (carry @ x).sum()
@@ -1520,57 +1457,6 @@
             ],
         )
 
-<<<<<<< HEAD
-    @unittest.skipIf(not SM70OrLater, "triton")
-    @requires_cuda
-    @parametrize("reverse", [False, True])
-    @parametrize("combine_mode", ["pointwise", "generic"])
-    @parametrize("device", [torch.device("cpu"), torch.device("cuda")])
-    # Skipping the combination of combine_mode=pointwise and device=cpu
-    # as the current implementation of pointwise does only support CUDA device
-    # Also skipping the combination of combine_mode=pointwise and device=cuda
-    # due to not supporting lifted symints created when running with automatic dynamic shape
-    @decorateIf(
-        unittest.skip,
-        lambda params: (
-            (
-                params["combine_mode"] == "pointwise"
-                and (params["device"] == torch.device("cpu") or torch.version.hip)
-            )
-            or (
-                params["combine_mode"] == "pointwise"
-                and params["device"] == torch.device("cuda")
-            )
-        ),
-    )
-    def test_associative_scan_dim(self, combine_mode, reverse, device):
-        import random
-
-        random.seed(10)
-
-        num_dims = [random.randint(2, 5) for _ in range(10)]
-        for num_dim in num_dims:
-            shapes = [random.randint(1, 10) for _ in range(num_dim)]
-            rnd_scan_dim = random.randint(0, num_dim - 1)
-            x = torch.randn(*shapes, device=device)
-
-            for op, op_pt in [
-                (get_scan_combine_fn("add", True), torch.cumsum),
-                (get_scan_combine_fn("mul", True), torch.cumprod),
-            ]:
-                result = associative_scan(
-                    op, x, rnd_scan_dim, reverse=reverse, combine_mode=combine_mode
-                )
-                result_exp = _fake_associative_scan(
-                    op, x, rnd_scan_dim, reverse=reverse
-                )
-                self.assertEqual(result, result_exp)
-                if not reverse:
-                    result_exp_PT = op_pt(x, rnd_scan_dim)
-                    self.assertEqual(result, result_exp_PT)
-
-=======
->>>>>>> c5f861c1
     @requires_cuda
     @parametrize("reverse", [False, True])
     @parametrize("device", [torch.device("cpu"), torch.device("cuda")])
@@ -1754,35 +1640,8 @@
         )
         self.assertEqual(result, expected_result)
 
-<<<<<<< HEAD
-    # TODO: provide an implementation for all compile modes and re-enable all test
-    # TODO: when compile_mode is "compile_dynamic_shape", there will be lifted
-    # symint inputs. associative_scan doesn't handle closures yet.
-    @unittest.skipIf(not SM70OrLater, "triton")
-    @requires_cuda
-    @parametrize("combine_mode", ["pointwise", "generic"])
-    @parametrize("compile_mode", ["none", "compile"])
-    @parametrize("reverse", [False, True])
-    @parametrize("device", [torch.device("cpu"), torch.device("cuda")])
-    # Skipping the combination of combine_mode=pointwise and device=cpu
-    # as the current implementation of pointwise does only support CUDA device
-    @decorateIf(
-        unittest.skip,
-        lambda params: (
-            params["combine_mode"] == "pointwise"
-            and (params["device"] == torch.device("cpu") or torch.version.hip)
-        ),
-    )
-    def test_associative_scan_downstream_scan_matmul(
-        self, combine_mode, compile_mode, reverse, device
-    ):
-        # Chain with matmul
-        def chain_fct(inp):
-            W = torch.ones(2, 5, device=device)
-            o = associative_scan(
-=======
     # TODO: Does not work because of the usage of vmap witin associative_scan
-    # The parameterization is commented out for the moment and the test is marked with expected fail
+    # The paT206899919 rameterization is commented out for the moment and the test is marked with expected fail
     # Fails with: AssertionError: scan is not an OpOverload
     @skipIfRocm(msg="Unsupported on ROCM yet")
     @unittest.skipIf(not SM70OrLater, "triton")
@@ -1805,7 +1664,6 @@
 
         def body(x, y):
             val = associative_scan_fct(
->>>>>>> c5f861c1
                 get_scan_combine_fn("add", True),
                 y,
                 0,
@@ -1826,96 +1684,12 @@
         self.assertEqual(result, expected_result)
 
     # TODO: provide an implementation for all compile modes and re-enable all test
-<<<<<<< HEAD
-    # TODO: when compile_mode is "compile_dynamic_shape", there will be lifted
-    # symint inputs. associative_scan doesn't handle closures yet.
-    @unittest.skipIf(not SM70OrLater, "triton")
-    @requires_cuda
-    @parametrize("combine_mode", ["pointwise", "generic"])
-    @parametrize("compile_mode", ["none", "compile"])
-=======
-    @requires_cuda
-    @parametrize("compile_mode", ["none", "eager"])
->>>>>>> c5f861c1
-    @parametrize("reverse", [False, True])
-    @parametrize("device", [torch.device("cpu"), torch.device("cuda")])
-    def test_scan_downstream_scan_matmul(self, compile_mode, reverse, device):
-        inp = torch.randn(3, 10, 2, device=device)
-<<<<<<< HEAD
-
-        expected_result = _fake_associative_scan(
-            get_scan_combine_fn("add", True),
-            _fake_associative_scan(
-                get_scan_combine_fn("add", True), inp, 1, reverse=reverse
-            ),
-            1,
-            reverse=reverse,
-        )
-        result1 = fct_cmp(inp)
-        self.assertEqual(result1, expected_result)
-
-    # TODO: provide an implementation for all compile modes and re-enable all test
-    # TODO: when compile_mode is "compile_dynamic_shape", there will be lifted
-    # symint inputs. associative_scan doesn't handle closures yet.
-    @unittest.skipIf(not SM70OrLater, "triton")
-    @requires_cuda
-    @parametrize("combine_mode", ["pointwise", "generic"])
-    @parametrize("compile_mode", ["none", "compile"])
-    @parametrize("reverse", [False, True])
-    @parametrize("device", [torch.device("cpu"), torch.device("cuda")])
-    # Skipping the combination of combine_mode=pointwise and device=cpu
-    # as the current implementation of pointwise does only support CUDA device
-    @decorateIf(
-        unittest.skip,
-        lambda params: (
-            params["combine_mode"] == "pointwise"
-            and (params["device"] == torch.device("cpu") or torch.version.hip)
-        ),
-    )
-    def test_associative_scan_downstream_scan_scan_different_dim(
-        self, combine_mode, compile_mode, reverse, device
-    ):
-        # Chain with scan on different dim
-        def chain_fct_different_dim(inp):
-            o1 = associative_scan(
-                get_scan_combine_fn("add", True),
-                inp,
-                1,
-                combine_mode=combine_mode,
-                reverse=reverse,
-            )
-            o2 = associative_scan(
-                get_scan_combine_fn("add", True),
-                o1,
-                0,
-                combine_mode=combine_mode,
-                reverse=reverse,
-            )
-            return o2
-
-        fct_cmp = compile_mode_helper(chain_fct_different_dim, compile_mode)
-
-        inp = torch.randn(3, 10, 2, device=device)
-        expected_result = _fake_associative_scan(
-            get_scan_combine_fn("add", True),
-            _fake_associative_scan(
-                get_scan_combine_fn("add", True), inp, 1, reverse=reverse
-            ),
-            0,
-            reverse=reverse,
-        )
-        result1 = fct_cmp(inp)
-        self.assertEqual(result1, expected_result)
-
-    # TODO: provide an implementation for all compile modes and re-enable all test
     @requires_cuda
     @parametrize("compile_mode", ["none", "eager"])
     @parametrize("reverse", [False, True])
     @parametrize("device", [torch.device("cpu"), torch.device("cuda")])
     def test_scan_downstream_scan_matmul(self, compile_mode, reverse, device):
         inp = torch.randn(3, 10, 2, device=device)
-=======
->>>>>>> c5f861c1
         init = torch.randn(3, 2, device=device)
 
         for ind in range(2):
