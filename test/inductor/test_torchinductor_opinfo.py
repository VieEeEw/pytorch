--- conflicted
+++ resolved
@@ -354,10 +354,6 @@
     # not implemented for 'Half'
     "nn.functional.multilabel_margin_loss": {f16},
     "nn.functional.multi_margin_loss": {f16},
-<<<<<<< HEAD
-    "nn.functional.avg_pool3d": {f16},
-=======
->>>>>>> d2ec2897
 }
 
 
