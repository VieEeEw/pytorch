--- conflicted
+++ resolved
@@ -342,15 +342,9 @@
     "cholesky_solve": {f64},
     "cholesky_inverse": {f64},
     # could not create a primitive
-<<<<<<< HEAD
-    "addbmm": {f16, f32, f64},
-    "addmm": {f16, f32, f64},
-    "addmv": {f32, f64},
-=======
     "addbmm": {f64},
     "addmm": {f64},
     "addmv": {f64},
->>>>>>> 1c1d06a2
     # could not create a primitive descriptor for
     # a deconvolution forward propagation primitive
     "nn.functional.conv_transpose2d": {f32, f64},
@@ -358,8 +352,8 @@
     # frexp not supported on XPU now
     "frexp": {f16, f32, f64},
     # not implemented for 'Half'
-    "nn.functional.multilabel_margin_loss": {f16},
-    "nn.functional.multi_margin_loss": {f16},
+    "sort": {b8},
+    "argsort": {b8},
 }
 
 
