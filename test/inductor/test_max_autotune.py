--- conflicted
+++ resolved
@@ -253,72 +253,41 @@
             def get(self, filenames):
                 nonlocal cache
                 nonlocal num_get
-<<<<<<< HEAD
-                ret = {file: cache[file] for file in filenames if file in cache}
-=======
                 ret = {
                     file: json.loads(cache[file]) for file in filenames if file in cache
                 }
->>>>>>> f34905f6
                 num_get += len(ret)
                 return ret
 
             def put(self, filename, data):
                 nonlocal cache
                 nonlocal num_put
-<<<<<<< HEAD
-                cache[filename] = data
-                num_put += 1
-
-        cache_module = (
-            "triton.runtime.fb_memcache.FbMemcacheRemoteCacheBackend"
-=======
                 cache[filename] = json.dumps(data)
                 num_put += 1
 
         cache_module = (
             "triton.runtime.fb_memcache.FbMemcacheRemoteAutotuneCacheBackend"
->>>>>>> f34905f6
             if config.is_fbcode()
             else "triton.runtime.cache.RedisRemoteCacheBackend"
         )
 
         with config.patch(
             {
-<<<<<<< HEAD
-                "use_autotune_local_cache": False,
-                "use_autotune_remote_cache": True,
-=======
                 "autotune_local_cache": False,
                 "autotune_remote_cache": True,
->>>>>>> f34905f6
             }
         ), patch.dict(os.environ), patch(cache_module, MyCache, create=True):
             os.environ.pop("TRITON_CACHE_MANAGER", None)
             with config.patch({"max_autotune": True}):
                 for _ in range(4):
-<<<<<<< HEAD
-                    torch.compile(mm, dynamic=dynamic)(a, b)
-                    reset()
-                    torch._inductor.codecache.PyCodeCache.clear()
-=======
                     with fresh_inductor_cache():
                         torch.compile(mm, dynamic=dynamic)(a, b)
                     reset()
->>>>>>> f34905f6
                 self.assertEqual(num_get, 3)
                 self.assertEqual(num_put, 1)
             num_get = 0
             num_put = 0
             for _ in range(4):
-<<<<<<< HEAD
-                torch.compile(f, dynamic=dynamic)(x, y)
-                reset()
-                torch._inductor.codecache.PyCodeCache.clear()
-            self.assertEqual(num_get, 3)
-            self.assertEqual(num_put, 1)
-
-=======
                 with fresh_inductor_cache():
                     torch.compile(f, dynamic=dynamic)(x, y)
                 reset()
@@ -326,7 +295,6 @@
             self.assertEqual(num_put, 1)
 
     @skipIfRocm
->>>>>>> f34905f6
     def test_precompilation_threads(self):
         import threading
         from typing import Any, Dict
@@ -361,12 +329,8 @@
             inputs: str,
             benchmark: Callable[[Any], Dict[ChoiceCaller, float]],
         ) -> Dict[ChoiceCaller, float]:
-<<<<<<< HEAD
-            return benchmark(choices)
-=======
             if benchmark is not None:
                 return benchmark(choices)
->>>>>>> f34905f6
 
         asc = AlgorithmSelectorCache()
 
@@ -615,8 +579,6 @@
         ref = f(x, y)
         self.assertTrue(torch.allclose(act, ref, atol=4 * 1e-3, rtol=4 * 1e-3))
 
-<<<<<<< HEAD
-=======
     @config.patch(max_autotune=True)
     def test_empty_conv_input(self, kernel_size=3):
         x = torch.randn(0, 256, 14, 14, device="cuda")
@@ -644,7 +606,6 @@
     def test_empty_conv_input_with_1x1_kernel(self):
         self.test_empty_conv_input(kernel_size=1)
 
->>>>>>> f34905f6
 
 class TestBenchmarkRequest(BenchmarkRequest):
     def __init__(
