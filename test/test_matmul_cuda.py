--- conflicted
+++ resolved
@@ -2,13 +2,8 @@
 
 import unittest
 from functools import partial
-<<<<<<< HEAD
+from typing import Optional, Tuple
 from itertools import product
-
-from typing import Optional, Tuple
-=======
-from typing import Optional
->>>>>>> d1e3c9e5
 
 import torch
 
