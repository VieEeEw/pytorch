--- conflicted
+++ resolved
@@ -9,12 +9,8 @@
 
 import torch.utils._pytree as pytree
 
-<<<<<<< HEAD
 from torch import SymInt, Tensor
-=======
-from torch import Tensor
 from torch._subclasses.fake_tensor import get_plain_tensors
->>>>>>> ff6caad4
 from torch.utils._python_dispatch import is_traceable_wrapper_subclass
 
 from .schemas import MutationType, SubclassCreationMeta, ViewAndMutationMeta
@@ -39,7 +35,7 @@
     return any_subclass_args or any_subclass_outputs
 
 
-def create_subclass_metadata(a, start_idx):
+def create_subclass_metadata(a, start_idx, extra_sizes_offset):
     if not is_traceable_wrapper_subclass(a):
         return None, start_idx + 1
 
@@ -48,7 +44,7 @@
     attrs = {}
     for key in inner_keys:
         new_subclass_meta, new_start_idx = create_subclass_metadata(
-            getattr(a, key), new_start_idx
+            getattr(a, key), new_start_idx, extra_sizes_offset=0  # TODO: test this
         )
         attrs[key] = new_subclass_meta
 
@@ -56,6 +52,7 @@
         SubclassCreationMeta(
             flat_tensor_start_idx=start_idx,
             arg_count=new_start_idx - start_idx,
+            flat_tensor_extra_sizes_offset=extra_sizes_offset,
             attrs=attrs,
             meta=metadata,
             outer_size=a.size(),
@@ -99,29 +96,13 @@
     for a in curr_args:
         if isinstance(a, Tensor) and is_traceable_wrapper_subclass(a):
             start_idx = idx
-<<<<<<< HEAD
-            cnt = len(attrs)
-            curr_cnt = cnt
-            # Compute the offset of the first extra size w.r.t the current tensor "a"
-            offset = num_extra_sizes - extra_sizes_count
+            extra_sizes_offset = num_extra_sizes - extra_sizes_count
             extra_sizes_count += len(a.shape)
-            infos.append(
-                SubclassCreationMeta(
-                    flat_tensor_start_idx=start_idx,
-                    arg_count=curr_cnt,
-                    flat_tensor_extra_sizes_offset=offset,
-                    original_subclass=a,
-                    meta=meta,
-                    inner_keys=attrs,
-                    outer_size=a.shape,
-                    outer_stride=a.stride(),
-                )
+            subclass_meta, _ = create_subclass_metadata(
+                a, start_idx, extra_sizes_offset
             )
-=======
-            subclass_meta, _ = create_subclass_metadata(a, start_idx)
             infos.append(subclass_meta)
             cnt = subclass_meta.arg_count
->>>>>>> ff6caad4
         else:
             infos.append(idx)
             cnt = 1
@@ -155,8 +136,7 @@
             if is_traceable_wrapper_subclass(x):
                 xs_inner.extend(get_plain_tensors(x))
             else:
-<<<<<<< HEAD
-                xs_inner += [x]
+                xs_inner.append(x)
 
         # While tracing, unwrap_tensor_subclasses may add extra SymInts corresponding
         # to subclass tensor sizes (See PyTorch issue #124619 for the motivation).
@@ -190,9 +170,6 @@
                     # x.size() can have both ints ans SymInts: `Size([3, sz1, 5])`
                     xs_inner += [sz for sz in x.size() if isinstance(sz, SymInt)]
 
-=======
-                xs_inner.append(x)
->>>>>>> ff6caad4
         return xs_inner
 
     if is_joint_structure:
