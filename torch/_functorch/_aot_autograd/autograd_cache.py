--- conflicted
+++ resolved
@@ -612,14 +612,6 @@
                 entry: Optional[AOTAutogradCacheEntry] = AOTAutogradCache._lookup(
                     cache_key, local, remote
                 )
-<<<<<<< HEAD
-                # TODO: should we use the same field for remote cache time saved for both
-                # FXGraphCache and AOTAutogradCache?
-                # METRICS_CONTEXT.increment(...)
-                if (
-                    ephemeral_increase := add_ephemeral_timeout_increase_for_distributed(
-                        time_saved_ns
-=======
                 if entry is not None:
                     compiled_fn = entry.wrap_post_compile(args, aot_config, fx_config)
                     log.info("AOTAutograd cache hit for key %s", cache_key)
@@ -634,14 +626,13 @@
                             "backward_time_saved_ms": backward_time_saved,
                             "time_saved_ms": forward_time_saved + backward_time_saved,
                         }
->>>>>>> 1eccd4f6
                     )
                     time_saved_ns = (
                         entry.forward_time_taken_ns + entry.backward_time_taken_ns
                     )
                     # TODO: should we use the same field for remote cache time saved for both
                     # FXGraphCache and AOTAutogradCache?
-                    # add_remote_cache_time_saved(time_saved_ns, is_backward=False)
+                    # get_metrics_context().increment(...)
                     if (
                         ephemeral_increase := add_ephemeral_timeout_increase_for_distributed(
                             time_saved_ns
