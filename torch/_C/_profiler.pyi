--- conflicted
+++ resolved
@@ -1,9 +1,5 @@
 from enum import Enum
-<<<<<<< HEAD
-from typing import Literal
-=======
-from typing import Any, Literal, Optional
->>>>>>> 19bf88fc
+from typing import Any, Literal
 from typing_extensions import TypeAlias
 
 from torch._C import device, dtype, layout
