--- conflicted
+++ resolved
@@ -9,7 +9,7 @@
 from typing import Any, Dict, Optional, Tuple, Union
 
 import torch
-from torch import _C
+import torch._C as _C
 from torch._namedtensor_internals import (
     check_serializing_named_tensor,
     is_ellipsis,
@@ -77,9 +77,6 @@
 # NB: If you add a new method to Tensor, you must update
 # torch/_C/__init__.pyi.in to add a type annotation for your method;
 # otherwise, it will not show up in autocomplete.
-<<<<<<< HEAD
-class Tensor(_C.TensorBase):
-=======
 class Tensor(torch._C.TensorBase):
     def _clear_non_serializable_cached_data(self):
         r"""Clears any data cached in the tensor's ``__dict__`` that would prevent the tensor
@@ -108,7 +105,6 @@
         for key in CACHED_SIZES_STRIDES_KEYS:
             self.__dict__.pop(key, None)
 
->>>>>>> 1c71de5b
     def __deepcopy__(self, memo):
         if has_torch_function_unary(self):
             return handle_torch_function(Tensor.__deepcopy__, (self,), self, memo)
@@ -133,8 +129,8 @@
                 or self.device.type
                 in ["lazy", "xla", "mtia", "mps", "maia", "meta", "ipu"]
                 or (
-                    not _C._has_storage(self)
-                    and self.device.type == _C._get_privateuse1_backend_name()
+                    not torch._C._has_storage(self)
+                    and self.device.type == torch._C._get_privateuse1_backend_name()
                 )
                 or (type(self) is not Tensor and self.data_ptr() == 0)
             ):
@@ -328,14 +324,7 @@
         # 2. Python list is not a good fit due to performance reason.
         #    `tolist()` converts every single element in the tensor into python objects
         #    and serialize them one by one.
-<<<<<<< HEAD
-        if self.device.type in ["xla", "mtia", "maia"] or (
-            not _C._has_storage(self)
-            and self.device.type == _C._get_privateuse1_backend_name()
-        ):
-=======
         if self.device.type in ["mtia", "maia"]:
->>>>>>> 1c71de5b
             # Convert BFloat16 tesors to Float32 before conversion to numpy, as numpy doesn't
             # support BFloat16. The rebuild tensor from numpy takes in the original self.dtype,
             # this would reconstruct the BFloat16 tensor from numpy.
@@ -1139,7 +1128,7 @@
             return handle_torch_function(Tensor.__len__, (self,), self)
         if self.dim() == 0:
             raise TypeError("len() of a 0-d tensor")
-        if _C._get_tracing_state():
+        if torch._C._get_tracing_state():
             warnings.warn(
                 "Using len to get tensor shape might cause the trace to be incorrect. "
                 "Recommended usage would be tensor.shape[0]. "
@@ -1161,7 +1150,7 @@
         # See gh-54457
         if self.dim() == 0:
             raise TypeError("iteration over a 0-d tensor")
-        if _C._get_tracing_state():
+        if torch._C._get_tracing_state():
             warnings.warn(
                 "Iterating over a tensor might cause the trace to be incorrect. "
                 "Passing a tensor of different shape won't change the number of "
