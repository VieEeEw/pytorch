# mypy: allow-untyped-defs
"""Functions to export models into the ONNX IR format.

These models can be loaded with the ONNX library and then
converted to models which run on other deep learning frameworks.
"""

from __future__ import annotations

import contextlib
import copy
import inspect
import re
import typing
import warnings
from typing import Any, Callable, cast, Collection, Mapping, Sequence

import torch
import torch._C._onnx as _C_onnx
import torch.jit._trace
import torch.serialization
from torch import _C
from torch.onnx import (  # noqa: F401
    _constants,
    _exporter_states,
    errors,
    symbolic_helper,
)
from torch.onnx._globals import GLOBALS
from torch.onnx._internal import diagnostics, jit_utils, onnx_proto_utils, registration

if typing.TYPE_CHECKING:
    import io

__all__ = [
    "is_in_onnx_export",
    "select_model_mode_for_export",
    "disable_apex_o2_state_dict_hook",
    "setup_onnx_logging",
    "exporter_context",
    "export",
    "model_signature",
    "warn_on_static_input_change",
    "unpack_quantized_tensor",
    "export_to_pretty_string",
    "unconvertible_ops",
    "register_custom_op_symbolic",
    "unregister_custom_op_symbolic",
]


def is_in_onnx_export() -> bool:
    """Returns whether it is in the middle of ONNX export."""
    return GLOBALS.in_onnx_export


# TODO(justinchuby): Remove dependency to this global variable from constant_fold.cpp
# Skip check due to cannot import IValue from torch._C
_params_dict = {}  # type: ignore[var-annotated]


@contextlib.contextmanager
def select_model_mode_for_export(model, mode: _C_onnx.TrainingMode):
    r"""A context manager to temporarily set the training mode of ``model``
    to ``mode``, resetting it when we exit the with-block.

    Args:
        model: Same type and meaning as ``model`` arg to :func:`export`.
        mode: Same type and meaning as ``training`` arg to :func:`export`.
    """
    if not isinstance(mode, _C_onnx.TrainingMode):
        raise TypeError(
            f"'mode' should be a torch.onnx.TrainingMode enum, but got '{type(mode)}'."
        )
    originally_training: bool = False

    if hasattr(model, "training"):
        originally_training = model.training

        # ONNX opset 12 has better support for training amenable models, with updated
        # versions of the dropout and batch_norm operators
        if mode == _C_onnx.TrainingMode.TRAINING or (
            mode == _C_onnx.TrainingMode.PRESERVE and originally_training
        ):
            GLOBALS.export_training = True
            if GLOBALS.export_onnx_opset_version < 12:
                warnings.warn(
                    "You are exporting the model in training mode with onnx opset "
                    f"version {GLOBALS.export_onnx_opset_version}. "
                    "Opset versions lower than opset 12 will not be able to export "
                    "nodes such as Dropout and BatchNorm correctly."
                )
        else:
            GLOBALS.export_training = False

        GLOBALS.training_mode = mode
        if mode == _C_onnx.TrainingMode.TRAINING:
            model.train(True)
        elif mode == _C_onnx.TrainingMode.EVAL:
            model.train(False)
        # else mode == _C_onnx.TrainingMode.PRESERVE, do nothing

    try:
        yield
    finally:
        if hasattr(model, "training") and not mode == _C_onnx.TrainingMode.PRESERVE:
            model.train(originally_training)


@contextlib.contextmanager
<<<<<<< HEAD
@_beartype.beartype
def disable_apex_o2_state_dict_hook(
    model: Union[torch.nn.Module, torch.jit.ScriptFunction],
):
=======
def disable_apex_o2_state_dict_hook(model: torch.nn.Module | torch.jit.ScriptFunction):
>>>>>>> 5f981388
    # Apex O2 hook state_dict to return fp16 weights as fp32.
    # Exporter cannot identify them as same tensors.
    # Since this hook is only used by optimizer, it is safe to
    # remove this hook while exporting.
    if not isinstance(model, torch.jit.ScriptFunction):
        model_hooks = {}  # type: ignore[var-annotated]
        for module in model.modules():
            for key, hook in module._state_dict_hooks.items():
                if type(hook).__name__ == "O2StateDictHook":
                    if module not in model_hooks:
                        model_hooks[module] = {}
                    model_hooks[module][key] = hook
            if module in model_hooks:
                for key in model_hooks[module]:
                    module._state_dict_hooks.pop(key)
        try:
            yield
        finally:
            # Add the hooks back
            for module, m_map in model_hooks.items():
                for key, hook in m_map.items():
                    module._state_dict_hooks[key] = hook
    else:
        try:
            yield
        finally:
            pass


@contextlib.contextmanager
def setup_onnx_logging(verbose: bool):
    is_originally_enabled = torch.onnx.is_onnx_log_enabled()
    if is_originally_enabled or verbose:
        torch.onnx.enable_log()
    try:
        yield
    finally:
        if not is_originally_enabled:
            torch.onnx.disable_log()


@contextlib.contextmanager
def exporter_context(model, mode: _C_onnx.TrainingMode, verbose: bool):
    with select_model_mode_for_export(
        model, mode
    ) as mode_ctx, disable_apex_o2_state_dict_hook(
        model
    ) as apex_ctx, setup_onnx_logging(
        verbose
    ) as log_ctx, diagnostics.create_export_diagnostic_context() as diagnostic_ctx:
        yield (mode_ctx, apex_ctx, log_ctx, diagnostic_ctx)


def export(
    model: torch.nn.Module | torch.jit.ScriptModule | torch.jit.ScriptFunction,
    args: tuple[Any, ...] | torch.Tensor,
    f: str | io.BytesIO | None = None,
    export_params: bool = True,
    verbose: bool = False,
    training: _C_onnx.TrainingMode = _C_onnx.TrainingMode.EVAL,
    input_names: Sequence[str] | None = None,
    output_names: Sequence[str] | None = None,
    operator_export_type: _C_onnx.OperatorExportTypes = _C_onnx.OperatorExportTypes.ONNX,
    opset_version: int | None = None,
    do_constant_folding: bool = True,
    dynamic_axes: Mapping[str, Mapping[int, str]]
    | Mapping[str, Sequence[int]]
    | None = None,
    keep_initializers_as_inputs: bool | None = None,
    custom_opsets: Mapping[str, int] | None = None,
    export_modules_as_functions: bool | Collection[type[torch.nn.Module]] = False,
    autograd_inlining: bool | None = True,
    dynamo: bool = False,
) -> torch.onnx.ONNXProgram | None:
    r"""Exports a model into ONNX format.

    If ``model`` is not a :class:`torch.jit.ScriptModule` nor a
    :class:`torch.jit.ScriptFunction`, this runs
    ``model`` once in order to convert it to a TorchScript graph to be exported
    (the equivalent of :func:`torch.jit.trace`). Thus this has the same limited support
    for dynamic control flow as :func:`torch.jit.trace`.

    Args:
        model (:class:`torch.nn.Module`, :class:`torch.jit.ScriptModule` or :class:`torch.jit.ScriptFunction`):
            the model to be exported.
        args (tuple or torch.Tensor):

            args can be structured either as:

            1. ONLY A TUPLE OF ARGUMENTS::

                args = (x, y, z)

            The tuple should contain model inputs such that ``model(*args)`` is a valid
            invocation of the model. Any non-Tensor arguments will be hard-coded into the
            exported model; any Tensor arguments will become inputs of the exported model,
            in the order they occur in the tuple.

            2. A TENSOR::

                args = torch.Tensor([1])

            This is equivalent to a 1-ary tuple of that Tensor.

            3. A TUPLE OF ARGUMENTS ENDING WITH A DICTIONARY OF NAMED ARGUMENTS::

                args = (
                    x,
                    {
                        "y": input_y,
                        "z": input_z
                    }
                )

            All but the last element of the tuple will be passed as non-keyword arguments,
            and named arguments will be set from the last element. If a named argument is
            not present in the dictionary, it is assigned the default value, or None if a
            default value is not provided.

            .. note::
                If a dictionary is the last element of the args tuple, it will be
                interpreted as containing named arguments. In order to pass a dict as the
                last non-keyword arg, provide an empty dict as the last element of the args
                tuple. For example, instead of::

                    torch.onnx.export(
                        model,
                        (
                            x,
                            # WRONG: will be interpreted as named arguments
                            {y: z}
                        ),
                        "test.onnx.pb"
                    )

                Write::

                    torch.onnx.export(
                        model,
                        (
                            x,
                            {y: z},
                            {}
                        ),
                        "test.onnx.pb"
                    )

        f: a file-like object (such that ``f.fileno()`` returns a file descriptor)
            or a string containing a file name.  A binary protocol buffer will be written
            to this file.
        export_params (bool, default True): if True, all parameters will
            be exported. Set this to False if you want to export an untrained model.
            In this case, the exported model will first take all of its parameters
            as arguments, with the ordering as specified by ``model.state_dict().values()``
        verbose (bool, default False): if True, prints a description of the
            model being exported to stdout. In addition, the final ONNX graph will include the
            field ``doc_string``` from the exported model which mentions the source code locations
            for ``model``. If True, ONNX exporter logging will be turned on.
        training (enum, default TrainingMode.EVAL):
            * ``TrainingMode.EVAL``: export the model in inference mode.
            * ``TrainingMode.PRESERVE``: export the model in inference mode if model.training is
                False and in training mode if model.training is True.
            * ``TrainingMode.TRAINING``: export the model in training mode. Disables optimizations
                which might interfere with training.
        input_names (list of str, default empty list): names to assign to the
            input nodes of the graph, in order.
        output_names (list of str, default empty list): names to assign to the
            output nodes of the graph, in order.
        operator_export_type (enum, default OperatorExportTypes.ONNX):

            * ``OperatorExportTypes.ONNX``: Export all ops as regular ONNX ops
                (in the default opset domain).
            * ``OperatorExportTypes.ONNX_FALLTHROUGH``: Try to convert all ops
                to standard ONNX ops in the default opset domain. If unable to do so
                (e.g. because support has not been added to convert a particular torch op to ONNX),
                fall back to exporting the op into a custom opset domain without conversion. Applies
                to `custom ops <https://pytorch.org/tutorials/advanced/torch_script_custom_ops.html>`_
                as well as ATen ops. For the exported model to be usable, the runtime must support
                these non-standard ops.
            * ``OperatorExportTypes.ONNX_ATEN``: All ATen ops (in the TorchScript namespace "aten")
                are exported as ATen ops (in opset domain "org.pytorch.aten").
                `ATen <https://pytorch.org/cppdocs/#aten>`_ is PyTorch's built-in tensor library, so
                this instructs the runtime to use PyTorch's implementation of these ops.

                .. warning::

                    Models exported this way are probably runnable only by Caffe2.

                    This may be useful if the numeric differences in implementations of operators are
                    causing large differences in behavior between PyTorch and Caffe2 (which is more
                    common on untrained models).

            * ``OperatorExportTypes.ONNX_ATEN_FALLBACK``: Try to export each ATen op
                (in the TorchScript namespace "aten") as a regular ONNX op. If we are unable to do so
                (e.g. because support has not been added to convert a particular torch op to ONNX),
                fall back to exporting an ATen op. See documentation on OperatorExportTypes.ONNX_ATEN for
                context.
                For example::

                    graph(%0 : Float):
                    %3 : int = prim::Constant[value=0]()
                    # conversion unsupported
                    %4 : Float = aten::triu(%0, %3)
                    # conversion supported
                    %5 : Float = aten::mul(%4, %0)
                    return (%5)

                Assuming ``aten::triu`` is not supported in ONNX, this will be exported as::

                    graph(%0 : Float):
                    %1 : Long() = onnx::Constant[value={0}]()
                    # not converted
                    %2 : Float = aten::ATen[operator="triu"](%0, %1)
                    # converted
                    %3 : Float = onnx::Mul(%2, %0)
                    return (%3)

                .. warning::

                    Models exported this way are probably runnable only by Caffe2.

        opset_version (int, default 17): The version of the
            `default (ai.onnx) opset <https://github.com/onnx/onnx/blob/master/docs/Operators.md>`_
            to target. Must be >= 7 and <= 17.
        do_constant_folding (bool, default True): Apply the constant-folding optimization.
            Constant-folding will replace some of the ops that have all constant inputs
            with pre-computed constant nodes.
        dynamic_axes (dict[string, dict[int, string]] or dict[string, list(int)], default empty dict):

            By default the exported model will have the shapes of all input and output tensors
            set to exactly match those given in ``args``. To specify axes of tensors as
            dynamic (i.e. known only at run-time), set ``dynamic_axes`` to a dict with schema:

            * KEY (str): an input or output name. Each name must also be provided in ``input_names`` or
                ``output_names``.
            * VALUE (dict or list): If a dict, keys are axis indices and values are axis names. If a
                list, each element is an axis index.

            For example::

                class SumModule(torch.nn.Module):
                    def forward(self, x):
                        return torch.sum(x, dim=1)

                torch.onnx.export(
                    SumModule(),
                    (torch.ones(2, 2),),
                    "onnx.pb",
                    input_names=["x"],
                    output_names=["sum"]
                )

            Produces::

                input {
                  name: "x"
                  ...
                      shape {
                        dim {
                          dim_value: 2  # axis 0
                        }
                        dim {
                          dim_value: 2  # axis 1
                ...
                output {
                  name: "sum"
                  ...
                      shape {
                        dim {
                          dim_value: 2  # axis 0
                ...

            While::

                torch.onnx.export(
                    SumModule(),
                    (torch.ones(2, 2),),
                    "onnx.pb",
                    input_names=["x"],
                    output_names=["sum"],
                    dynamic_axes={
                        # dict value: manually named axes
                        "x": {0: "my_custom_axis_name"},
                        # list value: automatic names
                        "sum": [0],
                    }
                )

            Produces::

                input {
                  name: "x"
                  ...
                      shape {
                        dim {
                          dim_param: "my_custom_axis_name"  # axis 0
                        }
                        dim {
                          dim_value: 2  # axis 1
                ...
                output {
                  name: "sum"
                  ...
                      shape {
                        dim {
                          dim_param: "sum_dynamic_axes_1"  # axis 0
                ...

        keep_initializers_as_inputs (bool, default None): If True, all the
            initializers (typically corresponding to parameters) in the
            exported graph will also be added as inputs to the graph. If False,
            then initializers are not added as inputs to the graph, and only
            the non-parameter inputs are added as inputs.
            This may allow for better optimizations (e.g. constant folding) by
            backends/runtimes.

            If True, `deduplicate_initializers` pass will not be executed. This means
            initializers with duplicated values will not be deduplicated and
            will be treated as distinct inputs to the graph. This allows different
            input initializers to be supplied at the runtime following export.

            If ``opset_version < 9``, initializers MUST be part of graph
            inputs and this argument will be ignored and the behavior will be
            equivalent to setting this argument to True.

            If None, then the behavior is chosen automatically as follows:

            * If ``operator_export_type=OperatorExportTypes.ONNX``, the behavior is equivalent
                to setting this argument to False.
            * Else, the behavior is equivalent to setting this argument to True.

        custom_opsets (dict[str, int], default empty dict): A dict with schema:

            * KEY (str): opset domain name
            * VALUE (int): opset version

            If a custom opset is referenced by ``model`` but not mentioned in this dictionary,
            the opset version is set to 1. Only custom opset domain name and version should be
            indicated through this argument.

        export_modules_as_functions (bool or set of type of nn.Module, default False): Flag to enable
            exporting all ``nn.Module`` forward calls as local functions in ONNX. Or a set to indicate the
            particular types of modules to export as local functions in ONNX.
            This feature requires ``opset_version`` >= 15, otherwise the export will fail. This is because
            ``opset_version`` < 15 implies IR version < 8, which means no local function support.
            Module variables will be exported as function attributes. There are two categories of function
            attributes.

            1. Annotated attributes: class variables that have type annotations via
            `PEP 526-style <https://www.python.org/dev/peps/pep-0526/#class-and-instance-variable-annotations>`_
            will be exported as attributes.
            Annotated attributes are not used inside the subgraph of ONNX local function because
            they are not created by PyTorch JIT tracing, but they may be used by consumers
            to determine whether or not to replace the function with a particular fused kernel.

            2. Inferred attributes: variables that are used by operators inside the module. Attribute names
            will have prefix "inferred::". This is to differentiate from predefined attributes retrieved from
            python module annotations. Inferred attributes are used inside the subgraph of ONNX local function.

            * ``False`` (default): export ``nn.Module`` forward calls as fine grained nodes.
            * ``True``: export all ``nn.Module`` forward calls as local function nodes.
            * Set of type of nn.Module: export ``nn.Module`` forward calls as local function nodes,
                only if the type of the ``nn.Module`` is found in the set.

        autograd_inlining (bool, default True): Flag used to control whether to inline autograd functions.
            Refer to https://github.com/pytorch/pytorch/pull/74765 for more details.

        dynamo (bool, default False): Whether to export the model with Dynamo instead of TorchScript.

    Raises:
        :class:`torch.onnx.errors.CheckerError`: If the ONNX checker detects an invalid ONNX graph.
        :class:`torch.onnx.errors.UnsupportedOperatorError`: If the ONNX graph cannot be exported because it
            uses an operator that is not supported by the exporter.
        :class:`torch.onnx.errors.OnnxExporterError`: Other errors that can occur during export.
            All errors are subclasses of :class:`errors.OnnxExporterError`.
    """

    if dynamo:
        if isinstance(model, (torch.jit.ScriptModule, torch.jit.ScriptFunction)):
            raise TypeError(
                "Dynamo export does not support ScriptModule or ScriptFunction."
            )
        # Unsupported parameters for dynamo export
        # TODO: These are not supported AT THE TIME
        warnings.warn(
            "f, export_params, verbose, training, input_names, output_names, operator_export_type, opset_version, "
            "do_constant_folding, keep_initializers_as_inputs, custom_opsets, export_modules_as_functions, and "
            "autograd_inlining are not supported for dynamo export at the moment."
        )
        args = _decide_input_format(model, args)
        kwargs = {}
        if args is not None and isinstance(args[-1], dict):
            kwargs = args[-1]
            args = args[:-1]
        # TODO: refactor this when we have migrated ExportedProgam and
        # needs users to specify dynamic_axes
        dynamic_shapes = _from_dynamic_axes_to_dynamic_shapes(
            model, dynamic_axes, input_names
        )
        exported_program = torch.export.export(
            model, args=args, kwargs=kwargs, dynamic_shapes=dynamic_shapes  # type: ignore[arg-type]
        )
        # TODO: expose ExportOptions?
        onnx_program = torch.onnx.dynamo_export(exported_program, *args, **kwargs)
        if f is not None:
            onnx_program.save(f)
        return onnx_program

    if f is None:
        raise ValueError(
            "Export destination must be specified for torchscript-onnx export."
        )

    _export(
        model,
        args,
        f,
        export_params,
        verbose,
        training,
        input_names,
        output_names,
        operator_export_type=operator_export_type,
        opset_version=opset_version,
        do_constant_folding=do_constant_folding,
        dynamic_axes=dynamic_axes,
        keep_initializers_as_inputs=keep_initializers_as_inputs,
        custom_opsets=custom_opsets,
        export_modules_as_functions=export_modules_as_functions,
        autograd_inlining=autograd_inlining,
    )

    return None


def _is_constant_tensor_list(node):
    if node.kind() != "prim::Constant":
        return False
    output_type = node.output().type()
    if output_type.isSubtypeOf(_C.ListType.ofTensors()):
        return True
    if output_type.isSubtypeOf(_C.ListType(_C.OptionalType.ofTensor())):
        return True


# ONNX can't handle constants that are lists of tensors, which can
# get generated in constant prop. So we split them back into prim::ListConstructs


def _split_tensor_list_constants(g, block):
    for node in block.nodes():
        for subblock in node.blocks():
            _split_tensor_list_constants(g, subblock)
        if _is_constant_tensor_list(node):
            inputs = []
            for val in node.output().toIValue():
                input = g.insertConstant(val)
                input.node().moveBefore(node)
                input.node().copyMetadata(node)
                inputs.append(input)

            lc = (
                g.create("prim::ListConstruct", inputs)
                .insertBefore(node)
                .output()
                .setType(_C.ListType.ofTensors())
            )
            lc.node().copyMetadata(node)
            node.output().replaceAllUsesWith(lc)


def _optimize_graph(
    graph: _C.Graph,
    operator_export_type: _C_onnx.OperatorExportTypes,
    _disable_torch_constant_prop: bool = False,
    fixed_batch_size: bool = False,
    params_dict=None,
    dynamic_axes=None,
    input_names=None,
    module=None,
):
    if params_dict is None:
        params_dict = {}

    # Inline everything
    _C._jit_pass_inline(graph)

    # Remove fork/wait nodes
    _C._jit_pass_inline_fork_wait(graph)
    _C._jit_pass_lint(graph)
    if GLOBALS.autograd_inlining:
        _C._jit_pass_onnx_autograd_function_process(graph)
    _C._jit_pass_lower_all_tuples(graph)

    # we now record some ops like ones/zeros
    # into a trace where we previously recorded constants.
    # use constant prop to maintain our current level of onnx support
    # without implementing symbolics for all of them
    if _disable_torch_constant_prop is False:
        _C._jit_pass_constant_propagation(graph)

    _split_tensor_list_constants(graph, graph)
    # run dce to eliminate dead parts of the graph that might have been
    # left behind by things like symbolic_override
    _C._jit_pass_dce(graph)
    _C._jit_pass_lint(graph)

    # CSE should improve perf when Autocast is used with disabled cache
    # Autocast is disabled due to a limitation on tracer as described at https://github.com/pytorch/pytorch/issues/84092
    # Must run before _C._jit_pass_erase_number_types to prevent type substitution
    if _C._jit_pass_cse(graph):
        _C._jit_pass_onnx_lint(graph)

    _C._jit_pass_canonicalize_graph_fuser_ops(graph)
    _C._jit_pass_lint(graph)
    _C._jit_pass_peephole(graph, True)
    _C._jit_pass_fuse_addmm(graph)
    _C._jit_pass_lint(graph)

    _C._jit_pass_peephole(graph, True)
    _C._jit_pass_lower_all_tuples(graph)
    # in _jit_pass_onnx, symbolic functions are called for each node for conversion.
    # However, there are nodes that cannot be converted without additional context.
    # For example, the number of outputs from split (and whether it is static or dynamic) is unknown
    # until the point where it is unpacked by listUnpack node.
    # This pass does a preprocess, and prepares the nodes such that enough context can be received
    # by the symbolic function.
    _C._jit_pass_onnx_remove_inplace_ops_for_onnx(graph, module)
    _C._jit_pass_onnx_preprocess(graph)

    # onnx does not support tuples, so try to remove them
    _C._jit_pass_lint(graph)

    # onnx only supports tensors, but 1 / 2 = 0.5 and tensor(1) / tensor(2) = 0
    _C._jit_pass_prepare_division_for_onnx(graph)

    _C._jit_pass_onnx_remove_print(graph)
    _C._jit_pass_onnx_preprocess_caffe2(graph)

    symbolic_helper._quantized_ops.clear()
    # Unpack quantized weights for conv and linear ops and insert into graph.
    _C._jit_pass_onnx_unpack_quantized_weights(graph, params_dict)
    # onnx only supports tensors, so we turn all out number types into tensors
    _C._jit_pass_erase_number_types(graph)
    if GLOBALS.onnx_shape_inference:
        input_names = [] if input_names is None else input_names
        dynamic_axes = {} if dynamic_axes is None else dynamic_axes
        _C._jit_pass_onnx_set_dynamic_input_shape(graph, dynamic_axes, input_names)
    _C._jit_pass_onnx_lint(graph)

    graph = _C._jit_pass_onnx(graph, operator_export_type)
    _C._jit_pass_onnx_lint(graph)
    _C._jit_pass_lint(graph)

    _C._jit_pass_onnx_scalar_type_analysis(
        graph, True, GLOBALS.export_onnx_opset_version
    )
    _C._jit_pass_lint(graph)

    _C._jit_pass_onnx_peephole(
        graph, GLOBALS.export_onnx_opset_version, fixed_batch_size
    )
    _C._jit_pass_lint(graph)

    # graph is not a valid jit graph anymore because types have been replaced
    # (e.g. int with Tensor), so it now contains operators that don't actually
    # exist. We can't run normal dead code elimination because it'd fail trying
    # to look up if an operator has side effects, but we can run a dead code
    # elimination variant that doesn't need to look up if an op has side effects.
    _C._jit_pass_dce_allow_deleting_nodes_with_side_effects(graph)
    _C._jit_pass_lint(graph)
    graph = _C._jit_pass_canonicalize(graph)
    _C._jit_pass_lint(graph)
    if GLOBALS.onnx_shape_inference:
        _C._jit_pass_onnx_graph_shape_type_inference(
            graph, params_dict, GLOBALS.export_onnx_opset_version
        )

    return graph


def warn_on_static_input_change(input_states):
    """Warns that changes to input dictionaries and strings won't take effect in the traced ONNX graph.

    We accept dictionaries and strings as ONNX inputs, but they should be only for
    configuration use. we detect here if these inputs are modified, and if so we warn
    the user that the changes won't take effect in the traced ONNX graph.
    """
    for input, traced_input in zip(input_states[0], input_states[1]):
        if isinstance(input, dict):
            if list(input.keys()) != list(traced_input.keys()):
                warning = (
                    "We detected that you are modifying a dictionary that is an input to your "
                    "model. "
                    "Note that dictionaries are allowed as inputs in ONNX but they should be "
                    "handled with care. "
                    "Usages of dictionaries is not recommended, and should not be used except "
                    "for configuration use. "
                    "Also note that the order and values of the keys must remain the same. "
                )
                warnings.warn(warning)
        elif isinstance(input, str):
            if input != traced_input:
                warning = (
                    "The model seems to have string inputs/outputs. "
                    "Note that strings will not appear as inputs/outputs of the ONNX graph. "
                )
                warnings.warn(warning)


def _resolve_args_by_export_type(arg_name, arg_value, operator_export_type):
    """Resolves the arguments that are ignored when export_type != operator_export_type.ONNX."""
    return arg_value


def _decide_keep_init_as_input(
    keep_initializers_as_inputs: bool | None,
    operator_export_type: _C_onnx.OperatorExportTypes,
    opset_version: int,
):
    """Decides whether the initializers in the graph should be listed as ONNX graph inputs.

    This method encapsulates the logic to decide whether the initializers in the graph
    should be listed as ONNX graph inputs (i.e., whether to choose ONNX IR v3 or v4).
    If keep_initializers_as_inputs is not specified (None), then we decide whether to keep
    initializers as graph inputs (val_keep_init_as_ip) based on export type. If export type
    is ONNX, then do not keep initializers as input (val_keep_init_as_ip=False). For all other
    export types keep initializers as input (val_keep_init_as_ip=True).
    If keep_initializers_as_inputs is specified, then respect it. Unless opset version <= 8,
    in which case it must be ignored because for opset version <= 8, all initializers MUST be
    part of graph input (only ONNX IR v3 is allowed), i.e. val_keep_init_as_ip=True.

    Special handling is needed for opset version 8 or lower, because irrespective
    of user input for keep_initializers_as_inputs, the graph must follow ONNX IR v3
    semantics, i.e. all initializers must be listed as ONNX graph input.
    """

    if opset_version < 9:
        if keep_initializers_as_inputs is False:
            warnings.warn(
                "Setting 'keep_initializers_as_inputs=False' for opset version"
                "8 or lower would lead to an invalid ONNX graph. Therefore, "
                "'keep_initializers_as_inputs=False' is ignored during export."
                "Exported model will have initializers as graph inputs (compliant "
                " to ONNX IR v3)."
            )
        return True  # i.e. True == initializers are part of graph input (ONNX IR v3)
    val_keep_init_as_ip = (
        True if keep_initializers_as_inputs is None else keep_initializers_as_inputs
    )
    if (
        keep_initializers_as_inputs is None
        and operator_export_type is _C_onnx.OperatorExportTypes.ONNX
    ):
        val_keep_init_as_ip = False
    return val_keep_init_as_ip


def _decide_add_node_names(add_node_names, operator_export_type):
    return _resolve_args_by_export_type(
        "add_node_names", add_node_names, operator_export_type
    )


def _decide_constant_folding(do_constant_folding, operator_export_type, training):
    do_constant_folding = _resolve_args_by_export_type(
        "do_constant_folding", do_constant_folding, operator_export_type
    )
    if do_constant_folding and (
        training is not None and training is not _C_onnx.TrainingMode.EVAL
    ):
        warnings.warn(
            "It is recommended that constant folding be turned off ('do_constant_folding=False') "
            "when exporting the model in training-amenable mode, i.e. with 'training=TrainingMode.TRAIN' "
            "or 'training=TrainingMode.PRESERVE' (when model is in training mode). Otherwise, some "
            "learnable model parameters may not translate correctly in the exported ONNX model "
            "because constant folding mutates model parameters. Please consider "
            "turning off constant folding or setting the training=TrainingMode.EVAL."
        )
    return do_constant_folding


def _signature(model) -> inspect.Signature:
    should_be_callable = getattr(model, "forward", model)
    if callable(should_be_callable):
        return inspect.signature(should_be_callable)
    raise ValueError("model has no forward method and is not callable")


def _decide_input_format(model, args):
    try:
        sig = _signature(model)
    except ValueError as e:
        warnings.warn(f"{e}, skipping _decide_input_format")
        return args
    try:
        ordered_list_keys = list(sig.parameters.keys())
        if ordered_list_keys[0] == "self":
            ordered_list_keys = ordered_list_keys[1:]
        args_dict: dict = {}
        if isinstance(args, list):
            args_list = args
        elif isinstance(args, tuple):
            args_list = list(args)
        else:
            args_list = [args]
        if isinstance(args_list[-1], dict):
            args_dict = args_list[-1]
            args_list = args_list[:-1]
        n_nonkeyword = len(args_list)
        for optional_arg in ordered_list_keys[n_nonkeyword:]:
            if optional_arg in args_dict:
                args_list.append(args_dict[optional_arg])
            # Check if this arg has a default value
            else:
                param = sig.parameters[optional_arg]
                if param.default != param.empty:
                    args_list.append(param.default)
        args = args_list if isinstance(args, list) else tuple(args_list)
    # Cases of models with no input args
    except IndexError:
        warnings.warn("No input args, skipping _decide_input_format")
    except Exception as e:
        warnings.warn(f"Skipping _decide_input_format\n {e.args[0]}")
    return args


def _from_dynamic_axes_to_dynamic_shapes(
    model,
    dynamic_axes: Mapping[str, Mapping[int, str]]
    | Mapping[str, Sequence[int]]
    | None = None,
    input_names: Sequence[str] | None = None,
) -> dict[str, Any] | None:
    """

    dynamic_axes examples:
    (1) dynamic_axes = {"x": {0: "my_custom_axis_name_1"}, "y": {1: "my_custom_axis_name_2"}}
    (2) dynamic_axes = {"x": [0], "y": [1]}

    these will be converted to dynamic_shapes respectively:
    (1) dynamic_shapes = {"x": {0: Dim("my_custom_axis_name_1")}, "y": {1: Dim("my_custom_axis_name_2")}}
    (2) dynamic_shapes = {"x": {0: Dim("x_dim_0")}, "y": {1: Dim("y_dim_1")}}  # auto-generated dim names

    """
    if dynamic_axes is None:
        return None

    if input_names is None:
        input_names_set = set()
    else:
        input_names_set = set(input_names)

    dynamic_shapes: dict[str, Any | None] = {}
    for input_name, axes in dynamic_axes.items():
        if input_name in input_names_set:
            raise ValueError(
                "Assinging new input names is not supported yet. Please use model forward signature "
                "to specify input names in dynamix_axes."
            )
        if isinstance(axes, dict):
            dynamic_shapes[input_name] = {
                k: torch.export.Dim(v) for k, v in axes.items()
            }
        elif isinstance(axes, list):
            dynamic_shapes[input_name] = {
                k: torch.export.Dim(f"{input_name}_dim_{k}") for k in axes
            }
        else:
            raise TypeError(
                f"dynamic_axes value must be either a dict or a list, but got {type(axes)}"
            )
    # torch.export.export needs static dim to present in dynamic_shapes
    # for all input tensors, so we need to add them with None
    try:
        sig = _signature(model)
    except ValueError as e:
        warnings.warn(f"{e}, skipping auto filling None on static axes...")
        return dynamic_shapes
    for input_name in sig.parameters.keys():
        if input_name not in dynamic_shapes:
            dynamic_shapes[input_name] = None
    return dynamic_shapes


def _trace(func, args, operator_export_type, return_outs=False):
    # Special case for common case of passing a single Tensor
    if isinstance(args, torch.Tensor):
        args = (args,)

    trace_graph, torch_out, inputs_states = torch.jit._get_trace_graph(
        func,
        args,
        strict=False,
        _force_outplace=False,
        _return_inputs_states=True,
    )
    warn_on_static_input_change(inputs_states)

    trace_graph = _optimize_graph(trace_graph, operator_export_type, params_dict={})
    if return_outs:
        return trace_graph, torch_out
    return trace_graph


def _trace_and_get_graph_from_model(model, args):
    # A basic sanity check: make sure the state_dict keys are the same
    # before and after running the model.  Fail fast!
    orig_state_dict_keys = torch.jit._unique_state_dict(model).keys()

    # Disable Autocast cache because it replaces kernel's weight and bias
    # by (undesired) constants.
    # No perf impact for when there are reused weights since https://github.com/pytorch/pytorch/pull/85665
    prev_autocast_cache_enabled = torch.is_autocast_cache_enabled()
    torch.set_autocast_cache_enabled(False)
    trace_graph, torch_out, inputs_states = torch.jit._get_trace_graph(
        model,
        args,
        strict=False,
        _force_outplace=False,
        _return_inputs_states=True,
    )
    torch.set_autocast_cache_enabled(prev_autocast_cache_enabled)

    warn_on_static_input_change(inputs_states)

    if orig_state_dict_keys != torch.jit._unique_state_dict(model).keys():
        raise RuntimeError(
            "state_dict changed after running the tracer; "
            "something weird is happening in your model!"
        )

    return trace_graph, torch_out


def _get_param_count_list(method_graph, args_params):
    param_count_list = []
    for input_, arg_params_ in zip(method_graph.inputs(), args_params):
        if "PackedParams" in str(input_.type()):
            in_vars, _ = torch.jit._flatten(arg_params_)
            param_count_list.append(len(in_vars))
        else:
            param_count_list.append(arg_params_ is not None)

    return param_count_list


def _check_flatten_did_not_remove(original, jit_flattened):
    """torch.jit._flatten removes None. Check if it did so in this case."""

    def flatten(x):
        if isinstance(x, (list, tuple)):
            for inner in x:
                yield from flatten(inner)
        elif isinstance(x, dict):
            for inner in x.values():
                yield from flatten(inner)
        else:
            yield x

    flattened_with_none = list(flatten(original))
    num_none = len(flattened_with_none) - len(jit_flattened)
    assert num_none >= 0
    if num_none:
        raise ValueError(
            f"args contained {num_none} None's after flattening. "
            "When exporting a ScriptModule or ScriptFunction, no args may "
            "be None because that breaks type propagation."
        )


def _create_jit_graph(
    model: torch.nn.Module | torch.jit.ScriptFunction, args: Sequence[Any]
) -> tuple[_C.Graph, list[_C.IValue], Any | None, _C.ScriptModule | None]:
    if isinstance(model, (torch.jit.ScriptFunction, torch.jit.ScriptModule)):
        flattened_args = tuple(torch.jit._flatten(tuple(args))[0])
        _check_flatten_did_not_remove(args, flattened_args)
        torch_out = None

        if isinstance(model, torch.jit.ScriptModule):
            try:
                graph = model.forward.graph  # type: ignore[attr-defined]
            except AttributeError as e:
                raise RuntimeError("'forward' method must be a script method") from e
            _C._jit_pass_onnx_function_substitution(graph)
            freezed_module = _C._freeze_module(
                cast(_C.ScriptModule, model._c), preserveParameters=True
            )
            module, params = _C._jit_onnx_list_model_parameters(freezed_module)
            method_graph = module._get_method("forward").graph
            args_params = tuple(args) + tuple(params)
            param_count_list = _get_param_count_list(method_graph, args_params)
            in_vars, _ = torch.jit._flatten(args_params)
            graph = _C._propagate_and_assign_input_shapes(
                method_graph, tuple(in_vars), param_count_list, False, False
            )
            return graph, params, torch_out, module

        # torch.jit.ScriptFunction
        params = []
        graph = model.graph
        _C._jit_pass_onnx_function_substitution(graph)
        param_count_list = _get_param_count_list(graph, args)
        graph = _C._propagate_and_assign_input_shapes(
            graph, flattened_args, param_count_list, False, False
        )
        return graph, params, torch_out, None

    graph, torch_out = _trace_and_get_graph_from_model(model, args)
    _C._jit_pass_onnx_lint(graph)
    state_dict = torch.jit._unique_state_dict(model)
    params = list(state_dict.values())
    graph_inputs = list(graph.inputs())
    user_input_num = len(graph_inputs) - len(state_dict)
    param_names = list(state_dict.keys())
    for i, inp in enumerate(graph_inputs):
        if i >= user_input_num:
            inp.setDebugName(param_names[i - user_input_num])
    _C._jit_pass_onnx_function_substitution(graph)
    return graph, params, torch_out, None


def _get_named_param_dict(graph, params):
    input_and_param_names = [val.debugName() for val in graph.inputs()]
    param_names = input_and_param_names[len(input_and_param_names) - len(params) :]
    _params_dict = dict(zip(param_names, params))
    return _params_dict


def _get_example_outputs(model, args):
    input_args = copy.deepcopy(args)
    input_kwargs = {}
    if input_args and isinstance(input_args[-1], dict):
        input_kwargs = input_args[-1]
        input_args = input_args[:-1]

    example_outputs = model(*input_args, **input_kwargs)
    if isinstance(example_outputs, list):
        example_outputs = [example_outputs]
    elif not isinstance(example_outputs, tuple):
        example_outputs = (example_outputs,)

    return example_outputs


_qtype_vtype_map = {
    torch.quint8: torch.uint8,
    torch.qint8: torch.int8,
    torch.qint32: torch.int32,
    torch.quint4x2: torch.int8,
}


def unpack_quantized_tensor(value, cast_onnx_accepted=True):
    if isinstance(value, torch.Tensor) and value.dtype in _qtype_vtype_map:
        q_value_dequantize = value.dequantize()
        q_scale = (
            torch.tensor(value.q_scale(), dtype=torch.double)
            if cast_onnx_accepted
            else torch.tensor(value.q_scale(), dtype=torch.float32)
        )
        q_zero_point = (
            torch.tensor(value.q_zero_point(), dtype=torch.int64)
            if cast_onnx_accepted
            else torch.tensor(value.q_zero_point(), dtype=_qtype_vtype_map[value.dtype])
        )
        q_value = q_value_dequantize / q_scale + q_zero_point
        q_value = q_value.to(dtype=_qtype_vtype_map[value.dtype])
        return q_value, q_scale, q_zero_point
    else:
        return (value,)


def _pre_trace_quant_model(model, args):
    r"""Returns `torch.jit.trace(model, args)` if model is quantized. Otherwise do nothing and return
    original model.

    This is due to https://github.com/pytorch/pytorch/issues/75761.
    """
    if any(
        hasattr(m, "_packed_params") for m in getattr(model, "modules", list)()
    ) or any(getattr(arg, "is_quantized", False) for arg in args):
        return torch.jit.trace(model, args)
    return model


def _model_to_graph(
    model,
    args,
    verbose=False,
    input_names=None,
    output_names=None,
    operator_export_type=_C_onnx.OperatorExportTypes.ONNX,
    do_constant_folding=True,
    _disable_torch_constant_prop=False,
    fixed_batch_size=False,
    training=_C_onnx.TrainingMode.EVAL,
    dynamic_axes=None,
) -> tuple[
    _C.Graph,
    dict[str, torch.Tensor],
    torch.Tensor
    | tuple[torch.Tensor, ...]
    | list[torch.Tensor]
    | dict[str, torch.Tensor]
    | Any
    | None,
]:
    """Converts model into an ONNX graph.

    Returns:
        graph: A TorchScript IR Graph with ONNX nodes.
        params_dict: Dict from input param name to param value.
        torch_out: The output tensors resulting from the trace of ``model``.
            If ``model`` is a :class:`torch.jit.ScriptModule` or :class:`torch.jit.ScriptFunction`,
            this will be None, since we are not doing any tracing.
    """
    # TODO: can we simplify this to always return a tuple of Tensor or None?

    # Special case for common case of passing a single Tensor
    if isinstance(args, (torch.Tensor, int, float, bool)):
        args = (args,)

    model = _pre_trace_quant_model(model, args)
    graph, params, torch_out, module = _create_jit_graph(model, args)
    params_dict = _get_named_param_dict(graph, params)

    try:
        graph = _optimize_graph(
            graph,
            operator_export_type,
            _disable_torch_constant_prop=_disable_torch_constant_prop,
            fixed_batch_size=fixed_batch_size,
            params_dict=params_dict,
            dynamic_axes=dynamic_axes,
            input_names=input_names,
            module=module,
        )
    except Exception as e:
        torch.onnx.log("Torch IR graph at exception: ", graph)
        raise

    is_script = isinstance(model, (torch.jit.ScriptFunction, torch.jit.ScriptModule))
    if is_script:
        example_outputs = _get_example_outputs(model, args)
        example_outputs_final = ()
        for example_output in example_outputs:
            example_outputs_final += unpack_quantized_tensor(example_output)
        out_vars, desc = torch.jit._flatten(example_outputs_final)
        _C._jit_pass_onnx_assign_output_shape(
            graph,
            out_vars,
            desc,
            GLOBALS.onnx_shape_inference,
            is_script,
            GLOBALS.export_onnx_opset_version,
        )

    # NB: ONNX requires complete information about output types, which might be
    # erased by some optimizations, so we need to set it explicitly again.
    else:
        if not isinstance(torch_out, (list, tuple)):
            output_wrapped = [torch_out]
        else:
            output_wrapped = torch_out  # type: ignore[assignment]

        output_tensors, out_desc = torch.jit._flatten(tuple(output_wrapped))
        # assign_output_shape pass is not compatible with quantized outputs.
        # Quantized outputs are flattened to 3 values in ONNX, while packed as
        # single value in PyTorch.
        if not any(getattr(out, "is_quantized", False) for out in output_tensors):
            _C._jit_pass_onnx_assign_output_shape(
                graph,
                output_tensors,
                out_desc,
                GLOBALS.onnx_shape_inference,
                is_script,
                GLOBALS.export_onnx_opset_version,
            )

    _set_input_and_output_names(graph, input_names, output_names)
    params_dict = _get_named_param_dict(graph, params)

    if (
        do_constant_folding
        and GLOBALS.export_onnx_opset_version
        >= _constants.ONNX_CONSTANT_FOLDING_MIN_OPSET
    ):
        if training is None or training == _C_onnx.TrainingMode.EVAL:
            params_dict = _C._jit_pass_onnx_eval_peephole(graph, params_dict)

        params_dict = _C._jit_pass_onnx_constant_fold(
            graph, params_dict, GLOBALS.export_onnx_opset_version
        )
        _C._jit_pass_dce_allow_deleting_nodes_with_side_effects(graph)

    if GLOBALS.onnx_shape_inference:
        _C._jit_pass_onnx_graph_shape_type_inference(
            graph, params_dict, GLOBALS.export_onnx_opset_version
        )

    params_dict = _C._jit_pass_onnx_eliminate_unused_items(graph, params_dict)

    # For ONNX opset < 9, constants only have three data types: float16, float, double.
    # In this pass transform constants of other data types to float/double + cast operator.
    if GLOBALS.export_onnx_opset_version < 9:
        _C._jit_pass_onnx_cast_all_constant_to_floating(graph)

    params_dict = _C._jit_pass_filter_non_tensor_arguments(params_dict)
    _C._jit_decay_packed_param_input_types(graph)

    # If output names lack a proper name and are identified only by their unique
    # give them a legible name for debugging purposes
    _apply_friendly_debug_names(graph, params_dict)

    return graph, params_dict, torch_out


@torch._disable_dynamo
def export_to_pretty_string(
    model,
    args,
    export_params=True,
    verbose=False,
    training=_C_onnx.TrainingMode.EVAL,
    input_names=None,
    output_names=None,
    operator_export_type=_C_onnx.OperatorExportTypes.ONNX,
    export_type=None,
    google_printer=False,
    opset_version=None,
    keep_initializers_as_inputs=None,
    custom_opsets=None,
    add_node_names=True,
    do_constant_folding=True,
    dynamic_axes=None,
):
    r"""
    Similar to :func:`export`, but returns a text representation of the ONNX
    model. Only differences in args listed below. All other args are the same
    as :func:`export`.

    Args:
        add_node_names (bool, default True): Whether or not to set
            NodeProto.name. This makes no difference unless
            ``google_printer=True``.
        google_printer (bool, default False): If False, will return a custom,
            compact representation of the model. If True will return the
            protobuf's `Message::DebugString()`, which is more verbose.

    Returns:
        A UTF-8 str containing a human-readable representation of the ONNX model.
    """
    if opset_version is None:
        opset_version = _constants.ONNX_DEFAULT_OPSET
    if custom_opsets is None:
        custom_opsets = {}
    GLOBALS.export_onnx_opset_version = opset_version
    GLOBALS.operator_export_type = operator_export_type

    with exporter_context(model, training, verbose):
        val_keep_init_as_ip = _decide_keep_init_as_input(
            keep_initializers_as_inputs, operator_export_type, opset_version
        )
        val_add_node_names = _decide_add_node_names(
            add_node_names, operator_export_type
        )
        val_do_constant_folding = _decide_constant_folding(
            do_constant_folding, operator_export_type, training
        )
        args = _decide_input_format(model, args)
        graph, params_dict, torch_out = _model_to_graph(
            model,
            args,
            verbose,
            input_names,
            output_names,
            operator_export_type,
            val_do_constant_folding,
            training=training,
            dynamic_axes=dynamic_axes,
        )

        return graph._pretty_print_onnx(  # type: ignore[attr-defined]
            params_dict,
            opset_version,
            False,
            operator_export_type,
            google_printer,
            val_keep_init_as_ip,
            custom_opsets,
            val_add_node_names,
        )


def unconvertible_ops(
    model,
    args,
    training: _C_onnx.TrainingMode = _C_onnx.TrainingMode.EVAL,
    opset_version: int | None = None,
) -> tuple[_C.Graph, list[str]]:
    """Returns an approximated list of all ops that are yet supported by :mod:`torch.onnx`.

    The list is approximated because some ops may be removed during the conversion
    process and don't need to be converted. Some other ops may have partial support
    that will fail conversion with particular inputs. Please open a Github Issue
    for op support requests.

    Args:
        model: Same as the `model` parameter in :func:`torch.onnx.export`.
        args: Same as the `args` parameter in :func:`torch.onnx.export`.
        training: Same as the `training` parameter in :func:`torch.onnx.export`.
        opset_version: Same as the `opset_version` parameter in :func:`torch.onnx.export`.

    Returns:
        The JIT graph and a list of unconvertible ops in the format of "domain::op".
    """

    opset_version = opset_version or _constants.ONNX_DEFAULT_OPSET
    GLOBALS.export_onnx_opset_version = opset_version

    try:
        with exporter_context(model, training, verbose=False):
            # Create a mostly clean JIT graph that contains the plain aten and
            # other ops we can check with the symbolic registry.
            # NOTE: We don't want to actually convert any ops to ONNX or run any
            # symbolic functions because there is a higher chance that a pass
            # fails or an unconvertible op messes up the graph during ONNX conversion.
            # This way we can always generate a list just by looking at the names
            # of the ops in the graph.
            args = _decide_input_format(model, args)
            model = _pre_trace_quant_model(model, args)
            graph, _, _, module = _create_jit_graph(model, args)
            _C._jit_pass_inline(graph)
            _C._jit_pass_onnx_remove_inplace_ops_for_onnx(graph, module)
            _C._jit_pass_erase_number_types(graph)
            _C._jit_pass_dce_allow_deleting_nodes_with_side_effects(graph)
    except Exception as e:
        raise errors.OnnxExporterError(
            "Failed to discover unconvertible ops because of errors during the JIT graph "
            "generation process."
        ) from e

    unsupported_ops = []
    for node in graph.nodes():
        domain_op = node.kind()
        if domain_op.startswith(("onnx::", "prim::")):
            # We consider onnx and prim ops as supported ops, even though some "prim"
            # ops are not implemented as symbolic functions, because they may be
            # eliminated in the conversion passes. Users may still see errors caused
            # by prim ops even though they don't show up in the list.
            continue
        if not registration.registry.is_registered_op(
            domain_op.rstrip("_"), opset_version
        ):
            # We consider all registered ops supported, even though some of them are
            # only partially supported, because there is not yet a good way to check
            # if an op is fully supported.
            # TODO(justinchuby): Create a way to check if an op is fully supported.
            unsupported_ops.append(domain_op)
    return graph, unsupported_ops


def _setup_trace_module_map(
    model: torch.nn.Module | torch.jit.ScriptModule,
    export_modules_as_functions: bool | Collection[type[torch.nn.Module]],
) -> set[str]:
    def __register_attribute_hook():
        attr_name = "_onnx_attrs"

        def _track_module_attributes_forward_pre_hook(module, input):
            setattr(module, attr_name, _get_module_attributes(module))

        def _track_module_attributes_forward_hook(module, input, output):
            tracing_state = _C._get_tracing_state()
            if not tracing_state:
                return

            graph = tracing_state.graph()
            onnx_attrs = {}
            if hasattr(module, attr_name):
                onnx_attrs = getattr(module, attr_name)
                delattr(module, attr_name)

            _C._jit_pass_onnx_track_scope_attributes(graph, onnx_attrs)

        for m in model.modules():
            m.register_forward_hook(_track_module_attributes_forward_hook)
            m.register_forward_pre_hook(_track_module_attributes_forward_pre_hook)

    def _unqualified_variable_name(qualified_name: str) -> str:
        """
        Parse qualified variable name and return the unqualified version.

        Pure numeric atoms are considered inadequate, so this function will look past them,
        and start from the first non-numeric atom.

        Example:
            >>> _unqualified_variable_name('__main__.Foo.bar')
            'bar'
            >>> _unqualified_variable_name('__main__.Foo.bar.0')
            'bar.0'
        """
        name_atoms = qualified_name.split(".")
        for i, atom in reversed(list(enumerate(name_atoms))):
            if not atom.isnumeric():
                return ".".join(name_atoms[i:])
        return qualified_name

    trace_module_map = {
        _m: torch._C._jit_onnx_create_full_scope_name(
            torch.typename(type(_m)), _unqualified_variable_name(_n)
        )
        for _n, _m in model.named_modules()
    }
    torch.jit._trace._trace_module_map = trace_module_map
    if isinstance(export_modules_as_functions, bool) and export_modules_as_functions:
        module_typenames = {torch.typename(type(module)) for module in trace_module_map}
    elif isinstance(export_modules_as_functions, set) and export_modules_as_functions:

        def _find_typename(v):
            if isinstance(v, type):
                return torch.typename(v)
            else:
                raise RuntimeError(
                    "Only type of the `nn.Module` should be "
                    "passed in the set for argument `export_modules_as_functions`. "
                    f"Got `{type(v).__name__}`."
                )

        module_typenames = {_find_typename(v) for v in export_modules_as_functions}
    else:
        module_typenames = set()

    if module_typenames:
        __register_attribute_hook()

    return module_typenames


def _reset_trace_module_map():
    torch.jit._trace._trace_module_map = None
    _C._jit_pass_onnx_clear_scope_records()


def _get_module_attributes(module):
    annotations = typing.get_type_hints(type(module))
    base_m_annotations = typing.get_type_hints(torch.nn.Module)
    [annotations.pop(k, None) for k in base_m_annotations]
    # Check whether module attributes can be accessed. Some classes
    # define attributes but don't provide access to them in their
    # constructor.
    #
    # For example, torch.nn.Embedding has the `freeze` variable and its
    # type specified in the class but the attribute is not created in the
    # constructor. In other words, there is no `self.freeze = <True | False>`
    # in the constructor.
    #
    # Reference: https://github.com/pytorch/pytorch/blob/92de1d322223fb5584e384971b32c46b93bc2f4b/torch/nn/modules/sparse.py#L120
    attrs = {}
    for k in annotations:
        try:
            attrs[k] = getattr(module, k)
        except AttributeError:
            torch.onnx.log(f"Skipping module attribute '{k}'")
            continue
    return attrs


def _export(
    model,
    args,
    f,
    export_params=True,
    verbose=False,
    training=_C_onnx.TrainingMode.EVAL,
    input_names=None,
    output_names=None,
    operator_export_type=_C_onnx.OperatorExportTypes.ONNX,
    export_type=None,
    opset_version=None,
    do_constant_folding=True,
    dynamic_axes=None,
    keep_initializers_as_inputs=None,
    fixed_batch_size=False,
    custom_opsets=None,
    add_node_names=True,
    onnx_shape_inference=True,
    export_modules_as_functions=False,
    autograd_inlining=True,
):
    assert GLOBALS.in_onnx_export is False

    if export_type is None:
        export_type = _exporter_states.ExportTypes.PROTOBUF_FILE

    if isinstance(model, torch.nn.DataParallel):
        raise ValueError(
            "torch.nn.DataParallel is not supported by ONNX "
            "exporter, please use 'attribute' module to "
            "unwrap model from torch.nn.DataParallel. Try "
            "torch.onnx.export(model.module, ...)"
        )

    GLOBALS.onnx_shape_inference = onnx_shape_inference

    if opset_version is None:
        opset_version = _constants.ONNX_DEFAULT_OPSET

    # torch.onnx.export does not support opset versions >=18
    if opset_version > _constants.ONNX_TORCHSCRIPT_EXPORTER_MAX_OPSET:
        # We do not want to fail because we should still allow users to create
        # custom symbolic functions for opset>17
        warnings.warn(
            f"Exporting to ONNX opset version {opset_version} is not supported. "
            f"by 'torch.onnx.export()'. "
            f"The highest opset version supported is {_constants.ONNX_TORCHSCRIPT_EXPORTER_MAX_OPSET}. "
            f"To use a newer opset version, consider 'torch.onnx.dynamo_export()'. "
            f"Note that dynamo_export() is in preview. Please report errors with "
            f"dynamo_export() as Github issues to https://github.com/pytorch/pytorch/issues.",
            category=errors.OnnxExporterWarning,
        )

    if export_modules_as_functions and opset_version < 15:
        raise ValueError(
            "`export_modules_as_functions` is not supported for `opset_version` < 15."
            "This is because `opset_version` < 15 implies IR version < 8, which means "
            "no local function support. "
        )
    if not operator_export_type:
        operator_export_type = _C_onnx.OperatorExportTypes.ONNX

    # By default, training=TrainingMode.EVAL,
    # which is good because running a model in training mode could result in
    # internal buffers getting updated, dropout getting applied, etc.
    # If you really know what you're doing, you can turn
    # training=TrainingMode.TRAINING or training=TrainingMode.PRESERVE,
    # (to preserve whatever the original training mode was.)
    GLOBALS.export_onnx_opset_version = opset_version
    GLOBALS.operator_export_type = operator_export_type

    try:
        GLOBALS.in_onnx_export = True
        _autograd_inlining_previous = GLOBALS.autograd_inlining
        GLOBALS.autograd_inlining = autograd_inlining

        module_typenames_to_export_as_functions: set[str] = set()
        if isinstance(model, (torch.nn.Module, torch.jit.ScriptModule)):
            module_typenames_to_export_as_functions = _setup_trace_module_map(
                model, export_modules_as_functions
            )

        with exporter_context(model, training, verbose):
            val_keep_init_as_ip = _decide_keep_init_as_input(
                keep_initializers_as_inputs,
                operator_export_type,
                opset_version,
            )
            val_add_node_names = _decide_add_node_names(
                add_node_names, operator_export_type
            )
            val_do_constant_folding = _decide_constant_folding(
                do_constant_folding, operator_export_type, training
            )
            # Normally f can be a file-like object, but for large models, the external data format requires a
            # valid `model_file_location`. Code in export.cpp will enforce this.
            if isinstance(f, str):
                model_file_location = f
            else:
                model_file_location = ""
            args = _decide_input_format(model, args)
            if dynamic_axes is None:
                dynamic_axes = {}
            _validate_dynamic_axes(dynamic_axes, model, input_names, output_names)

            graph, params_dict, torch_out = _model_to_graph(
                model,
                args,
                verbose,
                input_names,
                output_names,
                operator_export_type,
                val_do_constant_folding,
                fixed_batch_size=fixed_batch_size,
                training=training,
                dynamic_axes=dynamic_axes,
            )

            # TODO: Don't allocate a in-memory string for the protobuf
            defer_weight_export = (
                export_type is not _exporter_states.ExportTypes.PROTOBUF_FILE
            )
            if custom_opsets is None:
                custom_opsets = {}

            _C._jit_pass_dce_allow_deleting_nodes_with_side_effects(graph)
            node_attr_to_name = {}  # type: ignore[var-annotated]
            if module_typenames_to_export_as_functions:
                # NOTE: cannot call DCE after this pass. DCE will remove function definition nodes.
                node_attr_to_name = _C._jit_pass_onnx_function_extraction(
                    graph,
                    module_typenames_to_export_as_functions,
                    list(params_dict.keys()),
                )

            if keep_initializers_as_inputs is not True:
                params_dict = _C._jit_pass_onnx_deduplicate_initializers(  # type: ignore[assignment]
                    graph, params_dict, getattr(model, "training", False)  # type: ignore[arg-type]
                )
            _C._jit_pass_onnx_assign_scoped_names_for_node_and_value(graph)
            if export_params:
                (
                    proto,
                    export_map,
                    val_use_external_data_format,
                    node_names,
                ) = graph._export_onnx(  # type: ignore[attr-defined]
                    params_dict,
                    opset_version,
                    dynamic_axes,
                    defer_weight_export,
                    operator_export_type,
                    not verbose,
                    val_keep_init_as_ip,
                    custom_opsets,
                    val_add_node_names,
                    model_file_location,
                    node_attr_to_name,
                )
            else:
                (
                    proto,
                    export_map,
                    val_use_external_data_format,
                    node_names,
                ) = graph._export_onnx(  # type: ignore[attr-defined]
                    {},
                    opset_version,
                    dynamic_axes,
                    False,
                    operator_export_type,
                    not verbose,
                    val_keep_init_as_ip,
                    custom_opsets,
                    val_add_node_names,
                    model_file_location,
                    node_attr_to_name,
                )
            # insert function_proto into model_proto.
            proto = onnx_proto_utils._add_onnxscript_fn(
                proto,
                custom_opsets,
            )
            if verbose:
                torch.onnx.log("Exported graph: ", graph)
            onnx_proto_utils._export_file(proto, f, export_type, export_map)
            # The ONNX checker only works for ONNX graph. So if the operator_export_type is not ONNX,
            # we can skip this check.
            # If large model format export is enabled, proto will only contain data location instead of
            # raw data and _check_onnx_proto() will fail because it can only handle the raw ONNX proto
            # string in memory.
            if (operator_export_type is _C_onnx.OperatorExportTypes.ONNX) and (
                not val_use_external_data_format
            ):
                try:
                    _C._check_onnx_proto(proto)
                except RuntimeError as e:
                    raise errors.CheckerError(e) from e
    finally:
        assert GLOBALS.in_onnx_export
        GLOBALS.in_onnx_export = False
        GLOBALS.autograd_inlining = _autograd_inlining_previous
        _reset_trace_module_map()

    return torch_out


def _apply_friendly_debug_names(graph, params):
    for n in graph.nodes():
        for v in n.inputs():
            old_name = v.debugName()
            if old_name != str(v.unique()):
                continue
            new_name = f"{n.kind()}_{v.unique()}"
            v.setDebugName(new_name)
            if old_name in params:
                params[new_name] = params.pop(old_name)


def _set_input_and_output_names(graph, input_names, output_names):
    def set_names(node_list, name_list, descriptor):
        if name_list is None:
            return
        if len(name_list) > len(node_list):
            raise RuntimeError(
                "number of %s names provided (%d) exceeded number of %ss (%d)"
                % (descriptor, len(name_list), descriptor, len(node_list))
            )

        # Mark if the output node DebugName is set before.
        output_node_set = set()
        for i, (name, node) in enumerate(zip(name_list, node_list)):
            # Duplicated output node, insert onnx::Identity to avoid setting the same DebugName after setDebugName().
            if descriptor == "output":
                if node in output_node_set:
                    identity_node = graph.create("onnx::Identity")
                    identity_node.insertAfter(node.node())
                    identity_node.addInput(node)
                    identity_node.output().setType(node.type())
                    graph.return_node().replaceInput(i, identity_node.output())
                    node = identity_node.output()
                output_node_set.add(node)

            if node.debugName() != name:
                node.setDebugName(name)

    set_names(list(graph.inputs()), input_names, "input")
    set_names(list(graph.outputs()), output_names, "output")


def _run_symbolic_method(g, op_name, symbolic_fn, args):
    r"""
    This trampoline function gets invoked for every symbolic method
    call from C++.
    """
    try:
        graph_context = jit_utils.GraphContext(
            graph=g,
            block=g.block(),
            opset=GLOBALS.export_onnx_opset_version,
            original_node=None,  # type: ignore[arg-type]
            params_dict=_params_dict,
            env={},
            values_in_env=set(),
            new_nodes=[],
        )
        return symbolic_fn(graph_context, *args)
    except TypeError as e:
        # Handle the specific case where we didn't successfully dispatch
        # to symbolic_fn.  Otherwise, the backtrace will have the clues
        # you need.
        e.args = (f"{e.args[0]} (occurred when translating {op_name})",)
        raise


def _add_block(node: _C.Node) -> _C.Block:
    return node.addBlock()


def _add_input_to_block(block: _C.Block):
    return block.addInputToBlock()  # type: ignore[attr-defined]


def _add_output_to_block(block: _C.Block, value: _C.Value) -> int:
    return block.registerOutput(value)


def _should_aten_fallback(
    name: str, opset_version: int, operator_export_type: _C_onnx.OperatorExportTypes
):
    # For all builds, if domain=="aten" and operator_export_type==ONNX_ATEN,
    #   an aten::ATen operator is created regardless of symbolics existence

    is_exportable_aten_op = registration.registry.is_registered_op(name, opset_version)
    is_onnx_aten_export = operator_export_type == _C_onnx.OperatorExportTypes.ONNX_ATEN
    is_aten_fallback_export = (
        operator_export_type == _C_onnx.OperatorExportTypes.ONNX_ATEN_FALLBACK
    )

    if not name.startswith("aten::"):
        return False

    if is_onnx_aten_export or (is_aten_fallback_export and not is_exportable_aten_op):
        return True

    return False


def _need_symbolic_context(symbolic_fn: Callable) -> bool:
    """Checks if the first argument to symbolic_fn is annotated as type `torch.onnx.SymbolicContext`."""
    params = tuple(inspect.signature(symbolic_fn).parameters.values())
    # When the annotation is postpone-evaluated, the annotation is a string
    # and not a type. We need to use get_type_hints to get the real type.
    if not params:
        return False
    first_param_name = params[0].name
    type_hints = typing.get_type_hints(symbolic_fn)
    if first_param_name not in type_hints:
        return False
    param_type = type_hints[first_param_name]
    return issubclass(param_type, _exporter_states.SymbolicContext)


def _symbolic_context_handler(symbolic_fn: Callable) -> Callable:
    """Decorator that provides the symbolic context to the symbolic function if needed."""
    if _need_symbolic_context(symbolic_fn):
        # TODO(justinchuby): Update the module name of GraphContext when it is public
        warnings.warn(
            "The first argument to symbolic functions is deprecated in 1.13 and will be "
            "removed in the future. Please annotate treat the first argument (g) as GraphContext "
            "and use context information from the object instead.",
            category=FutureWarning,
        )

        def wrapper(graph_context: jit_utils.GraphContext, *args, **kwargs):
            symbolic_context = _exporter_states.SymbolicContext(
                params_dict=graph_context.params_dict,
                env=graph_context.env,
                cur_node=graph_context.original_node,
                onnx_block=graph_context.block,
            )
            return symbolic_fn(symbolic_context, graph_context, *args, **kwargs)

        return wrapper
    return symbolic_fn


def _get_aten_op_overload_name(n: _C.Node) -> str:
    # Returns `overload_name` attribute to ATen ops on non-Caffe2 builds
    schema = n.schema()
    if not schema.startswith("aten::"):
        return ""
    return _C.parse_schema(schema).overload_name


def _run_symbolic_function(
    graph: _C.Graph,
    block: _C.Block,
    node: _C.Node,
    inputs: Any,
    env: dict[_C.Value, _C.Value],
    values_in_env: set[_C.Value],
    new_nodes: list[_C.Node],
    operator_export_type=_C_onnx.OperatorExportTypes.ONNX,
) -> _C.Value | Sequence[_C.Value | None] | None:
    """Runs a symbolic function.

    The function is used in C++ to export the node to ONNX.

    Returns:
        A single or a tuple of Values.
        None when the node gets cloned as is into the new graph.
    """

    opset_version = GLOBALS.export_onnx_opset_version

    # See Note [Export inplace]
    node_kind = node.kind()
    if node_kind.endswith("_"):
        # Treat relu_ -> relu; add_ -> add etc.
        ns_op_name = node_kind[:-1]
    else:
        ns_op_name = node_kind

    namespace, op_name = jit_utils.parse_node_kind(ns_op_name)

    graph_context = jit_utils.GraphContext(
        graph=graph,
        block=block,
        opset=opset_version,
        original_node=node,
        params_dict=_params_dict,
        env=env,
        values_in_env=values_in_env,
        new_nodes=new_nodes,
    )

    # Direct ATen export requested
    if _should_aten_fallback(ns_op_name, opset_version, operator_export_type):
        attrs = {
            k + "_" + node.kindOf(k)[0]: symbolic_helper._node_get(node, k)
            for k in node.attributeNames()
        }
        outputs = node.outputsSize()
        attrs["outputs"] = outputs
        return graph_context.aten_op(
            op_name,
            *inputs,
            overload_name=_get_aten_op_overload_name(node),
            **attrs,
        )

    try:
        domain = namespace
        symbolic_function_name = f"{domain}::{op_name}"

        symbolic_function_group = registration.registry.get_function_group(
            symbolic_function_name
        )
        if symbolic_function_group is not None:
            symbolic_fn = symbolic_function_group.get(opset_version)
            if symbolic_fn is not None:
                # TODO Wrap almost identical attrs assignment or comment the difference.
                attrs = {
                    k: symbolic_helper._node_get(node, k) for k in node.attributeNames()
                }
                return symbolic_fn(graph_context, *inputs, **attrs)

        attrs = {
            k + "_" + node.kindOf(k)[0]: symbolic_helper._node_get(node, k)
            for k in node.attributeNames()
        }
        if namespace == "onnx":
            # Clone node to trigger ONNX shape inference
            return graph_context.op(op_name, *inputs, **attrs, outputs=node.outputsSize())  # type: ignore[attr-defined]

        raise errors.UnsupportedOperatorError(
            symbolic_function_name,
            opset_version,
            (
                symbolic_function_group.get_min_supported()
                if symbolic_function_group
                else None
            ),
        )

    except RuntimeError:
        if operator_export_type == _C_onnx.OperatorExportTypes.ONNX_FALLTHROUGH:
            return None
        elif operator_export_type == _C_onnx.OperatorExportTypes.ONNX_ATEN_FALLBACK:
            # Emit ATen op for non-Caffe2 builds when `operator_export_type==ONNX_ATEN_FALLBACK`
            attrs = {
                k + "_" + node.kindOf(k)[0]: symbolic_helper._node_get(node, k)
                for k in node.attributeNames()
            }
            return graph_context.aten_op(
                op_name,
                *inputs,
                overload_name=_get_aten_op_overload_name(node),
                **attrs,
            )
        raise
    except TypeError as e:
        # Handle the specific case where we didn't successfully dispatch.
        # Otherwise, the backtrace will have the clues you need.
        e.args = (f"{e.args[0]} \n(Occurred when translating {op_name}).",)
        raise


def _verify_custom_op_name(symbolic_name: str):
    if not re.match(r"^[a-zA-Z0-9-_]+::[a-zA-Z-_]+[a-zA-Z0-9-_]*$", symbolic_name):
        raise errors.OnnxExporterError(
            f"Failed to register operator {symbolic_name}. "
            "The symbolic name must match the format domain::name, "
            "and should start with a letter and contain only "
            "alphanumerical characters"
        )

    ns, _ = jit_utils.parse_node_kind(symbolic_name)
    if ns == "onnx":
        raise ValueError(
            f"Failed to register operator {symbolic_name}. {ns} domain cannot be modified."
        )


def register_custom_op_symbolic(
    symbolic_name: str,
    symbolic_fn: Callable,
    opset_version: int,
):
    """Registers a symbolic function for a custom operator.

    When the user registers symbolic for custom/contrib ops,
    it is highly recommended to add shape inference for that operator via setType API,
    otherwise the exported graph may have incorrect shape inference in some extreme cases.
    An example of setType is `test_aten_embedding_2` in `test_operators.py`.

    See "Custom Operators" in the module documentation for an example usage.

    Args:
        symbolic_name (str): The name of the custom operator in "<domain>::<op>"
            format.
        symbolic_fn (Callable): A function that takes in the ONNX graph and
            the input arguments to the current operator, and returns new
            operator nodes to add to the graph.
        opset_version (int): The ONNX opset version in which to register.
    """
    if symbolic_name.startswith("::"):
        symbolic_name = f"aten{symbolic_name}"

    _verify_custom_op_name(symbolic_name)

    registration.custom_onnx_symbolic(
        symbolic_name,
        opset_version,
        decorate=[
            _symbolic_context_handler,
        ],
    )(symbolic_fn)


def unregister_custom_op_symbolic(symbolic_name: str, opset_version: int):
    """Unregisters ``symbolic_name``.

    See "Custom Operators" in the module documentation for an example usage.

    Args:
        symbolic_name (str): The name of the custom operator in "<domain>::<op>"
            format.
        opset_version (int): The ONNX opset version in which to unregister.
    """
    if symbolic_name.startswith("::"):
        symbolic_name = f"aten{symbolic_name}"

    _verify_custom_op_name(symbolic_name)

    registration.registry.unregister(symbolic_name, opset_version)


def _validate_dynamic_axes(dynamic_axes, model, input_names, output_names):
    """Ensures dynamic axes argument is follows the expected format."""
    if len(dynamic_axes) == 0:
        return

    if hasattr(model, "graph"):
        # Extracting set of valid input/output names that shall be used for dynamic_axes
        if (input_names is None) or len(input_names) == 0:
            input_names = [x.debugName() for x in model.graph.inputs()]
        if (output_names is None) or len(output_names) == 0:
            output_names = [y.debugName() for y in model.graph.outputs()]

    valid_names = set((input_names or []) + (output_names or []))

    # If dynamic axes are provided as a list rather than dictionary, they should
    # first get converted to a dictionary in expected format. If desired axes names
    # are not provided for dynamic axes, automatic names shall be generated for
    # provided dynamic axes of specified input/output
    for key, value in dynamic_axes.items():
        if key not in valid_names:
            warnings.warn(
                f"Provided key {key} for dynamic axes is not a valid input/output name"
            )
        if isinstance(value, list):
            warnings.warn(
                "No names were found for specified dynamic axes of provided input."
                f"Automatically generated names will be applied to each dynamic axes of input {key}"
            )

            value_dict = {}
            for i, x in enumerate(value):
                if not isinstance(x, int):
                    raise ValueError(
                        "The type of axis index is expected to be an integer"
                    )
                if x in value_dict:
                    warnings.warn(
                        f"Duplicate dynamic axis index {x} was provided for input {key}."
                    )
                else:
                    value_dict[x] = str(key) + "_dynamic_axes_" + str(i + 1)
            dynamic_axes[key] = value_dict


def model_signature(model: torch.nn.Module | Callable) -> inspect.Signature:
    return inspect.signature(
        model.forward if isinstance(model, torch.nn.Module) else model
    )<|MERGE_RESOLUTION|>--- conflicted
+++ resolved
@@ -108,14 +108,7 @@
 
 
 @contextlib.contextmanager
-<<<<<<< HEAD
-@_beartype.beartype
-def disable_apex_o2_state_dict_hook(
-    model: Union[torch.nn.Module, torch.jit.ScriptFunction],
-):
-=======
 def disable_apex_o2_state_dict_hook(model: torch.nn.Module | torch.jit.ScriptFunction):
->>>>>>> 5f981388
     # Apex O2 hook state_dict to return fp16 weights as fp32.
     # Exporter cannot identify them as same tensors.
     # Since this hook is only used by optimizer, it is safe to
@@ -181,9 +174,9 @@
     operator_export_type: _C_onnx.OperatorExportTypes = _C_onnx.OperatorExportTypes.ONNX,
     opset_version: int | None = None,
     do_constant_folding: bool = True,
-    dynamic_axes: Mapping[str, Mapping[int, str]]
-    | Mapping[str, Sequence[int]]
-    | None = None,
+    dynamic_axes: (
+        Mapping[str, Mapping[int, str]] | Mapping[str, Sequence[int]] | None
+    ) = None,
     keep_initializers_as_inputs: bool | None = None,
     custom_opsets: Mapping[str, int] | None = None,
     export_modules_as_functions: bool | Collection[type[torch.nn.Module]] = False,
@@ -845,9 +838,9 @@
 
 def _from_dynamic_axes_to_dynamic_shapes(
     model,
-    dynamic_axes: Mapping[str, Mapping[int, str]]
-    | Mapping[str, Sequence[int]]
-    | None = None,
+    dynamic_axes: (
+        Mapping[str, Mapping[int, str]] | Mapping[str, Sequence[int]] | None
+    ) = None,
     input_names: Sequence[str] | None = None,
 ) -> dict[str, Any] | None:
     """
