#pragma once

#ifdef USE_C10D_NCCL

#include <sched.h>
#include <stdio.h>
#include <stdlib.h>

#include <memory>
#include <mutex>
#include <thread>

#include <ATen/ATen.h>
#include <ATen/cuda/CUDAEvent.h>
#include <c10/util/Exception.h>
#include <nccl.h>
#include <torch/csrc/distributed/c10d/TraceUtils.h>
#include <optional>

constexpr int64_t kCommInitBusyWaitMillis = 2;

#if defined(NCCL_MAJOR) && (NCCL_MAJOR == 2) && defined(NCCL_MINOR) && \
    (NCCL_MINOR >= 14)
#define NCCL_HAS_COMM_NONBLOCKING
#endif

#if defined(NCCL_MAJOR) && (NCCL_MAJOR == 2) && defined(NCCL_MINOR) && \
    (NCCL_MINOR >= 18)
#define NCCL_HAS_COMM_SPLIT
#endif

// ncclGetLastError() is enabled only for NCCL versions 2.13+
// ncclRemoteError only exists in NCCL versions 2.13+
#if defined(NCCL_MAJOR) && (NCCL_MAJOR == 2) && defined(NCCL_MINOR) && \
    (NCCL_MINOR >= 13)
#define ENABLE_NCCL_GET_LAST_ERROR
#define NCCL_REMOTE_ERROR
#elif defined(NCCL_MAJOR) && (NCCL_MAJOR >= 3)
#define ENABLE_NCCL_GET_LAST_ERROR
#define NCCL_REMOTE_ERROR
#endif

// Error checking is enabled only for NCCL versions 2.4+ since ncclCommAbort()
// and ncclCommGetAsyncError() are not supported in earlier versions.
#if defined(NCCL_MAJOR) && (NCCL_MAJOR == 2) && defined(NCCL_MINOR) && \
    (NCCL_MINOR >= 4)
#define ENABLE_NCCL_ERROR_CHECKING
#elif defined(NCCL_MAJOR) && (NCCL_MAJOR >= 3)
#define ENABLE_NCCL_ERROR_CHECKING
#endif

// P2P is enabled only for NCCL versions 2.7+ since ncclSend()
// and ncclRecv() are not supported in earlier versions.
#if defined(NCCL_MAJOR) && (NCCL_MAJOR == 2) && defined(NCCL_MINOR) && \
    (NCCL_MINOR >= 7)
#define ENABLE_NCCL_P2P_SUPPORT
#elif defined(NCCL_MAJOR) && (NCCL_MAJOR >= 3)
#define ENABLE_NCCL_P2P_SUPPORT
#endif

#if defined(NCCL_MAJOR) && (NCCL_MAJOR == 2) && defined(NCCL_MINOR) && \
    (NCCL_MINOR >= 11)
#define ENABLE_NCCL_PREMUL_SUM_SUPPORT
#elif defined(NCCL_MAJOR) && (NCCL_MAJOR >= 3)
#define ENABLE_NCCL_PREMUL_SUM_SUPPORT
#endif

#if defined(NCCL_MAJOR) && (NCCL_MAJOR == 2) && defined(NCCL_MINOR) && \
    (NCCL_MINOR >= 17)
#define NCCL_HAS_COMM_CTA_CGA
#elif defined(NCCL_MAJOR) && (NCCL_MAJOR >= 3)
#define NCCL_HAS_COMM_CTA_CGA
#endif

#if defined(NCCL_REGISTRATION_SUPPORTED) ||                              \
    ((defined(NCCL_MAJOR) && (NCCL_MAJOR == 2) && defined(NCCL_MINOR) && \
      (NCCL_MINOR >= 19)))
#define NCCL_HAS_COMM_REGISTER
#elif defined(NCCL_MAJOR) && (NCCL_MAJOR >= 3)
#define NCCL_HAS_COMM_REGISTER
#endif

// Macro to throw on a non-successful NCCL return value.
#define C10D_NCCL_CHECK(cmd, failureReason)                                   \
  do {                                                                        \
    ncclResult_t result = cmd;                                                \
    if (result != ncclSuccess) {                                              \
      std::string err = "NCCL error in: " + std::string(__FILE__) + ":" +     \
          std::to_string(__LINE__) + ", " + ncclGetErrorWithVersion(result) + \
          "\n" + getNcclErrorDetailStr(result, failureReason);                \
      TORCH_CHECK_WITH(DistBackendError, false, err);                         \
    }                                                                         \
  } while (0)

// Macro to throw on a non-successful NCCL return value for NONBLOCKING calls.
#define C10D_NCCL_CHECK_NONBLOCKING(cmd, failureReason)                       \
  do {                                                                        \
    ncclResult_t result = cmd;                                                \
    if (result != ncclSuccess && result != ncclInProgress) {                  \
      std::string err = "NCCL error in: " + std::string(__FILE__) + ":" +     \
          std::to_string(__LINE__) + ", " + ncclGetErrorWithVersion(result) + \
          "\n" + getNcclErrorDetailStr(result, failureReason);                \
      TORCH_CHECK_WITH(DistBackendError, false, err);                         \
    }                                                                         \
  } while (0)

// Error out if (current time - startTime) is greater than timeout (sec).
#define C10D_CHECK_TIMEOUT(startTime, timeout)                              \
  do {                                                                      \
    auto currentTime = std::chrono::steady_clock::now();                    \
    auto timeElapsed = std::chrono::duration_cast<std::chrono::seconds>(    \
                           currentTime - startTime)                         \
                           .count();                                        \
    if (timeElapsed > timeout) {                                            \
      std::string err = "NCCL timeout in: " + std::string(__FILE__) + ":" + \
          std::to_string(__LINE__);                                         \
      TORCH_CHECK_WITH(DistBackendError, false, err);                       \
    }                                                                       \
  } while (0)

// Macro to throw on a non-successful NCCL return value, non-blocking.
#define C10D_NCCL_CHECK_TIMEOUT_BASE(cmd, comm, failureReason, yield_fn)      \
<<<<<<< HEAD
  ncclResult_t result = cmd;                                                  \
  auto startTimepoint = std::chrono::steady_clock::now();                     \
  while (result == ncclInProgress) {                                          \
    auto currentTimepoint = std::chrono::steady_clock::now();                 \
    auto timeElapsed = std::chrono::duration_cast<std::chrono::seconds>(      \
                           currentTimepoint - startTimepoint)                 \
                           .count();                                          \
    if (timeElapsed > nccl_nonblocking_timeout()) {                           \
      std::string err = "NCCL timeout in: " + std::string(__FILE__) + ":" +   \
          std::to_string(__LINE__) + ", " + ncclGetErrorWithVersion(result) + \
          "\n" + getNcclErrorDetailStr(result, failureReason);                \
      TORCH_CHECK_WITH(DistBackendError, false, err);                         \
=======
  do {                                                                        \
    ncclResult_t result = cmd;                                                \
    auto startTimepoint = std::chrono::steady_clock::now();                   \
    auto timeout = nccl_nonblocking_timeout();                                \
    while (result == ncclInProgress) {                                        \
      C10D_CHECK_TIMEOUT(startTimepoint, timeout);                            \
      yield_fn;                                                               \
      ncclCommGetAsyncError(comm, &result);                                   \
>>>>>>> 357da641
    }                                                                         \
    if (result != ncclSuccess) {                                              \
      std::string err = "NCCL error in: " + std::string(__FILE__) + ":" +     \
          std::to_string(__LINE__) + ", " + ncclGetErrorWithVersion(result) + \
          "\n" + getNcclErrorDetailStr(result, failureReason);                \
      TORCH_CHECK_WITH(DistBackendError, false, err);                         \
    }                                                                         \
  } while (0)

// Sleep for kCommInitBusyWaitMillis milliseconds.
#define C10D_SCHED_SLEEP()     \
  std::this_thread::sleep_for( \
      std::chrono::milliseconds(kCommInitBusyWaitMillis))

// Macro to throw exception on a non-successful NCCL return value or timeout.
// This macro uses sched_yield() to yield the CPU.
// Thus suitable for NCCL calls that would quickly turn ncclSuccess, e.g.
// collectives.
#define C10D_NCCL_CHECK_TIMEOUT(cmd, comm, failureReason) \
  C10D_NCCL_CHECK_TIMEOUT_BASE(cmd, comm, failureReason, sched_yield())

// Macro to throw exception on a non-successful NCCL return value or timeout.
// This macro uses sleep to yield the CPU.
// Thus suitable for NCCL calls that would take longer to turn ncclSuccess, e.g.
// ncclCommInitRankConfig, ncclCommFinalize, etc.
#define C10D_NCCL_CHECK_TIMEOUT_SLEEP(cmd, comm, failureReason) \
  C10D_NCCL_CHECK_TIMEOUT_BASE(cmd, comm, failureReason, C10D_SCHED_SLEEP())

<<<<<<< HEAD
#define C10D_NCCL_CHECK_TIMEOUT_GROUPEND(cmd, comm, failureReason)             \
  ncclResult_t state = cmd;                                                    \
  auto startTimepoint = std::chrono::steady_clock::now();                      \
  if (state == ncclInProgress) {                                               \
    do {                                                                       \
      auto currentTimepoint = std::chrono::steady_clock::now();                \
      auto timeElapsed = std::chrono::duration_cast<std::chrono::seconds>(     \
                             currentTimepoint - startTimepoint)                \
                             .count();                                         \
      if (timeElapsed > nccl_nonblocking_timeout()) {                          \
        std::string err = "NCCL timeout in: " + std::string(__FILE__) + ":" +  \
            std::to_string(__LINE__) + ", " + ncclGetErrorWithVersion(state) + \
            "\n" + getNcclErrorDetailStr(state, failureReason);                \
        TORCH_CHECK_WITH(DistBackendError, false, err);                        \
      }                                                                        \
      sched_yield();                                                           \
      ncclCommGetAsyncError(comm->getNcclComm(), &state);                      \
    } while (state == ncclInProgress);                                         \
  }                                                                            \
  if (state != ncclSuccess) {                                                  \
    std::string err = "NCCL error in: " + std::string(__FILE__) + ":" +        \
        std::to_string(__LINE__) + ", " + ncclGetErrorWithVersion(state) +     \
        "\n" + getNcclErrorDetailStr(state, failureReason);                    \
    TORCH_CHECK_WITH(DistBackendError, false, err);                            \
  }
=======
#define C10D_NCCL_CHECK_TIMEOUT_GROUPEND(cmd, comm, failureReason)           \
  do {                                                                       \
    ncclResult_t state = cmd;                                                \
    auto startTimepoint = std::chrono::steady_clock::now();                  \
    auto timeout = nccl_nonblocking_timeout();                               \
    if (state == ncclInProgress) {                                           \
      do {                                                                   \
        C10D_CHECK_TIMEOUT(startTimepoint, timeout);                         \
        sched_yield();                                                       \
        ncclCommGetAsyncError(comm->getNcclComm(), &state);                  \
      } while (state == ncclInProgress);                                     \
    }                                                                        \
    if (state != ncclSuccess) {                                              \
      std::string err = "NCCL error in: " + std::string(__FILE__) + ":" +    \
          std::to_string(__LINE__) + ", " + ncclGetErrorWithVersion(state) + \
          "\n" + getNcclErrorDetailStr(state, failureReason);                \
      TORCH_CHECK_WITH(DistBackendError, false, err);                        \
    }                                                                        \
  } while (0)
>>>>>>> 357da641

// Macro to print and abort on a non-successful NCCL return value.
#define C10D_NCCL_ASSERT(cmd)                            \
  do {                                                   \
    ncclResult_t result = cmd;                           \
    if (result != ncclSuccess) {                         \
      std::string err = ncclGetErrorWithVersion(result); \
      fprintf(                                           \
          stderr,                                        \
          "NCCL error in: %s:%d, %s\n",                  \
          __FILE__,                                      \
          __LINE__,                                      \
          err.c_str());                                  \
      abort();                                           \
    }                                                    \
  } while (0)

namespace c10d {
#define DEFINE_CONSTANT(name, value) \
  static c10::IValue name = value;   \
  static std::string name##_str = value;
// Update whenever changing contents or formatting of the dump
// (minor when adding fields, major when changing existing fields)
// Also update both JSON and Pickle dumps to make use of the newly defined
// field(s).
DEFINE_CONSTANT(version_val, "2.4");
DEFINE_CONSTANT(entries_key, "entries");
DEFINE_CONSTANT(nccl_comm_key, "nccl_comm_state");
DEFINE_CONSTANT(version_key, "version");
DEFINE_CONSTANT(pg_config_key, "pg_config");
DEFINE_CONSTANT(pg_status_key, "pg_status");
DEFINE_CONSTANT(record_id_key, "record_id");
DEFINE_CONSTANT(pg_id_key, "pg_id");
DEFINE_CONSTANT(pg_name_key, "process_group");
DEFINE_CONSTANT(collective_seq_id_key, "collective_seq_id");
DEFINE_CONSTANT(p2p_seq_id_key, "p2p_seq_id");
DEFINE_CONSTANT(is_p2p_key, "is_p2p");
DEFINE_CONSTANT(op_id_key, "op_id");
DEFINE_CONSTANT(profiling_name_key, "profiling_name");
DEFINE_CONSTANT(input_sizes_key, "input_sizes");
DEFINE_CONSTANT(input_dtypes_key, "input_dtypes");
DEFINE_CONSTANT(output_sizes_key, "output_sizes");
DEFINE_CONSTANT(output_dtypes_key, "output_dtypes");
DEFINE_CONSTANT(time_created_key, "time_created_ns");
DEFINE_CONSTANT(duration_key, "duration_ms");
DEFINE_CONSTANT(timeout_key, "timeout_ms");
DEFINE_CONSTANT(frames_key, "frames");
DEFINE_CONSTANT(state_key, "state");
DEFINE_CONSTANT(line_key, "line");
DEFINE_CONSTANT(name_key, "name");
DEFINE_CONSTANT(filename_key, "filename");
DEFINE_CONSTANT(retired_key, "retired");
DEFINE_CONSTANT(time_discovered_started_key, "time_discovered_started_ns");
DEFINE_CONSTANT(time_discovered_completed_key, "time_discovered_completed_ns");
DEFINE_CONSTANT(completed_state, "completed");
DEFINE_CONSTANT(scheduled_state, "scheduled");
DEFINE_CONSTANT(started_state, "started");
#undef DEFINE_CONSTANT

TORCH_API size_t hashTensors(const std::vector<at::Tensor>& tensors);
TORCH_API std::string getNcclVersion();
TORCH_API std::string ncclGetErrorWithVersion(ncclResult_t error);
bool nccl_use_nonblocking();
int nccl_nonblocking_timeout();

// Provides additional detail into NCCL error codes based on when these are
// thrown in the NCCL codebase.
TORCH_API std::string getNcclErrorDetailStr(
    ncclResult_t error,
    std::optional<std::string> processGroupFailureReason = std::nullopt);

// Write NCCL debug info to local disk or any storage users define.
// There are some constrains we set for the debug info writer:
// 1. The writer should only be registered once.
// 2. Once registered, users cannot change it including un-register.
// 3. It is recommended to register the customized writer in the trainer setup,
//    If users don't register before calling launchAsyncDebugDump, then users
//    lose the chance to register (and the default writer will be
//    auto-registered).
class TORCH_API DebugInfoWriter {
 public:
  virtual ~DebugInfoWriter() = default;
  virtual void write(const std::string& ncclTrace);
  static DebugInfoWriter& getWriter(int rank);
  static void registerWriter(std::unique_ptr<DebugInfoWriter> writer);
  virtual std::string getWriterTarget() {
    return filename_;
  }

 protected:
  DebugInfoWriter(std::string namePrefix, int rank) {
    filename_ = c10::str(namePrefix, rank);
  }
  std::string filename_;

 private:
  static std::unique_ptr<DebugInfoWriter> writer_;
  static std::atomic<bool> hasWriterRegistered_;
};

// RAII wrapper for NCCL communicator
class NCCLComm {
 public:
  explicit NCCLComm(ncclComm_t ncclComm)
      : aborted_(false),
        ncclAsyncErr_(ncclSuccess),
        commFailureReason_(std::nullopt),
        initialized_(false),
        ncclComm_(ncclComm) {}

  NCCLComm() : NCCLComm(nullptr) {}

  ~NCCLComm() noexcept {
    // Add lock in this destructor, as aborted_ needs to be read after memory
    // barrier here.
    std::unique_lock<std::mutex> lock(mutex_);
    if (ncclComm_ && initialized_ && !aborted_) {
#ifdef ENABLE_NCCL_ERROR_CHECKING
      // Use ncclCommAbort instead of ncclCommDestroy here since
      // ncclCommDestroy could block forever waiting for work to complete on
      // the communicator.
      C10D_NCCL_ASSERT(::ncclCommAbort(ncclComm_));
#else
      C10D_NCCL_ASSERT(::ncclCommDestroy(ncclComm_));
#endif
    }
  }

  static std::shared_ptr<NCCLComm> create(
      int numRanks,
      int rank,
      ncclUniqueId commId) {
    auto comm = std::make_shared<NCCLComm>();
    C10D_NCCL_CHECK(
        ncclCommInitRank(&(comm->ncclComm_), numRanks, commId, rank),
        std::nullopt);
    comm->ncclId_ = commId;
    comm->rank_ = rank;
    comm->initialized_ = true;
    return comm;
  }

#ifdef NCCL_HAS_COMM_NONBLOCKING
  static std::shared_ptr<NCCLComm> create(
      int numRanks,
      int rank,
      ncclUniqueId commId,
      ncclConfig_t& config) {
    auto comm = std::make_shared<NCCLComm>();
    bool isInitialized = false;
    if (nccl_use_nonblocking()) {
      config.blocking = 0;
      LOG(INFO) << "Rank " << rank
                << ": creating NCCL communicator in nonblocking mode";
      C10D_NCCL_CHECK_NONBLOCKING(
          ncclCommInitRankConfig(
              &(comm->ncclComm_), numRanks, commId, rank, &config),
          std::nullopt);
    } else {
      C10D_NCCL_CHECK(
          ncclCommInitRankConfig(
              &(comm->ncclComm_), numRanks, commId, rank, &config),
          std::nullopt);
      // under blocking mode, comm is initialized after NCCL CHECK
      isInitialized = true;
    }
    comm->ncclId_ = commId;
    comm->rank_ = rank;
    comm->initialized_ = isInitialized;
    return comm;
  }

  static std::shared_ptr<NCCLComm> split(
      NCCLComm* source,
      int color_id,
      int rank,
      ncclConfig_t& config,
      std::vector<uint64_t>& ranks_ull);
#endif

#if defined(IS_NCCLX) && defined(NCCL_COMM_DUMP)
  std::unordered_map<std::string, std::string> ncclCommDump() {
    std::unordered_map<std::string, std::string> dump;
    if (isAborted()) {
      LOG(INFO) << "Communicator was aborted before trying to dump its state.";
      return dump;
    }
    C10D_NCCL_CHECK(::ncclCommDump(ncclComm_, dump), std::nullopt);
    return dump;
  }
#endif

  ncclUniqueId getNcclId() {
    return ncclId_;
  }

  // Must not be copyable
  NCCLComm(const NCCLComm&) = delete;
  NCCLComm& operator=(const NCCLComm&) = delete;

  // Do not support move assignment as there is no valid use case
  NCCLComm& operator=(NCCLComm&& other) = delete;

  // Move constructable
  NCCLComm(NCCLComm&& other) {
    // Using other's lock, as it reads other's states
    // Can not use this.mutex_, as this object is being constructed.
    std::unique_lock<std::mutex> lock(other.mutex_);
    std::swap(ncclComm_, other.ncclComm_);
    std::swap(aborted_, other.aborted_);
    std::swap(ncclAsyncErr_, other.ncclAsyncErr_);
    std::swap(initialized_, other.initialized_);
  }

  ncclComm_t getNcclComm();

  std::optional<std::string> getNcclCommFailureReason() const {
    std::unique_lock<std::mutex> lock(mutex_);
    return commFailureReason_;
  }

  void ncclCommAbort(
      std::optional<std::string> commFailureReason = std::nullopt) {
    std::unique_lock<std::mutex> lock(mutex_);
#ifdef ENABLE_NCCL_ERROR_CHECKING
    if (aborted_ && !initialized_) {
      // Should not abort twice.
      return;
    }

#ifdef NCCL_HAS_COMM_REGISTER
    // Deregister all registered segments before aborting.
    for (auto& it : registeredSegmentHandles_) {
      void* handle = it.second;
      C10D_NCCL_CHECK(
          ::ncclCommDeregister(ncclComm_, handle),
          c10::str(
              "Failed to deregister segment handle ",
              handle,
              " on ncclComm_ ",
              ncclComm_));
    }
    registeredSegmentHandles_.clear();
#endif

    // Set true failure reason if provided by ProcessGroupNCCL (e.g. work
    // timeout)
    commFailureReason_ = commFailureReason;
    LOG(INFO) << "Aborting ncclComm_ " << ncclComm_ << " with reason: "
              << (commFailureReason ? *commFailureReason
                                    : "No abort reason provided.");
#ifndef NCCL_HAS_COMM_NONBLOCKING
    C10D_NCCL_CHECK(::ncclCommAbort(ncclComm_), commFailureReason_);
#else
    C10D_NCCL_CHECK_TIMEOUT(
        ::ncclCommAbort(ncclComm_), ncclComm_, commFailureReason_);
#endif
    aborted_ = true;
    ncclComm_ = nullptr;

    // Set an appropriate error so that we avoid using the communicator.
    if (ncclAsyncErr_ == ncclSuccess) {
      ncclAsyncErr_ = ncclSystemError;
    }
#else
    // This is a NOOP, if error checks are disabled.
    return;
#endif
  }

  bool isAborted() const {
    std::unique_lock<std::mutex> lock(mutex_);
    return aborted_;
  }

  uint64_t getCommSplitCounter() const {
    return ncclCommSplitCounter_;
  }

  ncclResult_t checkForNcclError() {
    std::unique_lock<std::mutex> lock(mutex_);
#ifdef ENABLE_NCCL_ERROR_CHECKING
    if (ncclAsyncErr_ != ncclSuccess) {
      return ncclAsyncErr_;
    }
    C10D_NCCL_CHECK(
        ncclCommGetAsyncError(ncclComm_, &ncclAsyncErr_), commFailureReason_);
    return ncclAsyncErr_;
#else
    // Always return success, if error checks are disabled.
    return ncclSuccess;
#endif
  }

  ncclResult_t registerSegment(void* ptr, size_t size) {
    std::unique_lock<std::mutex> lock(mutex_);
#ifdef NCCL_HAS_COMM_REGISTER
    // We register only segments from cache allocator
    // which are guaranteed to be with disjoint addr ranges. Thus, a ptr always
    // maps to a unique handle and should not be registered before the current
    // ptr is deregistered and freed.
    TORCH_CHECK(
        registeredSegmentHandles_.count(ptr) == 0,
        "Segment with ptr ",
        ptr,
        " has already been registered on ncclComm_ ",
        ncclComm_);

    void* handle;
    // Use getNcclComm to make sure comm is ready before calling nccl APIs
    auto comm = getNcclComm();
    C10D_NCCL_CHECK(
        ncclCommRegister(comm, ptr, size, &handle),
        c10::str(
            "Failed to register segment with ptr ",
            ptr,
            ", size ",
            size,
            " on ncclComm_ ",
            comm));
    registeredSegmentHandles_[ptr] = handle;
    return ncclSuccess;
#else
    return ncclInvalidUsage;
#endif
  }

  ncclResult_t deregisterSegment(void* ptr) {
    std::unique_lock<std::mutex> lock(mutex_);
#ifdef NCCL_HAS_COMM_REGISTER
    TORCH_CHECK(
        registeredSegmentHandles_.count(ptr) == 1,
        "Segment with ptr ",
        ptr,
        " is not registered on ncclComm_ ",
        ncclComm_);

    void* handle = registeredSegmentHandles_[ptr];
    // Use getNcclComm to make sure comm is ready before calling nccl APIs
    auto comm = getNcclComm();
    C10D_NCCL_CHECK(
        ncclCommDeregister(comm, handle),
        c10::str(
            "Failed to deregister segment handle ",
            handle,
            ", with ptr ",
            ptr,
            " on ncclComm_ ",
            comm));
    registeredSegmentHandles_.erase(ptr);
    return ncclSuccess;
#else
    return ncclInvalidUsage;
#endif
  }

  std::string repr() const {
    return c10::str((void*)ncclComm_);
  }

  friend class ProcessGroupNCCL;

 protected:
  // Unique nccl_id for this communicator.
  ncclUniqueId ncclId_;
  bool aborted_;
  uint64_t ncclCommSplitCounter_{0};
  ncclResult_t ncclAsyncErr_;
  mutable std::mutex mutex_;
  // Rank that this communicator corresponds to.
  int rank_;
  // Optional reason for communicator failure, provided by ProcessGroupNCCL for
  // better error messaging.
  std::optional<std::string> commFailureReason_;
  bool initialized_{false};
#ifdef NCCL_HAS_COMM_REGISTER
  // Stores handlers for tensors registered by NCCL
  std::unordered_map<void*, void*> registeredSegmentHandles_;
#endif

 private:
  ncclComm_t ncclComm_{nullptr};
  // a helper function to wait until the communicator is initialized;
  void waitUntilInitialized();
};

// Helper that automatically cleans up premul sums.
struct ncclRedOpRAII {
  ncclRedOpRAII() = default;
  ncclRedOpRAII(ncclRedOp_t op) : op_(op) {}
  ncclRedOpRAII(ncclRedOp_t op, ncclComm_t comm)
      : op_(op), comm_(comm), premul_sum_(true) {}
  ncclRedOpRAII(const ncclRedOpRAII&) = delete;
  ncclRedOpRAII& operator=(const ncclRedOpRAII&) = delete;
  ncclRedOpRAII(ncclRedOpRAII&& tmp) : ncclRedOpRAII() {
    std::swap(tmp.op_, this->op_);
    std::swap(tmp.comm_, this->comm_);
    std::swap(tmp.premul_sum_, this->premul_sum_);
  }
#if defined(ENABLE_NCCL_PREMUL_SUM_SUPPORT)
  ~ncclRedOpRAII() {
    if (premul_sum_) {
      ncclRedOpDestroy(op_, comm_);
    }
  }
#endif
  operator ncclRedOp_t() const {
    return op_;
  }
  ncclRedOp_t op_;
  ncclComm_t comm_;
  bool premul_sum_ = false;
};

/* Helper used by work::getDuration() and nccl flight recorder */
float getDurationFromEvent(
    at::cuda::CUDAEvent& ncclStartEvent,
    at::cuda::CUDAEvent& ncclEndEvent);

struct NCCLTraceBuffer {
  static NCCLTraceBuffer* get() {
    // intentionally leak on exit
    // because this will hold python state that may get destructed
    static NCCLTraceBuffer* instance = new NCCLTraceBuffer();
    return instance;
  }
  NCCLTraceBuffer() {
    max_entries_ = getCvarInt({"TORCH_NCCL_TRACE_BUFFER_SIZE"}, 0);
    capture_cpp_stack_ = getCvarBool({"TORCH_NCCL_TRACE_CPP_STACK"}, false);
    enabled_ = max_entries_ > 0;
  }
  using Event = at::cuda::CUDAEvent;
  struct Entry {
    size_t id_; // incremented id in the trace buffer
                // used to figure out where in the circular entries
                // buffer this entry will be located to
                // update state information
    size_t pg_id_;
    std::tuple<std::string, std::string> pg_name_; // <group_name, group_desc>

    // collective_seq_id and p2p_seq_id refer to actual kernel launches (e.g. 1
    // per coalesced group).
    // collective_seq_id only increments for true collective operations (over
    // all ranks in the group). p2p_seq_id only increments over non-collective
    // operations in the group. op_id refers to logical operations (e.g. one per
    // op inside coalesced group)
    size_t collective_seq_id_;
    size_t p2p_seq_id_;
    size_t op_id_;
    std::string profiling_name_;

    std::shared_ptr<torch::CapturedTraceback> traceback_;
    // we borrow pointers to start_ and end_ so we can query the state
    // on reporting. However, once the event is completed, the call
    // to `complete` will clear these.
    Event *start_, *end_;

    // timestamp when the entry was created, likely close to the time the work
    // was 'enqueued'- not necessarily started
    c10::time_t time_created_;

    // configured timeout for this entry
    c10::time_t timeout_ms_;

    // Is this a P2P event?
    bool isP2P_;

    std::optional<float> duration_;

    // timestamp when our CPU threads discovered that the kernel started.
    // will always be _after_ it actually started, and can be very late
    // if the watchdog thread got stuck on CUDA APIs.
    std::optional<c10::time_t> time_discovered_started_;

    // timestamp when our CPU threads discovered that the kernel completed.
    // will always be _after_ it actually complated, and can be the same time
    // as the discovery of the start if the watchdog thread is stuck on CUDA
    // APIs
    std::optional<c10::time_t> time_discovered_completed_;

    // size information for input/output tensors
    c10::SmallVector<int64_t, 4> input_dims_;
    std::vector<c10::ScalarType> input_dtypes_;
    c10::SmallVector<int64_t, 4> output_dims_;
    std::vector<c10::ScalarType> output_dtypes_;
    c10::SmallVector<int64_t, 8> sizes_; // flattened from inputs, outputs
    bool retired_ = false; // is this work entry no longer in the workMetaList_?
                           // a retired but not completed event has timed out
  };

  bool enabled_ = false;
  bool capture_cpp_stack_ = false;
  std::mutex mutex_;
  std::vector<Entry> entries_;
  size_t max_entries_ = 0;
  size_t next_ = 0;
  size_t id_ = 0;
  std::map<size_t, std::shared_ptr<ProcessGroupStatus>> all_pg_status_ = {};
  std::map<std::tuple<std::string, std::string>, std::vector<uint64_t>>
      pg_name_to_ranks_ = {};

  std::optional<size_t> record(
      size_t pg_id,
      const std::tuple<std::string, std::string>& pg_name,
      size_t collective_seq_id,
      size_t p2p_seq_id,
      size_t op_id,
      std::string profiling_name,
      const std::vector<at::Tensor>& inputs,
      const std::vector<at::Tensor>& outputs,
      Event* start,
      Event* end,
      std::chrono::milliseconds timeout_ms,
      std::shared_ptr<ProcessGroupStatus> pg_status,
      bool isP2P);

  void record_pg_ranks(
      const std::tuple<std::string, std::string>& pg_name,
      std::vector<uint64_t> ranks);

  void update_state(Entry& r);

  std::vector<Entry> dump_entries();

  /*
  Mark an Event as completed and free its events.
  This is called by the watchdog thread, and is asynchronous from the
  perspective of the main thread.
  compute_duration defaults to true since retire_id is only called in the
  watchdog thread, which is currently a place we call cuda APIs which may hang,
  but care should be taken to avoid computing duration in any function that must
  never hang. (timing must also be enabled for compute_duration - see
  TORCH_NCCL_ENABLE_TIMING).
  */
  void retire_id(std::optional<size_t> id, bool compute_duration = true);

  const c10::List<c10::IValue> getCollectiveTrace(
      bool includeStacktraces,
      bool onlyActive);

  // dump pg_entries
  const c10::Dict<c10::IValue, c10::IValue> getPgConfig();

  const std::map<std::string, std::map<std::string, std::string>>
  getPgConfigJson();

  // dump pg_status
  const c10::Dict<c10::IValue, c10::IValue> getPgStatus();

  const std::map<std::string, std::map<std::string, std::string>>
  getPgStatusJson();

  std::string dump_json(
      const std::optional<std::unordered_map<
          std::string,
          std::unordered_map<std::string, std::string>>>& ncclDumpMap,
      bool includeCollectives,
      bool onlyActive);

  // dump all collectives + ncclDumpMap
  std::string dump(
      const std::optional<std::unordered_map<
          std::string,
          std::unordered_map<std::string, std::string>>>& ncclDumpMap,
      bool includeCollectives,
      bool includeStackTraces,
      bool onlyActive);
};
} // namespace c10d

#endif // USE_C10D_NCCL<|MERGE_RESOLUTION|>--- conflicted
+++ resolved
@@ -120,20 +120,6 @@
 
 // Macro to throw on a non-successful NCCL return value, non-blocking.
 #define C10D_NCCL_CHECK_TIMEOUT_BASE(cmd, comm, failureReason, yield_fn)      \
-<<<<<<< HEAD
-  ncclResult_t result = cmd;                                                  \
-  auto startTimepoint = std::chrono::steady_clock::now();                     \
-  while (result == ncclInProgress) {                                          \
-    auto currentTimepoint = std::chrono::steady_clock::now();                 \
-    auto timeElapsed = std::chrono::duration_cast<std::chrono::seconds>(      \
-                           currentTimepoint - startTimepoint)                 \
-                           .count();                                          \
-    if (timeElapsed > nccl_nonblocking_timeout()) {                           \
-      std::string err = "NCCL timeout in: " + std::string(__FILE__) + ":" +   \
-          std::to_string(__LINE__) + ", " + ncclGetErrorWithVersion(result) + \
-          "\n" + getNcclErrorDetailStr(result, failureReason);                \
-      TORCH_CHECK_WITH(DistBackendError, false, err);                         \
-=======
   do {                                                                        \
     ncclResult_t result = cmd;                                                \
     auto startTimepoint = std::chrono::steady_clock::now();                   \
@@ -142,7 +128,6 @@
       C10D_CHECK_TIMEOUT(startTimepoint, timeout);                            \
       yield_fn;                                                               \
       ncclCommGetAsyncError(comm, &result);                                   \
->>>>>>> 357da641
     }                                                                         \
     if (result != ncclSuccess) {                                              \
       std::string err = "NCCL error in: " + std::string(__FILE__) + ":" +     \
@@ -171,33 +156,6 @@
 #define C10D_NCCL_CHECK_TIMEOUT_SLEEP(cmd, comm, failureReason) \
   C10D_NCCL_CHECK_TIMEOUT_BASE(cmd, comm, failureReason, C10D_SCHED_SLEEP())
 
-<<<<<<< HEAD
-#define C10D_NCCL_CHECK_TIMEOUT_GROUPEND(cmd, comm, failureReason)             \
-  ncclResult_t state = cmd;                                                    \
-  auto startTimepoint = std::chrono::steady_clock::now();                      \
-  if (state == ncclInProgress) {                                               \
-    do {                                                                       \
-      auto currentTimepoint = std::chrono::steady_clock::now();                \
-      auto timeElapsed = std::chrono::duration_cast<std::chrono::seconds>(     \
-                             currentTimepoint - startTimepoint)                \
-                             .count();                                         \
-      if (timeElapsed > nccl_nonblocking_timeout()) {                          \
-        std::string err = "NCCL timeout in: " + std::string(__FILE__) + ":" +  \
-            std::to_string(__LINE__) + ", " + ncclGetErrorWithVersion(state) + \
-            "\n" + getNcclErrorDetailStr(state, failureReason);                \
-        TORCH_CHECK_WITH(DistBackendError, false, err);                        \
-      }                                                                        \
-      sched_yield();                                                           \
-      ncclCommGetAsyncError(comm->getNcclComm(), &state);                      \
-    } while (state == ncclInProgress);                                         \
-  }                                                                            \
-  if (state != ncclSuccess) {                                                  \
-    std::string err = "NCCL error in: " + std::string(__FILE__) + ":" +        \
-        std::to_string(__LINE__) + ", " + ncclGetErrorWithVersion(state) +     \
-        "\n" + getNcclErrorDetailStr(state, failureReason);                    \
-    TORCH_CHECK_WITH(DistBackendError, false, err);                            \
-  }
-=======
 #define C10D_NCCL_CHECK_TIMEOUT_GROUPEND(cmd, comm, failureReason)           \
   do {                                                                       \
     ncclResult_t state = cmd;                                                \
@@ -217,7 +175,6 @@
       TORCH_CHECK_WITH(DistBackendError, false, err);                        \
     }                                                                        \
   } while (0)
->>>>>>> 357da641
 
 // Macro to print and abort on a non-successful NCCL return value.
 #define C10D_NCCL_ASSERT(cmd)                            \
