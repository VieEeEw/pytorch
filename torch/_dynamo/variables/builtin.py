--- conflicted
+++ resolved
@@ -629,7 +629,7 @@
         super().__init__(**kwargs)
         self.fn = fn
 
-    def __str__(self) -> str:
+    def __repr__(self) -> str:
         if self.fn is None:
             name = "None"
         else:
@@ -701,7 +701,6 @@
 
     @staticmethod
     def _make_handler(fn, arg_types: List[type], has_kwargs: bool):
-        from .builder import SourcelessBuilder
         from .lazy import LazyVariableTracker
 
         obj = BuiltinVariable(fn)
@@ -794,8 +793,6 @@
             handlers.append(call_self_handler)
 
         if obj.can_constant_fold_through():
-            builder = SourcelessBuilder.create
-
             if (
                 all(issubclass(x, ConstantVariable) for x in arg_types)
                 and not has_kwargs
@@ -809,7 +806,7 @@
                         )
                     except Exception as exc:
                         unimplemented(f"constant fold exception: {repr(exc)}")
-                    return builder(tx, res)
+                    return VariableTracker.build(tx, res)
 
             else:
 
@@ -825,7 +822,7 @@
                             )
                         except Exception as exc:
                             unimplemented(f"constant fold exception: {repr(exc)}")
-                        return builder(tx, res)
+                        return VariableTracker.build(tx, res)
 
             handlers.append(constant_fold_handler)
 
@@ -1361,8 +1358,6 @@
 
     @staticmethod
     def call_custom_dict(tx: "InstructionTranslator", user_cls, *args, **kwargs):
-        from .builder import SourcelessBuilder
-
         if not kwargs:
             if not args:
                 args = ({},)
@@ -1399,7 +1394,7 @@
                         )
 
                     new_dict = dict(arg.value.items())
-                    return SourcelessBuilder.create(tx, new_dict)
+                    return VariableTracker.build(tx, new_dict)
                 else:
                     func_var = arg.var_getattr(tx, "items")
                     if not isinstance(func_var, variables.UserFunctionVariable):
@@ -1631,7 +1626,6 @@
             TorchInGraphFunctionVariable,
             UserFunctionVariable,
         )
-        from .builder import SourcelessBuilder, VariableBuilder
 
         name = name_var.as_python_constant()
 
@@ -1666,34 +1660,21 @@
             if not hasattr_var.as_python_constant():
                 return default
 
-        options = {}
-        if obj.source:
-            source = AttrSource(obj.source, name)
-            options["source"] = source
-        else:
-            source = None
-
+        source = obj.source and AttrSource(obj.source, name)
         if name in {"__bases__", "__base__", "__flags__"}:
             try:
                 value = obj.as_python_constant()
                 if isinstance(value, type):
                     if name == "__bases__":
-                        bases = value.__bases__
-                        if source is not None:
-                            tuple_args = [
-                                VariableBuilder(tx, GetItemSource(source, i))(b)
-                                for i, b in enumerate(bases)
-                            ]
-                        else:
-                            tuple_args = [
-                                SourcelessBuilder.create(tx, b) for b in bases
-                            ]
-                        return variables.TupleVariable(tuple_args, **options)
+                        tuple_args = [
+                            VariableTracker.build(
+                                tx, b, source and GetItemSource(source, i)
+                            )
+                            for i, b in enumerate(value.__bases__)
+                        ]
+                        return variables.TupleVariable(tuple_args, source=source)
                     if name == "__base__":
-                        base = value.__base__
-                        if source is not None:
-                            return VariableBuilder(tx, source)(base)
-                        return SourcelessBuilder.create(tx, base)
+                        return VariableTracker.build(tx, value.__base__, source)
                     if name == "__flags__":
                         return ConstantVariable.create(value.__flags__)
             except NotImplementedError:
@@ -1715,14 +1696,14 @@
             try:
                 return obj.var_getattr(tx, name)
             except NotImplementedError:
-                return GetAttrVariable(obj, name, **options)
+                return GetAttrVariable(obj, name, source=source)
         elif isinstance(obj, TorchInGraphFunctionVariable):
             # Get OpOverload from an OpOverloadPacket, e.g., torch.ops.aten.add.default.
             member = getattr(obj.value, name)
             if isinstance(
                 member, (torch._ops.OpOverloadPacket, torch._ops.OpOverload)
             ) and trace_rules.is_aten_op_or_tensor_method(member):
-                return TorchInGraphFunctionVariable(member, **options)
+                return TorchInGraphFunctionVariable(member, source=source)
         elif isinstance(obj, DummyModule):
             # TODO(mlazos) - Do we need this?
             if obj.is_torch or name not in obj.value.__dict__:
@@ -1732,27 +1713,15 @@
 
             if config.replay_record_enabled:
                 tx.exec_recorder.record_module_access(obj.value, name, member)
-<<<<<<< HEAD
-
-            if source is not None:
-                return VariableBuilder(tx, source)(member)
-            else:
-                return SourcelessBuilder.create(tx, member)
-=======
             return VariableTracker.build(tx, member, source)
 
->>>>>>> 2ce2e4df
         elif istype(obj, UserFunctionVariable) and name in ("__name__", "__module__"):
             return ConstantVariable.create(getattr(obj.fn, name))
         else:
             try:
                 return obj.var_getattr(tx, name)
             except NotImplementedError:
-<<<<<<< HEAD
-                return GetAttrVariable(obj, name, **options)
-=======
                 return GetAttrVariable(obj, name, source=source)
->>>>>>> 2ce2e4df
 
     def call_setattr(
         self,
@@ -1891,8 +1860,6 @@
         return self.call_setattr(tx, obj, name_var, variables.DeletedVariable())
 
     def call_type(self, tx: "InstructionTranslator", obj: VariableTracker):
-        from .builder import SourcelessBuilder, VariableBuilder
-
         try:
             py_type = obj.python_type()
         except NotImplementedError as error:
@@ -1902,10 +1869,8 @@
                 case_name="unknown_python_type",
             ) from None
 
-        if obj.source is None:
-            return SourcelessBuilder.create(tx, py_type)
-        else:
-            return VariableBuilder(tx, TypeSource(obj.source))(py_type)
+        source = obj.source and TypeSource(obj.source)
+        return VariableTracker.build(tx, py_type, source)
 
     def call_reversed(self, tx: "InstructionTranslator", obj: VariableTracker):
         if obj.has_unpack_var_sequence(tx):
