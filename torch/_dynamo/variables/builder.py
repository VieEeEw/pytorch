--- conflicted
+++ resolved
@@ -2169,21 +2169,12 @@
     if "guards" in options and options["guards"] is not None:
         tx.output.guards.update(options["guards"])
 
-<<<<<<< HEAD
-    # Placeholders should always have example_value
-    # non-placeholders always don't have example_value
-    if proxy.node.op == "placeholder":
-        assert (
-            "example_value" in proxy.node.meta
-        ), f"{proxy.node.meta['example_value']}"
-=======
     # Placeholders always carry example_value in node.meta.
     # non-placeholders always have no example_value in node.meta
     if proxy.node.op == "placeholder":
         assert (
             "example_value" in proxy.node.meta
         ), f"placeholder {proxy} doesn't have 'example_value' in node.meta"
->>>>>>> 4146bdd7
     else:
         assert (
             "example_value" not in proxy.node.meta
