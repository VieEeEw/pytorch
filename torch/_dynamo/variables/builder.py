# mypy: ignore-errors

import abc
import collections
import contextlib
import dataclasses
import enum
import functools
import inspect
import itertools
import logging
import math
import operator
import random
import re
import sys
import types
import weakref
from typing import (
    Any,
    List,
    MutableMapping,
    NamedTuple,
    Optional,
    Set,
    TYPE_CHECKING,
    Union,
)

import torch
from torch import SymInt
from torch._guards import GuardSource, TracingContext
from torch._higher_order_ops.torchbind import call_torchbind
from torch._ops import HigherOrderOperator
from torch._streambase import _EventBase, _StreamBase
from torch._subclasses.fake_tensor import FakeTensor, is_fake, maybe_get_fake_mode
from torch._subclasses.meta_utils import is_sparse_any
from torch._utils_internal import justknobs_check
from torch.fx.experimental._backward_state import BackwardState
from torch.fx.experimental.symbolic_shapes import (
    _constrain_range_for_size,
    DimDynamic,
    RelaxedUnspecConstraint,
    StatefulSymbolicContext,
    SubclassSymbolicContext,
    SymbolicContext,
)
from torch.fx.immutable_collections import immutable_dict, immutable_list
from torch.utils._python_dispatch import is_traceable_wrapper_subclass
from torch.utils._sympy.value_ranges import ValueRanges
from torch.utils.weak import TensorWeakRef

from .. import config, mutation_guard, replay_record, trace_rules
from ..device_interface import get_registered_device_interfaces
from ..exc import InternalTorchDynamoError, unimplemented
from ..guards import GuardBuilder, install_guard, make_dupe_guard
from ..side_effects import SideEffects
from ..source import (
    AttrSource,
    CallMethodItemSource,
    ConstantSource,
    ConstDictKeySource,
    ConvertIntSource,
    FloatTensorSource,
    GetItemSource,
    GradSource,
    is_cell_contents,
    is_constant_source,
    is_from_defaults,
    is_from_optimizer_source,
    LocalSource,
    NumpyTensorSource,
    OptimizerSource,
    RandomValueSource,
    Source,
    SubclassAttrListSource,
    TupleIteratorGetItemSource,
)
from ..trace_rules import (
    is_callable_allowed,
    is_numpy,
    is_numpy_dtype,
    is_numpy_type_info,
)
from ..utils import (
    _extract_tensor_dict,
    build_checkpoint_variable,
    clone_input,
    common_constant_types,
    get_fake_value,
    get_locals_to_steal,
    get_static_address_type,
    is_function_or_wrapper,
    is_lru_cache_wrapped_function,
    is_namedtuple,
    is_parameter_freezing,
    is_typing,
    is_utils_checkpoint,
    is_wrapper_or_member_descriptor,
    istype,
    odict_values,
    proxy_args_kwargs,
    set_example_value,
    tensor_always_has_static_shape,
    tuple_iterator,
    tuple_iterator_getitem,
    tuple_iterator_len,
    unwrap_with_attr_name_if_wrapper,
    wrap_fake_exception,
)
from .base import MutableLocal, typestr, VariableTracker, VariableTrackerMeta
from .constant import ConstantVariable, EnumVariable
from .ctx_manager import (
    AutocastModeVariable,
    EventVariable,
    NullContextVariable,
    PreserveVersionContextVariable,
    StreamContextVariable,
    StreamVariable,
)
from .dicts import (
    ConstDictVariable,
    CustomizedDictVariable,
    DefaultDictVariable,
    HFPretrainedConfigVariable,
    PythonSysModulesVariable,
    SetVariable,
)
from .distributed import (
    DeviceMeshVariable,
    PlacementClassVariable,
    PlacementVariable,
    ProcessGroupVariable,
    WorldMetaClassVariable,
)
from .functions import (
    CollectiveFunctionRewriteVariable,
    FunctoolsPartialVariable,
    TritonKernelVariable,
    UserFunctionVariable,
    UserMethodVariable,
    WrapperUserFunctionVariable,
)
from .higher_order_ops import TorchHigherOrderOperatorVariable
from .iter import ItertoolsVariable
from .lazy import LazyVariableTracker
from .lists import (
    BaseListVariable,
    ListVariable,
    NamedTupleVariable,
    RangeVariable,
    RestrictedListSubclassVariable,
    SizeVariable,
    SliceVariable,
    TupleIteratorVariable,
    TupleVariable,
)
from .misc import (
    AutogradEngineVariable,
    AutogradFunctionContextVariable,
    AutogradFunctionVariable,
    ComptimeVariable,
    DebuggingVariable,
    DelayGraphBreakVariable,
    GetAttrVariable,
    GetSetDescriptorVariable,
    InspectSignatureVariable,
    LambdaVariable,
    LoggingLoggerVariable,
    MethodWrapperVariable,
    NumpyDTypeVariable,
    NumpyTypeInfoVariable,
    NumpyVariable,
    PythonModuleVariable,
    RandomClassVariable,
    RandomVariable,
    RegexPatternVariable,
    SavedTensorBox,
    TorchVersionVariable,
    TypingVariable,
)
from .nn_module import (
    FSDPManagedNNModuleVariable,
    UnspecializedBuiltinNNModuleVariable,
    UnspecializedNNModuleVariable,
)
from .optimizer import OptimizerVariable
from .script_object import TorchScriptObjectVariable
from .sdpa import SDPAParamsVariable
from .tensor import (
    NumpyNdarrayVariable,
    SymNodeVariable,
    TensorSubclassVariable,
    TensorVariable,
    UnspecializedPythonVariable,
)
from .torch import TorchCtxManagerClassVariable, TorchInGraphFunctionVariable
from .torch_function import (
    build_torch_function_fn,
    TensorWithTFOverrideVariable,
    TorchFunctionModeVariable,
)
from .user_defined import (
    KeyedJaggedTensorVariable,
    MutableMappingVariable,
    SourcelessGraphModuleVariable,
    UserDefinedClassVariable,
    UserDefinedObjectVariable,
    WeakRefVariable,
)


try:
    import numpy as np
except ModuleNotFoundError:
    np = None


if TYPE_CHECKING:
    from torch._dynamo.symbolic_convert import InstructionTranslator


log = logging.getLogger(__name__)
static_inputs_log = torch._logging.getArtifactLogger(
    __name__, "cudagraph_static_inputs"
)


DimList = List


class _missing:
    pass


@dataclasses.dataclass
class GraphArg:
    source: Source
    # TODO: storing a SymInt here but not a FakeTensor is a pretty strange
    # thing to do.  Probably should have example (which stores an int) and
    # fake_example
    _example: Union[TensorWeakRef, torch.SymInt]
    # When True, this indicates that this GraphArg is a Python quantity (e.g.,
    # a float or int) which we pass to the FX graph as a Tensor.  This
    # controls how we codegen calls into the Dynamo graph: we will call
    # torch.as_tensor on the quantity before passing it in.
    #
    # Note that we typically do not pass dynamic integers as tensors, because
    # they will most frequently just be used for size computation.  But this
    # is a policy decision that we can change our mind on; in particular, when
    # an int comes from a random number generator (e.g., random.randint), we
    # DO pass it as a tensor.
    #
    # It's also worth noting that our current tracing rules for
    # pass_arg_as_tensor as subtly broken: we just pun the variable as a
    # 0d scalar Tensor and pray that the semantics are the same.  Which they
    # often are, but not necessarily.  ezyang(May 2024) plans to fix this
    # soon.
    pass_arg_as_tensor: bool
    fake_tensor: Optional[torch._subclasses.fake_tensor.FakeTensor]
    # UnspecializedPythonVariable often masquerades as a tensor.
    # We MUST NOT generate shape guard code
    # that actually tries to access tensor properties on these values.
    # is_tensor lets us tell if this graph arg actually is a tensor
    # or not.
    is_tensor: bool = True
    # Sometimes, the Tensor we pass to example is freshly allocated (smh).
    # Then we cannot only keep a weak reference to it.  This lets you
    # stash a strong reference too.
    example_strong_ref: Optional[torch.Tensor] = None

    @property
    def example(self):
        if isinstance(self._example, TensorWeakRef):
            r = self._example()
            assert r is not None
            return r
        else:
            return self._example

    def __post_init__(self):
        if isinstance(self._example, torch.Tensor):
            self._example = TensorWeakRef(self._example)
            assert is_fake(self.fake_tensor)

    def reconstruct(self, codegen):
        self.source.reconstruct(codegen)

    def erase(self):
        self._example = None
        self.example_strong_ref = None

    def __eq__(self, other):
        return self.source.name() == other.source.name()


class BackwardStateGraphArg(GraphArg):
    def __init__(self) -> None:
        super().__init__(
            source=None,
            _example=BackwardState(),
            pass_arg_as_tensor=False,
            fake_tensor=None,
            is_tensor=False,
        )

    def reconstruct(self, codegen):
        assert codegen.tx.output.backward_state_var
        codegen.add_push_null(
            lambda: codegen.load_import_from(BackwardState.__module__, "BackwardState")
        )
        codegen.call_function(0, False)
        codegen.dup_top()
        codegen.store(codegen.tx.output.backward_state_var)


@dataclasses.dataclass
class FrameStateSizeEntry:
    scalar: Optional[int]
    size: Optional[List[int]]
    stride: Optional[List[int]]


<<<<<<< HEAD
ITERTOOLS_POLYFILLED_CLASSES = {
    itertools.chain,
    itertools.count,
}
=======
# Will be updated later in torch/_dynamo/polyfills/itertools.py
ITERTOOLS_POLYFILLED_CLASSES: Set[type] = set()
>>>>>>> 10d90f04


class VariableBuilder:
    """Wrap a python value in a VariableTracker() instance"""

    def __init__(
        self,
        tx,
        source: Source,
    ) -> None:
        assert (
            source is not None
        ), "Consider SourcelessBuilder for ephemeral objects, usually objects created locally."
        assert TracingContext.try_get() is not None, "Expected active TracingContext"
        super().__init__()
        self.tx = tx
        self.source = source
        self.name = source.name()

    def __call__(self, value):
        if value in self.tx.output.side_effects:
            side_effect_result = self.tx.output.side_effects[value]
            dup_guard = make_dupe_guard(self.source, side_effect_result.source)
            if dup_guard:
                self.install_guards(dup_guard)
            return side_effect_result

        cached_vt = self.tx.output.variable_tracker_cache.lookup(value, self.source)
        if cached_vt:
            return cached_vt

        vt = self._wrap(value)
        vt.source = self.source
        if (
            self._can_lift_attrs_to_inputs(vt)
            and value not in self.tx.output.side_effects
            and not is_wrapper_or_member_descriptor(value)
        ):
            vt = self.tx.output.side_effects.track_object_existing(value, vt)

        self.tx.output.variable_tracker_cache.add(value, self.source, vt)
        return vt

    def _can_lift_attrs_to_inputs(self, vt):
        return type(vt) in {
            TensorVariable,
            TensorWithTFOverrideVariable,
            UserDefinedObjectVariable,
            NumpyNdarrayVariable,
        }

    @staticmethod
    @functools.lru_cache(None)
    def _common_constants():
        return {
            # We zero-one specialize shapes, so specialize these constants
            # too
            0,
            1,
            # NB: There used to be more constants here, but honestly it was
            # pretty confusing.  Note we specialize floats by default, and
            # DON'T specialize ints by default.  This all only matters with
            # dynamic_shapes
        }

    def get_source(self):
        return self.source

    def install_guards(self, *guards):
        source = self.get_source()
        if (
            isinstance(source, ConstantSource)
            or source.guard_source() == GuardSource.CONSTANT
        ):
            return None
        install_guard(*[source.make_guard(guard) for guard in guards], skip=1)
        return {}

    def set_source_and_track_mutable(self, value, var):
        assert isinstance(var, VariableTracker)
        var.source = self.source
        return self.tx.output.side_effects.track_mutable(value, var)

    @classmethod
    @functools.lru_cache(None)
    def _type_dispatch(cls):
        # NB: Careful not to close over self to avoid ref cycle from lru_cache
        entries = [
            (
                (
                    torch.Tensor,
                    torch.nn.Parameter,
                    torch._subclasses.FakeTensor,
                    torch._subclasses.functional_tensor.FunctionalTensor,
                ),
                cls.wrap_tensor,
            ),
            (
                (tuple, list, odict_values, collections.deque, torch.Size),
                cls.wrap_listlike,
            ),
            (tuple_iterator, cls.wrap_tuple_iterator),
            ((slice, range), cls.wrap_slice_range),
            (tuple(common_constant_types), cls.wrap_literal),
            (re.Pattern, cls.wrap_regex_pattern),
            (weakref.ReferenceType, cls.wrap_weakref),
            (torch.utils.hooks.RemovableHandle, cls.wrap_removable_handle),
            (torch.jit.ScriptFunction, cls.wrap_jit_function),
        ]

        if config.trace_numpy and np:
            entries.append((np.ndarray, cls.wrap_numpy_ndarray))

        result = {}
        for ts, fn in entries:
            for t in ts if isinstance(ts, tuple) else (ts,):
                assert t not in result
                result[t] = fn

        return result

    def wrap_regex_pattern(self, value: re.Pattern):
        # TODO(jansel): something like a REPR_MATCH might be more robust here
        self.install_guards(GuardBuilder.ID_MATCH)
        return RegexPatternVariable(value)

    def wrap_weakref(self, value: weakref.ReferenceType):
        self.install_guards(GuardBuilder.TYPE_MATCH)
        return WeakRefVariable(value, source=self.source)

    def wrap_removable_handle(self, value):
        # This means that the removable handle was created in some other frame.
        # Our current infra requires the hook to be registered and removed in
        # the same frame. So graph break.
        # Related test - PYTORCH_TEST_WITH_DYNAMO=1 python test/test_autograd.py -k TestAutograd.test_hooks
        unimplemented("unregistered hook removable handle")

    def wrap_jit_function(self, value):
        self.install_guards(GuardBuilder.TYPE_MATCH)
        return WrapperUserFunctionVariable(
            value, "_torchdynamo_inline", source=self.source
        )

    @classmethod
    @functools.lru_cache(None)
    def _id_dispatch(cls):
        from ..comptime import comptime

        entries = [
            (
                inspect.signature,
                lambda self, value: LambdaVariable(
                    InspectSignatureVariable.create,
                    source=self.source,
                    **self.install_guards(GuardBuilder.CLOSURE_MATCH),
                ),
            ),
            (comptime, lambda self, value: ComptimeVariable()),
            (
                dataclasses.fields,
                lambda self, value: LambdaVariable(
                    _dataclasses_fields_lambda,
                    source=self.source,
                    **self.install_guards(GuardBuilder.FUNCTION_MATCH),
                ),
            ),
            (torch.__version__, lambda self, value: TorchVersionVariable()),
        ]

        result = {}
        for ts, fn in entries:
            for t in ts if isinstance(ts, (tuple, list)) else (ts,):
                assert t not in result
                result[id(t)] = fn

        return result

    def _wrap(self, value):
        # import here to avoid circular dependencies
        from torch.utils._triton import has_triton

        if has_triton():
            from triton.runtime.autotuner import Autotuner
            from triton.runtime.jit import JITFunction
        else:

            class JITFunction:
                pass

            class Autotuner:
                pass

        # Handle exact type() match
        type_dispatch = self._type_dispatch().get(type(value))
        if type_dispatch is not None:
            return type_dispatch(self, value)

        # Handle exact id() match
        id_dispatch = self._id_dispatch().get(id(value))
        if id_dispatch is not None:
            return id_dispatch(self, value)

        # Note - There are some nested values where types mismatch!
        # We want to get those out and wrap those.
        value = inspect.getattr_static(value, "_torchdynamo_inline", value)

        # Everything else (NB: order matters!)
        if is_traceable_wrapper_subclass(value) or istype(
            value, config.traceable_tensor_subclasses
        ):
            return self.wrap_tensor(value)
        elif is_namedtuple(value):
            return self.wrap_listlike(value)

        elif value is torch.utils._pytree.SUPPORTED_NODES:
            # For SUPPORTED_NODES, we guard on the dictionary version (PEP509)
            # under the assumption that the values themselves don't change.
            self.install_guards(GuardBuilder.DICT_VERSION)

            # The keys on the SUPPORTED_NODES can be arbitrary, so save on the
            # key order.
            self.tx.output.guard_on_key_order.add(self.source.name())
            result = {
                ConstantVariable.create(k): UserDefinedObjectVariable(
                    v,
                    source=GetItemSource(
                        self.get_source(), ConstDictKeySource(self.get_source(), i)
                    ),
                )
                for i, (k, v) in enumerate(value.items())
            }
            return ConstDictVariable(result, type(value))
        elif value is sys.modules:
            self.install_guards(GuardBuilder.FUNCTION_MATCH)
            return PythonSysModulesVariable(source=self.source)
        elif CustomizedDictVariable.is_matching_cls_hf(type(value)):
            self.install_guards(GuardBuilder.TYPE_MATCH)
            result = CustomizedDictVariable.wrap(self, value)
            result.source = self.source
            return self.tx.output.side_effects.track_object_existing(value, result)
        elif istype(value, (dict, collections.defaultdict, collections.OrderedDict)):
            self.install_guards(GuardBuilder.SEQUENCE_LENGTH)

            # Optimisation for the common case strings, ints, etc
            all_const = all(ConstantVariable.is_literal(k) for k in value.keys())
            if all_const:
                # TODO(anijain2305) - Do we have to guard on all the keys? Can
                # keys be guarded lazily, similar to values?
                self.install_guards(GuardBuilder.DICT_CONST_KEYS)
            else:
                # Guard on the key order
                # This is not ideal, i.e., there is no need to guard on the key
                # order. But we guard on the key order because of the complexity
                #
                # 1) For non-constant objects, we can't save the key in the
                # guard context because it can be memory heavy. We can add
                # weakrefs but this complicates the accesses.
                #
                # 2) For non-constant objects, we also have to guard on the keys
                # (like TENSOR_MATCH on tensor). We might also have guards on
                # the attributes of the keys (like tensor.grad). To make this
                # work in tree strucutre is complicated.
                #
                # So, instead we guard on the key order. While guarding on key
                # order, we just save the indices and use it to access keys and
                # values. Indices are cheap to save.
                self.tx.output.guard_on_key_order.add(self.source.name())

            # We need all the keys to be hashable. We do this within the
            # _HashableTracker class in dicts.py
            def build_key_value(i, k, v):
                if all_const:
                    key = ConstantVariable.create(k)
                    source_key = k
                else:
                    source_key = ConstDictKeySource(self.get_source(), i)
                    key = LazyVariableTracker.create(k, source_key)

                source_value = GetItemSource(self.get_source(), source_key)
                value = LazyVariableTracker.create(v, source_value)

                return key, value

            result = dict(
                build_key_value(i, k, v) for i, (k, v) in enumerate(value.items())
            )

            if istype(value, collections.defaultdict):
                factory_source = AttrSource(self.source, "default_factory")
                result = DefaultDictVariable(
                    result,
                    type(value),
                    default_factory=VariableBuilder(self.tx, factory_source)(
                        value.default_factory
                    ),
                    source=self.source,
                )
            else:
                result = ConstDictVariable(result, type(value), source=self.source)

            return self.set_source_and_track_mutable(value, result)
        elif isinstance(value, torch.nn.Module):
            return self.wrap_module(value)
        elif ConstantVariable.is_literal(value):  # non-atomic literals
            return self.wrap_literal(value)
        elif isinstance(value, torch.overrides.TorchFunctionMode):
            var = TorchFunctionModeVariable(value, source=self.source)
            self.tx.output.side_effects.track_object_existing(value, var)
            return var
        elif istype(value, frozenset) and (
            ConstantVariable.is_literal(x) for x in value
        ):
            # For frozenset, we can guard by object ID instead of value
            # equality, this allows us to handle non-literal values
            self.install_guards(GuardBuilder.ID_MATCH)
            return ConstantVariable.create(value=value, source=self.source)
        elif isinstance(value, enum.Enum):
            self.install_guards(GuardBuilder.ID_MATCH)
            return EnumVariable(value=value, source=self.source)
        elif DebuggingVariable.is_reorderable_logging_function(value):
            # Put this above builtin_callable so that print() can be handled
            # along with other builtin debugging functions
            self.install_guards(GuardBuilder.BUILTIN_MATCH)
            return DebuggingVariable(value, source=self.source)
        elif isinstance(value, logging.Logger):
            self.install_guards(GuardBuilder.FUNCTION_MATCH)
            return LoggingLoggerVariable(value, source=self.source)
        elif is_utils_checkpoint(value):
            return build_checkpoint_variable(source=self.source)
        elif isinstance(value, functools.partial):
            func_src = AttrSource(self.get_source(), "func")
            func_obj = VariableBuilder(self.tx, func_src)(value.func)

            args = []
            args_source = AttrSource(self.get_source(), "args")
            for i, arg in enumerate(value.args):
                args.append(
                    VariableBuilder(self.tx, GetItemSource(args_source, i))(arg)
                )

            keywords = {}
            keywords_source = AttrSource(self.get_source(), "keywords")
            for k, v in value.keywords.items():
                if not ConstantVariable.is_literal(k):
                    unimplemented("functools.partial with non-literal keyword")
                keywords[k] = VariableBuilder(
                    self.tx, GetItemSource(keywords_source, k)
                )(v)

            install_guard(
                self.get_source().make_guard(GuardBuilder.TYPE_MATCH),
                keywords_source.make_guard(GuardBuilder.DICT_KEYS),
                args_source.make_guard(GuardBuilder.SEQUENCE_LENGTH),
            )
            return FunctoolsPartialVariable(func_obj, args, keywords)
        elif is_typing(value):
            # typing.List, typing.Mapping, etc.
            self.install_guards(GuardBuilder.ID_MATCH)
            return TypingVariable(
                value,
                source=self.source,
            )
        elif np is not None and isinstance(value, np.generic):
            # numpy array scalars: convert to 0D arrays
            return self.wrap_numpy_ndarray(np.asarray(value))
        elif is_numpy(value):
            assert np
            self.install_guards(
                GuardBuilder.FUNCTION_MATCH
                if callable(value)
                else GuardBuilder.TYPE_MATCH
            )
            return NumpyVariable(value, source=self.source)
        elif is_numpy_dtype(value):
            self.install_guards(GuardBuilder.ID_MATCH)
            return NumpyDTypeVariable(value, source=self.source)
        elif is_numpy_type_info(value):
            if isinstance(value, np.iinfo):
                self.install_guards(GuardBuilder.TYPE_MATCH)
                dt_source = AttrSource(self.source, "dtype")
                install_guard(dt_source.make_guard(GuardBuilder.ID_MATCH))
            else:
                self.install_guards(GuardBuilder.ID_MATCH)
            return NumpyTypeInfoVariable(value, source=self.source)
        # NB: These can't be put in type_dispatch, they have to run later
        elif CollectiveFunctionRewriteVariable.can_rewrite(value):
            self.install_guards(GuardBuilder.FUNCTION_MATCH)
            return CollectiveFunctionRewriteVariable.create(
                self.tx,
                value,
                source=self.source,
            )
        elif istype(value, torch.autograd.function.FunctionMeta):
            self.install_guards(GuardBuilder.FUNCTION_MATCH)
            return AutogradFunctionVariable(
                value,
                source=self.source,
            )
        elif isinstance(value, torch.autograd.function.FunctionCtx):
            actual_saved_tensors = None
            try:
                actual_saved_tensors = value.saved_tensors
            except RuntimeError:
                pass

            saved_tensors = []
            guards = [self.source.make_guard(GuardBuilder.TYPE_MATCH)]
            if isinstance(actual_saved_tensors, tuple):
                saved_tensors_source = AttrSource(self.source, "saved_tensors")
                guards.append(
                    saved_tensors_source.make_guard(GuardBuilder.SEQUENCE_LENGTH)
                )
                for i, v in enumerate(actual_saved_tensors):
                    saved_tensors.append(
                        VariableBuilder(
                            self.tx, GetItemSource(saved_tensors_source, i)
                        )(v)
                    )
            install_guard(*guards)

            return self.tx.output.side_effects.track_object_existing(
                value,
                AutogradFunctionContextVariable(
                    value,
                    source=self.source,
                    saved_tensors=SavedTensorBox(saved_tensors),
                ),
            )
        elif (
            isinstance(value, types.MethodType)
            and istype(
                getattr(value, "__self__", None), torch.autograd.function.FunctionMeta
            )
            and getattr(value, "__name__", "") == "apply"
            and value == getattr(value.__self__, "apply", None)
        ):
            # handle aliased autograd function `apply` calls
            self.install_guards(GuardBuilder.FUNCTION_MATCH)
            return GetAttrVariable(
                AutogradFunctionVariable(
                    value.__self__, source=AttrSource(self.source, member="__self__")
                ),
                "apply",
            )
        elif isinstance(value, torch._C._ImperativeEngine):
            self.install_guards(GuardBuilder.ID_MATCH)
            return AutogradEngineVariable(value, source=self.source)
        elif (
            value
            is torch._dynamo.external_utils.FakeCompiledAutogradEngine._exec_final_callbacks_stub
        ):
            self.install_guards(GuardBuilder.FUNCTION_MATCH)
            return LambdaVariable(
                lambda: UserFunctionVariable(
                    torch._dynamo.external_utils.FakeCompiledAutogradEngine.exec_final_callbacks,
                ).call_function(
                    self.tx,
                    (self.tx.output.side_effects.get_ca_final_callbacks_var(),),
                    {},
                )
            )
        elif callable(value) and trace_rules.lookup_callable(value) is not None:
            if is_callable_allowed(value):
                self.tx.output.has_user_defined_allowed_in_graph = True
            return trace_rules.lookup_callable(value).create_with_source(
                value, source=self.source
            )
        elif np and isinstance(value, np.number):
            return self.wrap_unspecialized_primitive(value)
        elif HFPretrainedConfigVariable.is_matching_object(value):
            self.install_guards(GuardBuilder.TYPE_MATCH)
            return HFPretrainedConfigVariable(value)
        elif isinstance(value, HigherOrderOperator):
            self.install_guards(GuardBuilder.TYPE_MATCH, GuardBuilder.NAME_MATCH)
            return TorchHigherOrderOperatorVariable.make(value, source=self.source)
        elif isinstance(value, torch.cuda.StreamContext):
            self.install_guards(GuardBuilder.ID_MATCH)
            stream_source = AttrSource(self.source, "stream")
            stream_var = VariableBuilder(self.tx, stream_source)(value.stream)
            return StreamContextVariable.create(self.tx, stream_var)
        elif isinstance(value, _StreamBase):
            self.install_guards(GuardBuilder.ID_MATCH)
            stream_proxy = self.tx.output.create_proxy(
                "call_function",
                torch.cuda.Stream,
                (),
                {
                    "stream_id": value.stream_id,
                    "device_index": value.device_index,
                    "device_type": value.device_type,
                },
            )
            set_example_value(stream_proxy.node, value)
            return StreamVariable(
                stream_proxy,
                value,
                value.device,
                source=self.source,
            )
        elif isinstance(value, (torch._C._SDPAParams)):
            self.install_guards(GuardBuilder.TYPE_MATCH)
            return SDPAParamsVariable.create(self.tx, value, self.source)
        elif isinstance(value, _EventBase):
            self.install_guards(GuardBuilder.ID_MATCH)
            torch._dynamo.utils.store_user_object_weakref(value)
            event_proxy = self.tx.output.create_proxy(
                "call_function",
                torch._dynamo.utils.get_user_object_from_id,
                (id(value),),
                {},
            )
            set_example_value(event_proxy.node, value)
            return EventVariable(
                event_proxy,
                value,
                source=self.source,
            )
        elif (
            isinstance(value, torch._C._TensorMeta)
            and value in config.traceable_tensor_subclasses
        ):
            return TensorSubclassVariable(value, source=self.source)
        elif (
            istype(value, contextlib.nullcontext)
            and inspect.getattr_static(value, "enter_result", None) is None
        ):
            self.install_guards(GuardBuilder.TYPE_MATCH)
            return NullContextVariable(source=self.source)
        elif KeyedJaggedTensorVariable.is_matching_object(value):
            self.install_guards(GuardBuilder.TYPE_MATCH)
            result = KeyedJaggedTensorVariable(value, source=self.source)
            # TODO: this doing it manually is bad
            return self.tx.output.side_effects.track_object_existing(value, result)
        elif isinstance(value, torch.optim.Optimizer):
            self.install_guards(GuardBuilder.ID_MATCH)
            self.source = OptimizerSource(self.source)
            return OptimizerVariable(value, source=self.source)
        elif WorldMetaClassVariable.is_group_member_type(value):
            return WorldMetaClassVariable(value, source=self.source)
        elif ProcessGroupVariable.is_process_group(value):
            self.install_guards(GuardBuilder.ID_MATCH)
            return ProcessGroupVariable(value, source=self.source)
        elif DeviceMeshVariable.is_device_mesh(value):
            # TODO: see if we need to add custom guard instead of a simple ID_MATCH
            self.install_guards(GuardBuilder.EQUALS_MATCH)
            return DeviceMeshVariable(value, source=self.source)
        elif PlacementClassVariable.is_placement_type(value):
            # TODO: see if we need to add custom guard instead of a simple ID_MATCH
            self.install_guards(GuardBuilder.ID_MATCH)
            return PlacementClassVariable(value, source=self.source)
        elif PlacementVariable.is_placement(value):
            # TODO: see if we need to add custom guard instead of a simple ID_MATCH
            self.install_guards(GuardBuilder.EQUALS_MATCH)
            return PlacementVariable(
                value,
                source=self.source,
            )
        elif (
            istype(value, type)
            and value in itertools.__dict__.values()
            and value not in ITERTOOLS_POLYFILLED_CLASSES
        ):
            self.install_guards(GuardBuilder.FUNCTION_MATCH)
            return ItertoolsVariable(value, source=self.source)
        elif isinstance(value, torch.SymBool):
            # Note: the idea here is to re-use the infra we've built for SymInt by simulating the
            # user provided SymBool with a SymInt in dynamo.

            # Concretely,
            # 1. We create a SymInt in dynamo's shape_env, whose source is constructed as ConvertIntSource(self.source).
            # so that guards on the SymInts can be effectively applied on the original SymBool in user program.
            # 2. We create a SymBool based on the SymInt in dynamo's ShapeEnv. Because the original user program
            # depends on the value being a SymBool. This allows dynamo to interpret the user's program correctly.

            new_source = ConvertIntSource(self.source)
            if value.node.has_hint():
                value_hint = value.node.require_hint()

                new_symint = (
                    self.tx.output.shape_env.create_unspecified_symint_and_symbol(
                        int(value_hint),
                        new_source,
                        dynamic_dim=DimDynamic.DYNAMIC,
                    )
                )
            else:
                # We need to create an unbacked symint to replace the unbacked symbool.
                new_symint = self.tx.output.shape_env.create_unbacked_symint()

            sym_node_proxy = self.tx.output.root_tracer.create_graph_input(
                re.sub(r"[^a-zA-Z0-9]+", "_", self.name),
                type(new_symint),
                source=new_source,
            )

            sym_node_proxy.node.meta["grapharg"] = GraphArg(
                new_source,
                new_symint,
                False,
                None,
                is_tensor=False,
                example_strong_ref=new_symint,
            )
            # We bind the new_symint to graph input.
            set_example_value(sym_node_proxy.node, new_symint)
            self.tx.output.bound_symbols.add(new_symint.node.expr)
            self.tx.output.tracked_fakes.append(
                TrackedFake(new_symint, new_source, None)
            )
            return SymNodeVariable(
                sym_node_proxy,
                new_symint == 1,
            )
        elif isinstance(value, (JITFunction, Autotuner)):
            self.install_guards(GuardBuilder.ID_MATCH)
            return TritonKernelVariable(
                value,
                None,  # No kernel idx provided
                None,  # No grid provided
                source=self.source,
            )
        elif isinstance(value, torch.amp.autocast_mode.autocast):
            self.install_guards(GuardBuilder.ID_MATCH)
            return AutocastModeVariable(
                target_values=[
                    value.device,
                    value.fast_dtype,
                    value._enabled,
                    value._cache_enabled,
                ],
                source=self.source,
            )
        elif TorchCtxManagerClassVariable.is_matching_cls(value):
            self.install_guards(GuardBuilder.FUNCTION_MATCH)
            return TorchCtxManagerClassVariable(value, source=self.source)
        elif inspect.getattr_static(value, "__script_if_tracing_wrapper", False):
            self.install_guards(GuardBuilder.TYPE_MATCH)
            return WrapperUserFunctionVariable(
                value, "__original_fn", source=self.source
            )
        elif is_lru_cache_wrapped_function(value):
            self.install_guards(GuardBuilder.TYPE_MATCH)
            return WrapperUserFunctionVariable(value, "__wrapped__", source=self.source)
        elif is_function_or_wrapper(value):
            value, attr_name = unwrap_with_attr_name_if_wrapper(value)
            # For these wrappers, Dynamo points to the wrapped function,
            # so source needs to be updated as well.
            if attr_name is not None:
                self.source = AttrSource(self.source, attr_name)
            return trace_rules.lookup(value).create_with_source(
                value, source=self.source
            )
        elif value is random.Random:
            self.install_guards(GuardBuilder.ID_MATCH)
            return RandomClassVariable(source=self.source)
        elif istype(value, random.Random) and RandomVariable.is_supported_random_obj(
            value
        ):
            self.install_guards(GuardBuilder.TYPE_MATCH)
            result = RandomVariable(value, source=self.source)
            self.tx.output.side_effects.track_mutable(value, result)
            return result
        # Don't use istype, since some python modules are not subclasses of types.ModuleType directly.
        # E.g, type(torch.ops) -> <class 'torch._ops._Ops'>,
        # type(torch.backends.cudnn) -> <class 'torch.backends.cudnn.CudnnModule'>
        elif isinstance(value, (types.ModuleType, replay_record.DummyModule)):
            self.install_guards(GuardBuilder.FUNCTION_MATCH)
            result = PythonModuleVariable(
                value,
                source=self.source,
            )
            self.tx.output.side_effects.track_object_existing(value, result)
            return result
        elif isinstance(value, types.MethodType) and isinstance(
            value.__self__, (torch.nn.Module, torch.utils._pytree.TreeSpec)
        ):
            # don't let MethodTypes fall through to UserDefinedObject,
            # which doesn't support 'CALL_FUNCTION'

            # TODO(whc): Why do we limit this to methods on NNModules?
            # I don't have a good reason for this, but it preserves the existing behavior
            # for MBartForConditionalGeneration, which generates many graph breaks and OOMs otherwise.
            # I suspect we probably want to relax this check and dig deeper there.

            # In order to construct a MethodVariable in Dynamo, we start with an actual method obj from python,
            # but need to separately wrap its underlying `__func__` and its `self` argument.  We wrap `self` here
            # and then `__func__` gets wrapped inside UserMethodVariable.
            self_obj = VariableBuilder(
                self.tx, source=AttrSource(self.source, "__self__")
            )(value.__self__)
            assert self_obj and isinstance(
                self_obj, VariableTracker
            ), "Failed to produce a valid self obj"
            self.install_guards(GuardBuilder.FUNCTION_MATCH)
            return UserMethodVariable(
                value.__func__,
                self_obj,
                source=self.source,
            )
        elif isinstance(value, types.GetSetDescriptorType):
            # GetSet descriptors are C functions attached to an attribute lookup
            # using PyGetSetDef. Python, on attribute lookup, can decide to
            # create a new object on the fly, and therefore the `id` of the
            # descriptors is not guaranteed to be same for different attribute
            # accesses. Since these are unlikely to change during the program
            # execution, we can skip guarding on them.
            return GetSetDescriptorVariable(value)
        elif isinstance(value, types.MethodWrapperType):
            # Method-wrappers are written in C, and they are not guaranteed to
            # return the same object on attribute lookup. Therefore, we cannot
            # insert a FUNCTION_MATCH guard here. method-wrappers are very
            # unlikely to change, so its ok to skip the guard here.
            return MethodWrapperVariable(value)
        elif issubclass(type(value), type):
            if value in (
                torch.utils.hooks.BackwardHook,
                torch.nn.Parameter,
                torch.nn.Buffer,
            ):
                # TODO(jansel): combine this case with the one above
                return trace_rules.lookup(value).create_with_source(
                    value, source=self.source
                )
            if value is torch.autograd._unsafe_preserve_version_counter:
                self.install_guards(GuardBuilder.FUNCTION_MATCH)
                return PreserveVersionContextVariable.constructor(self.tx)
            # This is a userdefined class, so install an ID_MATCH even if its a
            # global variable.
            self.install_guards(GuardBuilder.ID_MATCH)
            return UserDefinedClassVariable(
                value,
                source=self.source,
            )
        elif RestrictedListSubclassVariable.is_matching_cls(type(value)):
            self.install_guards(GuardBuilder.SEQUENCE_LENGTH)
            return self.set_source_and_track_mutable(
                value,
                RestrictedListSubclassVariable(
                    [
                        LazyVariableTracker.create(
                            value=value[i], source=GetItemSource(self.source, i)
                        )
                        for i in range(len(value))
                    ],
                    user_cls=type(value),
                    user_cls_source=AttrSource(self.source, "__class__"),
                ),
            )
        elif TorchScriptObjectVariable.is_matching_cls(type(value)):
            from ..source import (
                FlattenScriptObjectSource,
                ScriptObjectQualifiedNameSource,
            )

            if torch._library.fake_class_registry.tracing_with_real(value):
                proxy = self.tx.output.root_tracer.create_graph_input(
                    re.sub(r"[^a-zA-Z0-9]+", "_", self.name),
                    type(value),
                    source=self.source,
                )

                # setting is_unspecialized=False to not insert a as_tensor call in reconstruct by default
                # seting example to be real value because these example values will be used
                # as example_inputs for user compiler.
                proxy.node.meta["grapharg"] = GraphArg(
                    self.source, value, False, None, False, value
                )
                return TorchScriptObjectVariable.create(
                    proxy,
                    value,
                    source=self.source,
                )

            # This exists to allow a smoother transition.
            # The implications are:
            # The script objects won't be tracked as proxies.
            # Methods on these objects won't show up in the graph.
            # The original script object might be mutated.
            if not hasattr(value, "__obj_flatten__"):
                return self.wrap_user_defined(value)

            # Install the guards on the fully qualified name of the script object
            LazyVariableTracker.realize_all(
                VariableBuilder(self.tx, ScriptObjectQualifiedNameSource(self.source))(
                    value._type().qualified_name()  # type: ignore[attr-defined]
                )
            )
            # Install the guards on the content of the script object by setting the source
            # to be FlattenScriptObjectSource, which calls __obj_flatten__() to get the contents.
            LazyVariableTracker.realize_all(
                VariableBuilder(self.tx, FlattenScriptObjectSource(self.source))(
                    value.__obj_flatten__()
                )
            )

            fake_script_obj = torch._library.fake_class_registry.maybe_to_fake_obj(
                self.tx.output.fake_mode, value
            )

            proxy = self.tx.output.root_tracer.create_graph_input(
                re.sub(r"[^a-zA-Z0-9]+", "_", self.name),
                type(value),
                source=self.source,
            )

            # setting is_unspecialized=False to not insert a as_tensor call in reconstruct by default
            # seting example to be real value because these example values will be used
            # as example_inputs for user compiler.
            proxy.node.meta["grapharg"] = GraphArg(
                self.source, value, False, None, False, fake_script_obj
            )
            return TorchScriptObjectVariable.create(
                proxy,
                fake_script_obj,
                source=self.source,
            )
        elif issubclass(type(value), MutableMapping):
            self.install_guards(GuardBuilder.TYPE_MATCH)
            return MutableMappingVariable(value, source=self.source)
        else:
            return self.wrap_user_defined(value)

    def wrap_user_defined(self, value: Any):
        self.install_guards(GuardBuilder.TYPE_MATCH)
        result = UserDefinedObjectVariable(value, source=self.source)
        if not SideEffects.cls_supports_mutation_side_effects(type(value)):
            # don't allow STORE_ATTR mutation with custom __setattr__
            return result
        return self.tx.output.side_effects.track_object_existing(value, result)

    def wrap_listlike(self, value: Union[tuple, list, odict_values, NamedTuple]):
        if config.specialize_int and type(value) is torch.Size:
            self.install_guards(GuardBuilder.CONSTANT_MATCH)
            return ConstantVariable.create(value=value)

        # One can index a tensor with a list/tuple. Therefore, we need to
        # have a stricter match.
        self.install_guards(GuardBuilder.SEQUENCE_LENGTH)

        for item in value:
            if item is value:
                unimplemented("list elements are pointing to the list itself")

        output = [
            LazyVariableTracker.create(item, source=GetItemSource(self.get_source(), i))
            for i, item in enumerate(value)
        ]

        maybe_gm = self.tx.output.local_scope.get("self")
        if isinstance(
            self.source, LocalSource
        ) and self.source.local_name in get_locals_to_steal(maybe_gm):
            # The input tensor list to dynamo from compiled autograd may contain activations
            # which are freed as they are used in inductor. Dynamo's default behavior is to
            # lift all tensors to the graph inputs, but this will cause dynamo to hold an
            # extra reference to the activation tensors and increase peak memory usage.
            # To allow freeing ASAP, we keep the list as graph argument to the dynamo output
            # graph, and unpack it locally.
            # e.g. instead of `def forward(self, L_inputs_0_, L_inputs_1_, ...):`, we have
            # `def forward(self, L_inputs_):`
            source = self.source
            assert isinstance(value, list)
            tensor_list_proxy = self.tx.output.root_tracer.create_graph_input(
                re.sub(r"[^a-zA-Z0-9]+", "_", self.name), type(value), source=source
            )
            tensor_list_proxy.node.meta["steal_arg"] = True

            list_variable = wrap_fx_proxy_cls(
                target_cls=TensorVariable,
                tx=self.tx,
                proxy=tensor_list_proxy,
                example_value=value,
                subclass_type=None,
                source=source,
            )

            guards = []
            for i, tensor_variable in enumerate(list_variable.items):
                source_i = GetItemSource(base=source, index=i, index_is_slice=False)
                # access unpacked tensor from this list instead of from a lifted arg
                self.tx.output.input_source_to_var[source_i] = tensor_variable
                tensor_variable.proxy.node.meta["tensor_dict"] = _extract_tensor_dict(
                    value[i]
                )

                guard = functools.partial(
                    GuardBuilder.TENSOR_MATCH, value=TensorWeakRef(value[i])
                )
                guards.append(source_i.make_guard(guard))

            install_guard(*guards, skip=1)

            grapharg = GraphArg(
                source,
                value,
                pass_arg_as_tensor=False,
                fake_tensor=None,
                is_tensor=False,
            )
            tensor_list_proxy.node.meta["grapharg"] = grapharg

        result = BaseListVariable.cls_for_instance(value)(
            output, mutable_local=MutableLocal()
        )
        if istype(value, list):
            return self.set_source_and_track_mutable(value, result)
        return result

    def wrap_tuple_iterator(self, value: tuple_iterator):
        self.install_guards(GuardBuilder.TUPLE_ITERATOR_LEN)
        output = [
            VariableBuilder(self.tx, TupleIteratorGetItemSource(self.get_source(), i))(
                tuple_iterator_getitem(value, i)
            )
            for i in range(tuple_iterator_len(value))
        ]
        result = TupleIteratorVariable(
            output, mutable_local=MutableLocal(), source=self.source
        )

        return self.set_source_and_track_mutable(value, result)

    def wrap_slice_range(self, value: Union[slice, range]):
        items = [
            VariableBuilder(self.tx, AttrSource(self.get_source(), k))(
                getattr(value, k)
            )
            for k in ("start", "stop", "step")
        ]
        self.install_guards(GuardBuilder.TYPE_MATCH)
        if isinstance(value, slice):
            return SliceVariable(items, source=self.source)
        else:
            return RangeVariable(items, source=self.source)

    def mark_static_input(self, value: torch.Tensor, guard: bool):
        from ..decorators import mark_static_address

        static_inputs_log.debug(
            "Marking static input %s, id: %s)", self.source.name(), id(value)
        )
        mark_static_address(value, guard=guard)

        # Check if we've seen this tensor before and update graph metadata if needed
        # As long as this runs before AOT this is sound
        if value in self.tx.output.side_effects:
            var = self.tx.output.side_effects[value]
            var.proxy.node.meta["tensor_dict"][
                "_dynamo_static_input_type"
            ] = value._dynamo_static_input_type

    def wrap_module(self, value: torch.nn.Module):
        from ..eval_frame import OptimizedModule

        if len(value.__dict__) == 0:
            unimplemented(f"uninitialized nn.Module: {typestr(value)}")
        if istype(value, OptimizedModule):
            # Check if the optimized module was disabled
            if inspect.getattr_static(value.forward, "_torchdynamo_disable", False):
                # This bytecode is mostly of kind LOAD_ATTR or LOAD_METHOD. If
                # we graph break here, Dynamo does not know how to create
                # continuation functions for such bytecodes. So, we delay the
                # graph break to CALL_FUNCTION.
                return DelayGraphBreakVariable(source=self.source)

            self.install_guards(GuardBuilder.TYPE_MATCH)
            self.source = AttrSource(self.source, "_orig_mod")
            return self.wrap_module(value._orig_mod)

        if (
            isinstance(value, (torch.nn.RNN, torch.nn.GRU, torch.nn.LSTM))
            and not config.allow_rnn
        ):
            unimplemented("TorchDynamo purposely graph breaks on RNN, GRU, LSTMs")

        if getattr(value, "_is_fsdp_managed_module", False):
            # See note [Dynamo treats FSDP wrapped modules as UnspecializedNNModule]
            # in fully_sharded_data_parallel.py for more information

            # we can't do this assert inside FSDP constructor,
            # since we don't know yet whether dynamo will be used
            assert getattr(
                value, "_fsdp_use_orig_params", False
            ), "Dynamo only supports FSDP with use_orig_params=True"

            # Note on FSDP guarding
            # Eager FSDP already assumes (requires, but without enforcement)
            # that users don't mutate their model parameters/structure after
            # FSDP wrapping, because FSDP wouldn't notice or update its
            # FlatParams.
            #
            # Therefore, torch.compile can skip guarding on params or submodule
            # structure of fsdp_managed modules, by using FSDPNNModuleSource as
            # the guard source.  This behavior is gated on
            # config.skip_fsdp_guards.
            self.install_guards(GuardBuilder.TYPE_MATCH)
            result = FSDPManagedNNModuleVariable(value, source=self.get_source())
            if not SideEffects.cls_supports_mutation_side_effects(type(value)):
                # don't allow STORE_ATTR mutation with custom __setattr__
                return result
            return self.tx.output.side_effects.track_object_existing(value, result)
        elif mutation_guard.is_dynamic_nn_module(value, self.tx.export):
            # created dynamically, don't specialize on it
            self.install_guards(GuardBuilder.TYPE_MATCH)
            if torch._dynamo.config.inline_inbuilt_nn_modules:
                freezing = is_parameter_freezing()
                for p in value.parameters():
                    self.mark_static_input(p, guard=freezing)

                for b in value.buffers():
                    self.mark_static_input(b, guard=freezing)

                if freezing:
                    # we need to add the module to tracing context
                    # in order to allow its params to get invalidated
                    # this will get cleaned up once compile ends
                    self.tx.output.nn_modules[self.name] = value

            if value.__module__.startswith(("torch.nn.", "torch.ao.")):
                result = UnspecializedBuiltinNNModuleVariable(value, source=self.source)
            else:
                result = UnspecializedNNModuleVariable(value, source=self.source)

            if not SideEffects.cls_supports_mutation_side_effects(type(value)):
                # don't allow STORE_ATTR mutation with custom __setattr__
                return result
            return self.tx.output.side_effects.track_object_existing(value, result)
        elif issubclass(
            value.__class__, torch.nn.parallel.distributed.DistributedDataParallel
        ):
            self.install_guards(GuardBuilder.TYPE_MATCH)
            return UnspecializedNNModuleVariable(value, source=self.get_source())
        else:
            return self.tx.output.register_attr_or_module(
                value,
                self.name,
                source=self.get_source(),
                # Guards are added inside register_attr_or_module
            )

    def wrap_literal(self, value):
        if not config.specialize_int and type(value) is int:
            # unspecializing int by default, but still
            # specialize for the following conditions
            if not TracingContext.get().force_unspec_int_unbacked_size_like and (
                # Assume integers from global variables want to be specialized
                not self.source.guard_source().is_local()
                # Assume that integers that came from NN modules want to be
                # specialized (as we don't expect users to be changing the
                # NN modules on the fly)
                or self.source.guard_source().is_specialized_nn_module()
                or self.source.guard_source().is_unspecialized_builtin_nn_module()
                or is_from_defaults(self.source)
                or is_cell_contents(self.source)
                # TODO: Delete this condition when rollout is done.  NB: this
                # condition never evaluates True in open source
                or (
                    not justknobs_check(
                        "pytorch/dynamo:enable_unspecialize_zero_one_plain_int"
                    )
                    and value in self._common_constants()
                )
            ):
                self.install_guards(GuardBuilder.CONSTANT_MATCH)
                return ConstantVariable.create(value=value, source=self.source)
            else:
                return self.wrap_symint(value)
        elif not config.specialize_float and type(value) is float:
            return self.wrap_symfloat(value)
        else:
            self.install_guards(GuardBuilder.CONSTANT_MATCH)
            result = ConstantVariable.create(value=value, source=self.source)
            if isinstance(value, (list, set)):
                return self.set_source_and_track_mutable(value, result)
            return result

    def assert_not_wrapped_by_this_graph(self, value: torch.Tensor):
        if is_fake(value) and maybe_get_fake_mode(value) is self.tx.fake_mode:
            raise InternalTorchDynamoError(
                "Cannot wrap a Tensor that has already been",
                "wrapped by this instance of Dynamo",
            )

    def wrap_tensor(self, value: torch.Tensor):
        source = self.get_source()

        # We cannot already be tracking the tensor, which implies
        # it would have already been wrapped
        assert value not in self.tx.output.side_effects

        is_static_input = get_static_address_type(value) is not None

        if (
            config.inline_inbuilt_nn_modules
            and not is_static_input
            and (
                isinstance(value, torch.nn.Parameter)
                # mark tensor attributes of nn modules static. This is done to keep inline_inbuilt_nn_modules behavior
                # compatible with previous behavior.
                or (source and source.guard_source().is_unspecialized_nn_module())
            )
        ):
            self.mark_static_input(value, guard=False)

        make_graph_attribute = is_static_input and (
            not config.inline_inbuilt_nn_modules or is_parameter_freezing()
        )

        if (
            source.guard_source().is_specialized_nn_module() or make_graph_attribute
        ) and not source.guard_source().is_fsdp_module():
            self.assert_not_wrapped_by_this_graph(value)
            return self.tx.output.register_attr_or_module(
                value, self.name, source=source
            )

        if is_constant_source(source):
            self.assert_not_wrapped_by_this_graph(value)
            return self.tx.output.register_attr_or_module(
                value,
                re.sub(r"[^a-zA-Z0-9]+", "_", self.name),
                source=source,
                # Guards are added inside register_attr_or_module
            )

        if type(value) in config.traceable_tensor_subclasses:
            # Ordinarily, we would fakeify a tensor so that it can get dynamic
            # shapes and be computed on without triggering actual operations.
            # However, how can we fakeify a tensor subclass?  Ordinary
            # inheritance (nor multiple inheritance) won't work work.
            #
            # Instead, our plan is to *manually simulate* the tensor subclass
            # inheriting from a fake tensor with dynamo.  This means our
            # data representation for a tensor subclass will be a fake tensor
            # + tensor subclass type + any extra data the subclass may have
            # been storing on the tensor.  Because all Python accesses are
            # mediated through TensorWithTFOverrideVariable, we can ensure
            # that we dispatch differently, e.g., according to
            # __torch_function__
            #
            # To simplify things for now, the __dict__ tracking bits haven't
            # been implemented yet, but they can be added into this design at
            # a later point in time.
            subclass_type = type(value)
        else:
            assert type(value) in (
                torch.Tensor,
                torch.nn.Parameter,
                torch._subclasses.fake_tensor.FakeTensor,
                torch._subclasses.functional_tensor.FunctionalTensor,
            ) or is_traceable_wrapper_subclass(value), type(value)
            subclass_type = None

        # NB: this just says we accessed a tensor from the same source again
        # (e.g., a tensor lives in a global foo, and we LOAD_GLOBAL it twice).
        # This is distinct from two distinct sources mapping to the same
        # Tensor (per id())!  No guard is necessary here.  See below for the
        # other case.
        is_duplicate_tensor = source in self.tx.output.input_source_to_var
        if is_duplicate_tensor:
            return self.tx.output.input_source_to_var[source]

        if get_static_address_type(value) == "guarded":
            self.install_guards(GuardBuilder.ID_MATCH)

        # By this point, we should have deduplicated all tensors
        self.assert_not_wrapped_by_this_graph(value)

        # tx.output has multiple tracers if we're introspecting HigherOrderOperator.
        # When we've discovered an untracked tensor, then we actually need
        # to get Dynamo to track the tensor (which is what this function does)
        # and put it as a graph input on the root tracer. Later on,
        # if the input is actually used in the body of the HigherOrderOperator,
        # then the relevant SubgraphTracer will lift it to being an input of
        # the subgraph.
        # See NOTE [HigherOrderOperator tracing design] for more details.

        tensor_proxy = self.tx.output.root_tracer.create_graph_input(
            re.sub(r"[^a-zA-Z0-9]+", "_", self.name), type(value), source=source
        )
        options = {}
        if type(value) in config.traceable_tensor_subclasses:
            options["torch_function_fn"] = build_torch_function_fn(
                self.tx, value, self.source
            )
            self.install_guards(GuardBuilder.TYPE_MATCH)

        if (
            isinstance(value, torch.Tensor)
            and value.is_nested
            and not isinstance(value, torch.nested._internal.nested_tensor.NestedTensor)
        ):
            unimplemented("torch.compile does not support strided NestedTensor")

        # TODO(pearu,sparse-team) - Add the corresponding SPARSE_TENSOR_MATCH guards
        if (
            isinstance(value, torch.Tensor)
            and is_sparse_any(value)
            and (not self.tx.export or not config.capture_sparse_compute)
        ):
            # A hot fix for sparse tensors + torch.compile. Support for
            # export + sparsity is being added but we need to create
            # SPARSE_TENSOR_GUARDS for guards to work propertly.
            unimplemented("torch.compile does not support sparse Tensors")

        tensor_variable = wrap_fx_proxy(
            tx=self.tx,
            proxy=tensor_proxy,
            example_value=value,
            subclass_type=subclass_type,
            source=source,
            **options,
        )

        guard_type = GuardBuilder.TENSOR_MATCH

        if isinstance(source, GradSource) and is_from_optimizer_source(source):
            guard_type = GuardBuilder.NOT_NONE_MATCH

        self.install_guards(
            functools.partial(
                guard_type,
                value=(
                    value
                    if isinstance(source, NumpyTensorSource)
                    else TensorWeakRef(value)
                ),
            )
        )

        # We install TYPE_MATCH guards for traceable wrapper subclass object,
        # and recursively install corresponding guard for each inner attribute.
        if is_traceable_wrapper_subclass(value):
            self.install_guards(GuardBuilder.TENSOR_SUBCLASS_METADATA_MATCH)
            self.install_guards(GuardBuilder.TYPE_MATCH)
            install_guard(
                SubclassAttrListSource(source).make_guard(GuardBuilder.EQUALS_MATCH)
            )

            attrs, _ = value.__tensor_flatten__()
            for attr in attrs:
                inner_value = getattr(value, attr)
                inner_source = AttrSource(self.source, attr)
                LazyVariableTracker.realize_all(
                    VariableBuilder(self.tx, inner_source)(inner_value)
                )

        self.tx.output.input_source_to_var[source] = tensor_variable
        assert "tensor_dict" not in tensor_proxy.node.meta
        tensor_proxy.node.meta["tensor_dict"] = _extract_tensor_dict(value)

        # Note: this information is conveyed via subclass_type now
        fake_tensor_value = tensor_variable.proxy.node.meta["example_value"]
        if maybe_get_fake_mode(fake_tensor_value) is not self.tx.fake_mode:
            raise InternalTorchDynamoError("Wrapped Tensor must be this graph's fake")

        grapharg = GraphArg(source, value, False, fake_tensor_value)
        tensor_proxy.node.meta["grapharg"] = grapharg
        self.tx.output.add_symbol_bindings(grapharg)
        return tensor_variable

    def wrap_numpy_ndarray(self, value):
        assert np is not None
        assert isinstance(value, np.ndarray)

        source = NumpyTensorSource(self.get_source())

        from torch._numpy import _util

        readonly = not value.flags.writeable
        if readonly:
            try:
                value.flags.writeable = True
            except ValueError:
                # One can not easily make nditer elements writable,
                # but warning is not the end of the world
                assert isinstance(value.base, np.nditer)

        try:
            tensor_value = _util._try_convert_to_tensor(value)
            if readonly:
                from torch._prims_common import clone_preserve_strides

                tensor_value = clone_preserve_strides(tensor_value)
        except NotImplementedError as e:
            # failed to convert to tensor, graph break
            unimplemented(str(e))

        # We do this because we want the full behavior of guarding the numpy ndarray as if it were
        # a tensor. It's a little annoying to make a VT to throw out, but there's so many side effects here
        # that there's not another great way to do this atm.
        # This creates the right graphargs, as well as registration for guards in tensor names and shape env.
        LazyVariableTracker.realize_all(VariableBuilder(self.tx, source)(tensor_value))
        proxy = self.tx.output.root_tracer.create_graph_input(
            re.sub(r"[^a-zA-Z0-9]+", "_", self.name), type(tensor_value), source=source
        )
        options = {"source": source}
        numpy_ndarray_variable = wrap_fx_proxy_cls(
            target_cls=NumpyNdarrayVariable,
            tx=self.tx,
            proxy=proxy,
            example_value=tensor_value,
            **options,
        )

        self.tx.output.input_source_to_var[source] = numpy_ndarray_variable
        example_value = numpy_ndarray_variable.proxy.node.meta["example_value"]

        # pass_arg_as_tensor should be true because we are wrapping a np.ndarray as argument input, and it needs to be
        # converted to a tensor.
        grapharg = GraphArg(
            source,
            tensor_value,
            pass_arg_as_tensor=True,
            fake_tensor=example_value,
            is_tensor=True,
            example_strong_ref=tensor_value,
        )
        proxy.node.meta["grapharg"] = grapharg

        return numpy_ndarray_variable

    def wrap_symint(self, value):
        assert type(value) is int

        if self.name in self.tx.output.unspec_variable_map:
            return self.tx.output.unspec_variable_map[self.name]

        shape_env = self.tx.output.shape_env
        if TracingContext.get().force_unspec_int_unbacked_size_like:
            wrapped_value = shape_env.create_unbacked_symint()
            _constrain_range_for_size(wrapped_value)
            self.tx.output.bound_symbols.add(wrapped_value.node.expr)
            self.tx.output.tracked_fakes.append(
                TrackedFake(wrapped_value, self.source, None)
            )

        # NB: We do not do float.  For motivation, see
        # https://docs.google.com/document/d/1INSCdYu1PxXcr43HrD82OudeEuS-qxQe1yZmLg2wy6A/edit
        # but the general idea is that we generate kernels that can
        # take unspecialized floats and use them in sizevar computation
        elif not is_constant_source(self.get_source()):
            if torch._dynamo.config.specialize_int:
                # If specialize_int is False, also return
                # a constant (but this should have been handled
                # in the caller, TBH)
                self.install_guards(GuardBuilder.CONSTANT_MATCH)
                return ConstantVariable.create(value=value, source=self.source)

            name = self.source.name()

            def update_frame_state(value):
                if name not in self.tx.output.frame_state:
                    # Note - this essentially means that if this name gets reused as a tensor,
                    # it will start fully dynamic. That should always be a safe option, and not awfully inefficient.
                    # Alternatively, if we want to improve pef here, we can add a third state of unset, but I am not
                    # sure that is necessary for now.
                    frame_state_entry = FrameStateSizeEntry(
                        scalar=value, size=None, stride=None
                    )
                else:
                    frame_state_entry = self.tx.output.frame_state[name]
                    if frame_state_entry.scalar != value:
                        log.debug(
                            "automatic dynamic int %s val %s != %s",
                            name,
                            value,
                            frame_state_entry.scalar,
                        )
                        frame_state_entry.scalar = None
                self.tx.output.frame_state[name] = frame_state_entry

            if (st := self.tx.distributed_state) is None:
                update_frame_state(value)
                frame_state_entry = self.tx.output.frame_state[name]
            elif st.all_states is None:
                # Preflight, always pretend as if it's static
                frame_state_entry = FrameStateSizeEntry(
                    size=None, scalar=value, stride=None
                )
                st.local_state.input_sizes[name] = value
            else:
                # Apply the updates
                for sub_state in st.all_states:
                    update_frame_state(sub_state.input_sizes[name])
                frame_state_entry = self.tx.output.frame_state[name]

            # TODO: This should be dynamic, as we in general do not
            # know if bare integers are actually going to be sizevars
            # and it is inappropriate to eagerly duck size them with
            # real sizevars
            if (
                config.automatic_dynamic_shapes and frame_state_entry.scalar is None
            ) or not config.assume_static_by_default:
                dynamic_dim = DimDynamic.DYNAMIC
            else:  # assume_static_by_default
                # TODO: dynamic_dim = DimDynamic.STATIC should work but
                # for some reason it doesn't
                self.install_guards(GuardBuilder.CONSTANT_MATCH)
                return ConstantVariable.create(value=value)

            wrapped_value = shape_env.create_unspecified_symint_and_symbol(
                value,
                source=self.source,
                dynamic_dim=dynamic_dim,
            )
            self.tx.output.bound_symbols.add(wrapped_value.node.expr)

            self.tx.output.tracked_fakes.append(
                TrackedFake(wrapped_value, self.source, None)
            )
        else:
            assert is_constant_source(self.get_source())
            # TODO: Do I actually need guard for constant source?
            self.install_guards(GuardBuilder.CONSTANT_MATCH)
            return ConstantVariable.create(value=value, source=self.source)

        assert not isinstance(self.get_source(), RandomValueSource)
        install_guard(self.get_source().make_guard(GuardBuilder.TYPE_MATCH))

        options = {"source": self.get_source()}

        proxy = self.tx.output.root_tracer.create_graph_input(
            re.sub(r"[^a-zA-Z0-9]+", "_", self.name),
            type(wrapped_value),
            source=self.get_source(),
        )

        set_example_value(proxy.node, wrapped_value)
        unspec_var = SymNodeVariable(proxy, wrapped_value, **options)
        self.tx.output.unspec_variable_map[self.name] = unspec_var

        if not is_constant_source(self.get_source()):
            if self.tx.export and not isinstance(self.get_source(), LocalSource):
                raise AssertionError(
                    f"Dynamo attempts to add additional input during export: value={wrapped_value}, source={self.get_source()}"
                )

            example_value = unspec_var.proxy.node.meta["example_value"]

            proxy.node.meta["grapharg"] = GraphArg(
                self.get_source(),
                wrapped_value,
                pass_arg_as_tensor=False,
                fake_tensor=None,
                is_tensor=False,
                example_strong_ref=wrapped_value,
            )

        return unspec_var

    def wrap_symfloat(self, value):
        # SymFloat wrapping is special.  We first wrap it in the same way we
        # do an unspecialized primitive, and then we item() it into a
        # SymFloat.  Removal of the item() call is left to a later FX pass,
        # mostly because that pass is more easily done after we have lowered
        # to ATen ops.  (Dynamo doesn't do decomposition right now).

        if self.name in self.tx.output.unspec_variable_map:
            return self.tx.output.unspec_variable_map[self.name]

        # NB: we specialize on nan input, because our guard modeling in
        # ShapeEnv cannot deal with nan
        if (
            torch._dynamo.config.specialize_float
            or is_constant_source(self.get_source())
            or math.isnan(value)
        ):
            self.install_guards(GuardBuilder.CONSTANT_MATCH)
            return ConstantVariable.create(value=value, source=self.source)

        # NB: At the point we've gotten here, we don't assume static by
        # default.  Since we have a guard mechanism, there isn't really any
        # downside to trying to be dynamic for float all the time.  Unlike
        # ints, this won't make codegen perf worse.  Modest cost to compile
        # time.

        wrapped_value = torch.tensor(value, dtype=torch.float64)
        # TODO: Switch RandomValueSource over to use this, this is more
        # accurate
        assert not isinstance(self.get_source(), RandomValueSource)
        install_guard(self.get_source().make_guard(GuardBuilder.TYPE_MATCH))

        # The FloatTensorSource here is just for pedantic correctness: if you
        # guard against an UnspecializedPythonVariable, you need to guard
        # against the tensor-ified version of the local, otherwise it's not a
        # Tensor.  However, we never let the UnspecializedPythonVariable escape
        # here, so there should never actually be any guards against this
        # source.
        options = {"source": FloatTensorSource(self.get_source()), "raw_value": value}

        # TODO: Maybe the tensor-ification should be built into the source,
        # rather than by special pattern match
        proxy = self.tx.output.root_tracer.create_graph_input(
            re.sub(r"[^a-zA-Z0-9]+", "_", self.name),
            type(wrapped_value),
            source=self.get_source(),
        )

        unspec_var = wrap_fx_proxy_cls(
            UnspecializedPythonVariable,
            tx=self.tx,
            proxy=proxy,
            example_value=wrapped_value,
            **options,
        )
        assert isinstance(unspec_var, UnspecializedPythonVariable)
        self.tx.output.unspec_variable_map[self.name] = unspec_var

        if self.tx.export and not isinstance(self.get_source(), LocalSource):
            raise AssertionError(
                f"Dynamo attempts to add additional input during export: value={wrapped_value}, source={self.get_source()}"
            )
        fake_tensor_value = None
        example_value = unspec_var.proxy.node.meta["example_value"]
        assert is_fake(example_value)

        fake_tensor_value = example_value
        assert fake_tensor_value.fake_mode is self.tx.fake_mode, (
            f"fake mode ({fake_tensor_value.fake_mode}) from fake tensor metadata doesn't match mode"
            "({self.tx.fake_mode}) from InstructionTranslator"
        )

        # There's something a bit incoherent about pass_arg_as_tensor,
        # specifically regarding sources.
        #
        # Specifically, suppose we have "x: float" local argument.  We
        # eventually end up with an UnspecializedPythonVariable denoting
        # torch.as_tensor(x)... but it's source is still L['x'] (which if you
        # accessed it directly is a float!)  So you gotta be careful when
        # setting up your guards, because it's still going to be a float at
        # this point, the conversion happens only precisely at the point we're
        # actually calling the FX graph.  This happens to be what we want for
        # shape guard generation, but it's kind of unintuitive.
        proxy.node.meta["grapharg"] = GraphArg(
            self.get_source(),
            wrapped_value,
            pass_arg_as_tensor=True,
            fake_tensor=fake_tensor_value,
            is_tensor=False,
            example_strong_ref=wrapped_value,
        )

        # Directly do item to bypass capture_scalar_outputs
        r = wrap_fx_proxy(
            self.tx,
            self.tx.output.create_proxy(
                "call_method",
                "item",
                *proxy_args_kwargs([unspec_var], {}),
            ),
        )
        self.tx.output.tracked_fakes.append(TrackedFake(r.sym_num, self.source, None))

        return r

    def wrap_unspecialized_primitive(self, value):
        if self.name in self.tx.output.unspec_variable_map:
            return self.tx.output.unspec_variable_map[self.name]

        wrapped_value = torch.tensor(value)
        if not isinstance(self.get_source(), RandomValueSource):
            install_guard(self.get_source().make_guard(GuardBuilder.TYPE_MATCH))

        options = {"source": self.get_source()}
        options.update({"raw_value": value})

        proxy = self.tx.output.root_tracer.create_graph_input(
            re.sub(r"[^a-zA-Z0-9]+", "_", self.name),
            type(wrapped_value),
            source=self.get_source(),
        )

        unspec_var = wrap_fx_proxy_cls(
            UnspecializedPythonVariable,
            tx=self.tx,
            proxy=proxy,
            example_value=wrapped_value,
            **options,
        )
        self.tx.output.unspec_variable_map[self.name] = unspec_var
        if not is_constant_source(self.get_source()):
            if self.tx.export and not isinstance(self.get_source(), LocalSource):
                raise AssertionError(
                    f"Dynamo attempts to add additional input during export: value={wrapped_value}, source={self.get_source()}"
                )
            fake_tensor_value = None
            if isinstance(unspec_var, ConstantVariable):
                # TODO: when can this happen?
                example_value = unspec_var.value
            else:
                example_value = unspec_var.proxy.node.meta["example_value"]
            assert is_fake(example_value)

            fake_tensor_value = example_value
            assert fake_tensor_value.fake_mode is self.tx.fake_mode, (
                f"fake mode ({fake_tensor_value.fake_mode}) from fake tensor metadata doesn't match mode"
                "({self.tx.fake_mode}) from InstructionTranslator"
            )

            proxy.node.meta["grapharg"] = GraphArg(
                self.get_source(),
                wrapped_value,
                pass_arg_as_tensor=True,
                fake_tensor=fake_tensor_value,
                is_tensor=False,
                example_strong_ref=wrapped_value,
            )
        return unspec_var


def _dataclasses_fields_lambda(obj):
    if isinstance(obj, UserDefinedObjectVariable):
        value = obj.value
    elif isinstance(obj, CustomizedDictVariable):
        value = obj.user_cls
    else:
        unimplemented(f"Dataclass fields handling fails for type {obj}")
    items = []
    for field in dataclasses.fields(value):
        source = None
        if obj.source:
            source = GetItemSource(
                AttrSource(obj.source, "__dataclass_fields__"), field.name
            )
        items.append(UserDefinedObjectVariable(field, source=source))
    return TupleVariable(items)


def wrap_fx_proxy(
    tx, proxy, example_value=None, subclass_type=None, **options
) -> VariableTracker:
    kwargs = {
        "tx": tx,
        "proxy": proxy,
        "example_value": example_value,
        "subclass_type": subclass_type,
        **options,
    }
    if subclass_type is None:
        return wrap_fx_proxy_cls(target_cls=TensorVariable, **kwargs)
    else:
        result = wrap_fx_proxy_cls(target_cls=TensorWithTFOverrideVariable, **kwargs)
        result.install_global(tx)
        return result


# Note: Unfortunate split due to some gross classes existing that subclass TensorVariable
# Should be compositional instead
#
# This is a horribly complicated function that does too many things, to
# explain what it does, let's first talk about the classic usage wrap_fx_proxy
# for a TensorVariable.  There are two primary modes of use:
#
#   1. Wrapping a pre-existing Tensor.  In this case, example_value is set
#      to the pre-existing Tensor.  (Note that this example_value will NOT
#      be the final example_value we put into node.meta['example_value'],
#      instead it is converted into a fake tensor using
#      wrap_to_fake_tensor_and_record and registered as a graph input.)
#
#   2. "Wrapping" the result of some Tensor operation Dynamo traced over. In
#      this case, example_value is None (and we are going to figure it out
#      ourselves using FakeTensors, via get_fake_value, which will run
#      the operation represented by the (singular!) FX node referenced by
#      the passed in proxy.)
#
# The expectation is you end up with a Tensor output, and everything is
# straightforwardly traced into the graph.
#
# In all cases, the returned `TensorVariable` subclass will have an `example_value`
# and that `example_value` must be a `FakeTensor` produced by the currently running
# instance of Dynamo.
#
# Upon closer inspection, you may notice that there are a slurry of non-Tensor
# output cases.  What gives?  Well, we sometimes trace operations into the
# graph that don't involve tensors.
#
#   * Some operators return tuples; we need to recursively handle their
#     contents
#
#   * Some operators have side effects that will affect subsequent AOTAutograd
#     tracing but don't otherwise return anything.
#
#   * Some operators return symbolic ints/floats/bools which can go in the
#     graph and be traced (but only if they're actually symbolic!  If they're
#     static you don't want to put them in the graph, which means you
#     shouldn't call this function.)
#
# The common theme is that you only use this function WHEN YOU ARE TRACING
# SOMETHING INTO THE GRAPH.  This is sort of obvious, because you can't call
# this function without a proxy.
def wrap_fx_proxy_cls(
    target_cls, tx, proxy, example_value=None, subclass_type=None, **options
):
    from ..symbolic_convert import InstructionTranslatorBase

    assert isinstance(tx, InstructionTranslatorBase)
    if "guards" in options and options["guards"] is not None:
        tx.output.guards.update(options["guards"])

    assert "example_value" not in proxy.node.meta, f"{proxy.node.meta['example_value']}"

    initial_example_value = example_value

    def _clone_input(value):
        if isinstance(value, torch.Tensor):
            # tensor subclasses will not be converted to FakeTensors and need to be cloned
            if not (
                isinstance(value, FakeTensor)
                or (
                    # Is functional tensor fakeified by this instance of Dynamo
                    torch._is_functional_tensor(value)
                    and maybe_get_fake_mode(value) is tx.fake_mode
                )
                or value.is_nested
            ):
                # NB: ensure strides are preserved
                value = clone_input(value)

        return value

    # See NOTE: [Deferring tensor pack/unpack hooks until runtime]
    with torch._dynamo.utils._disable_saved_tensors_hooks_during_tracing():
        # with preserve_rng_state():
        if example_value is None:
            # only allow_non_graph_fake in this instance because we handle the non-fake
            # cases properly below.
            example_value = get_fake_value(proxy.node, tx, allow_non_graph_fake=True)

        # Handle recursive calls here
        elif maybe_get_fake_mode(example_value) is tx.fake_mode:
            pass

        elif isinstance(example_value, torch.Tensor):
            if tx.export:
                # The legacy behavior for real value cache with subclasses was
                # to perform a clone WITHOUT preserving the subclass.  It's
                # not entirely clear this is what you actually want though.
                with torch._C.DisableTorchFunctionSubclass():
                    proxy.tracer.real_value_cache[proxy.node] = _clone_input(
                        example_value
                    )
            # NB: If we're ignoring subclass, then the expectation is you will
            # take the returned TensorVariable and wrap it into a more
            # accurate TensorVariable that is able to track subclass-ness;
            # otherwise this is wrong!
            kwargs = {
                "is_tensor": target_cls
                in (TensorVariable, TensorWithTFOverrideVariable),
            }
            assert "source" in options and options["source"] is not None
            kwargs["source"] = options["source"]
            example_value = wrap_to_fake_tensor_and_record(
                example_value, tx=tx, **kwargs
            )
        if (
            isinstance(example_value, torch.Tensor)
            and example_value.device.type != "meta"
            and (maybe_get_fake_mode(example_value) is not tx.fake_mode)
        ):
            raise InternalTorchDynamoError(
                "`example_value` needs to be a `FakeTensor`"
                f"wrapped by this instance of Dynamo. Found: {example_value}"
            )

    if isinstance(example_value, torch.Tensor):
        is_parameter = isinstance(example_value, torch.nn.Parameter)
        is_buffer = isinstance(example_value, torch.nn.Buffer)

        # NB: In most (all?) cases, this does not actually do a clone.
        # (WARNING: this means that if we mutate metadata on the fake
        # tensor, the stored example value will update too!)
        example_value = _clone_input(example_value)
        set_example_value(proxy.node, example_value)
        specialized_props = target_cls.specialize(example_value)
        # TODO: not sure about this fake mode test
        if (
            isinstance(example_value, torch._subclasses.fake_tensor.FakeTensor)
            and example_value.fake_mode is tx.fake_mode
        ):
            tensor_type = subclass_type if subclass_type else torch.Tensor
            specialized_props["class_type"] = (
                torch.nn.Parameter
                if is_parameter
                else torch.nn.Buffer
                if is_buffer
                else tensor_type
            )

        options.update(specialized_props)
        return target_cls(proxy, **options)
    elif (
        hasattr(proxy.node.target, "__name__")
        and proxy.node.target.__name__ == "set_state"
        and isinstance(proxy.node.target.__self__, torch._C.Generator)
        or proxy.node.target == torch.random.set_rng_state
    ):
        return TorchInGraphFunctionVariable(proxy.node.target)
    elif (
        proxy.node.target == torch._C._DisableFuncTorch
        or proxy.node.target == torch.cuda._is_in_bad_fork
    ):
        return UserDefinedObjectVariable(example_value)
    elif istype(example_value, torch.Size) and all(
        isinstance(x, int) for x in example_value
    ):
        sizes = [ConstantVariable.create(x) for x in example_value]
        return SizeVariable(sizes, **options)
    elif isinstance(example_value, (tuple, list)):
        set_example_value(proxy.node, example_value)
        unpacked = []
        for i, val in enumerate(example_value):
            if val is None:
                # nn.MultiheadAttention() can return None, see issue #175
                unpacked.append(
                    ConstantVariable.create(None, **options),
                )
            else:
                proxy_i = proxy.tracer.create_proxy(
                    kind="call_function",
                    target=operator.getitem,
                    args=(proxy, i),
                    kwargs={},
                )

                if "source" in options:
                    source = options["source"]
                    options_i = options.copy()
                    options_i["source"] = GetItemSource(
                        base=source, index=i, index_is_slice=False
                    )
                else:
                    # use the same options object as parent
                    options_i = options

                # WARNING: this assumes the same target_cls as this tuple/list call
                unpacked.append(
                    wrap_fx_proxy_cls(
                        target_cls=target_cls,
                        tx=tx,
                        proxy=proxy_i,
                        example_value=val,
                        **options_i,
                    )
                )
        if isinstance(example_value, torch.Size):
            # NB: Keep the old proxy around.  See SizeVariable for an
            # explanation why
            return SizeVariable(unpacked, proxy, **options)
        elif istype(example_value, tuple):
            return TupleVariable(unpacked, **options)
        elif istype(example_value, (list, immutable_list)):
            return ListVariable(unpacked, mutable_local=MutableLocal(), **options)
        else:
            assert example_value.__class__.__module__ == "torch.return_types" or hasattr(
                example_value, "_fields"
            ), f"expected {example_value.__class__.__module__} == torch.return_types or named tuple but got {type(example_value)}"
            return NamedTupleVariable(unpacked, example_value.__class__, **options)
    elif example_value is None or proxy.node.target is torch.manual_seed:
        return ConstantVariable.create(None, **options)
    elif isinstance(example_value, (torch.SymInt, torch.SymFloat, torch.SymBool)):
        set_example_value(proxy.node, example_value)
        return SymNodeVariable(proxy, example_value, **options)
    elif (
        inspect.isclass(proxy.node.target)
        and issubclass(proxy.node.target, _StreamBase)
    ) or proxy.node.target in [
        device_interface.current_stream
        for _, device_interface in get_registered_device_interfaces()
    ]:
        set_example_value(proxy.node, example_value)
        return StreamVariable(proxy, example_value, example_value.device, **options)
    elif (
        inspect.isclass(proxy.node.target) and issubclass(proxy.node.target, _EventBase)
    ) or proxy.node.target in [
        device_interface.Event
        for _, device_interface in get_registered_device_interfaces()
    ]:
        set_example_value(proxy.node, example_value)
        return EventVariable(proxy, example_value, **options)
    elif proxy.node.target == "query" and proxy.node.op == "call_method":
        set_example_value(proxy.node, example_value)
        return ConstantVariable(example_value, **options)
    elif (
        example_value is not None
        and isinstance(example_value, _EventBase)
        and proxy.node.target == "record_event"
        and proxy.node.op == "call_method"
    ):
        set_example_value(proxy.node, example_value)
        return EventVariable(proxy, example_value, **options)
    elif isinstance(example_value, int) and (
        proxy.node.target
        in [
            torch.sym_int,
            getattr,
            operator.getitem,
            torch._utils._element_size,
            torch.seed,
            operator.mod,
            torch._functorch.vmap._validate_and_get_batch_size,
            # some mac builds are missing torch.distributed.get_rank()
            getattr(torch.distributed, "get_rank", _missing),
            getattr(torch.distributed, "get_world_size", _missing),
            # This always wants to be in the graph, even if the constraint
            # results in a constant int
            torch._constrain_as_size,
        ]
        or (
            # TODO: this is a little sus, because we didn't check what the self is
            proxy.node.op == "call_method"
            and proxy.node.target in ["bit_length"]
        )
    ):
        set_example_value(proxy.node, example_value)
        return ConstantVariable.create(example_value, **options)
    elif isinstance(example_value, torch.backends.cuda.SDPAParams):
        from .sdpa import SDPAParamsVariable

        set_example_value(proxy.node, example_value)
        return SDPAParamsVariable(proxy, **options)
    elif isinstance(example_value, bool) and proxy.node.target in [
        torch.backends.cuda.is_flash_attention_available,
        torch.backends.cuda.can_use_flash_attention,
        torch.backends.cuda.can_use_efficient_attention,
    ]:
        set_example_value(proxy.node, example_value)
        return ConstantVariable.create(example_value, **options)
    elif (
        isinstance(example_value, (int, float, bool))
        and proxy.node.target is call_torchbind
    ):
        set_example_value(proxy.node, example_value)
        return ConstantVariable.create(example_value, **options)
    else:
        unimplemented(
            "torch.* op returned non-Tensor "
            + f"{typestr(example_value)} {proxy.node.op} {proxy.node.target}",
            case_name="unsupported_operator",
        )


# Tracks the sources of all fake tensors we wrap in Dynamo.
# Used by shape guard computation.
@dataclasses.dataclass
class TrackedFake:
    fake: Union[FakeTensor, SymInt]
    source: Source
    # Is None when fake is SymInt
    symbolic_context: Optional[SymbolicContext]

    def __hash__(self) -> int:
        return hash((self.fake, self.source.name()))

    def __eq__(self, other: object) -> bool:
        if isinstance(other, TrackedFake):
            return self.fake is other.fake and self.source.name() == other.source.name()
        return False


# Performs automatic dynamic dim determination.
# Returns a SymbolicContext
def _automatic_dynamic(
    e, tx, source, static_shapes, outer_only=False
) -> SymbolicContext:
    # strided NT not supported
    if e.is_nested and not isinstance(
        e, torch.nested._internal.nested_tensor.NestedTensor
    ):
        unimplemented("torch.compile does not support strided NestedTensor")

    name = source.name()
    prior_policy = tx.output.tracing_context.tensor_to_context.get(e, None)
    shape_env_to_source_to_symbol_cache = (
        prior_policy.shape_env_to_source_to_symbol_cache if prior_policy else None
    )

    # Get base context if the tensor is a view
    view_base_context: Optional[SymbolicContext] = None
    if e._is_view():
        base_source = AttrSource(source, "_base")
        view_base_context = _automatic_dynamic(e._base, tx, base_source, static_shapes)

    if is_traceable_wrapper_subclass(e) and not outer_only:
        # Get symbolic context for outer tensor
        outer_context = _automatic_dynamic(
            e, tx, source, static_shapes, outer_only=True
        )

        # Get symbolic contexts for inner tensors
        inner_contexts = {}  # mapping from attr -> symbolic context
        attrs, _ = type(e).__tensor_flatten__(e)
        for attr in attrs:
            inner_tensor = getattr(e, attr)
            inner_source = AttrSource(source, attr)
            inner_contexts[attr] = _automatic_dynamic(
                inner_tensor, tx, inner_source, static_shapes
            )

        return SubclassSymbolicContext(
            dynamic_sizes=outer_context.dynamic_sizes,
            dynamic_strides=outer_context.dynamic_strides,
            constraint_sizes=outer_context.constraint_sizes,
            constraint_strides=outer_context.constraint_strides,
            view_base_context=view_base_context,
            tensor_source=outer_context.tensor_source,
            shape_env_to_source_to_symbol_cache=outer_context.shape_env_to_source_to_symbol_cache,
            inner_contexts=inner_contexts,
        )

    if static_shapes:
        return StatefulSymbolicContext(
            dynamic_sizes=[DimDynamic.STATIC] * e.dim(),
            dynamic_strides=[DimDynamic.INFER_STRIDE] * e.dim(),
            constraint_sizes=[None] * e.dim(),
            constraint_strides=[None] * e.dim(),
            view_base_context=view_base_context,
            tensor_source=source,
            shape_env_to_source_to_symbol_cache=shape_env_to_source_to_symbol_cache,
        )

    # We preserve the dynamism of inputs. For example, when users call
    # make_fx(torch.cond, tracing_mode="symbolic")(*args), inputs have SymInt sizes.
    from torch.fx.experimental.symbolic_shapes import is_nested_int

    if any(isinstance(s, SymInt) and not is_nested_int(s) for s in e.size()):
        return StatefulSymbolicContext(
            dynamic_sizes=[
                DimDynamic.DYNAMIC if isinstance(s, SymInt) else DimDynamic.STATIC
                for s in e.size()
            ],
            dynamic_strides=[DimDynamic.INFER_STRIDE] * e.dim(),
            constraint_sizes=[None] * e.dim(),
            constraint_strides=[None] * e.dim(),
            view_base_context=view_base_context,
            tensor_source=source,
            shape_env_to_source_to_symbol_cache=shape_env_to_source_to_symbol_cache,
        )

    # Prep for automatic dynamic
    def update_frame_state(size, stride):
        frame_state_entry = None
        if name not in tx.output.frame_state:
            # If there is no entry for this source, add the tensor to frame state with its current static size.
            # E.g., {} -> {"x": [2, 4]}
            frame_state_entry = FrameStateSizeEntry(None, None, None)
            frame_state_entry.size = list(size)
            frame_state_entry.stride = list(stride)
        else:
            frame_state_entry = tx.output.frame_state[name]
            if frame_state_entry.size is not None:
                if e.ndim != len(frame_state_entry.size):
                    # If there is already an entry, and the dim mismatches, replace the frame state entry with None.
                    # E.g. {"x": [2, 3, 4]} -> {"x": None}
                    log.debug(
                        "automatic dynamic %s dim %s != %s",
                        name,
                        e.ndim,
                        frame_state_entry.size,
                    )
                    frame_state_entry.size = None
                    frame_state_entry.stride = None
                else:
                    # If there is already an entry, and the dim matches, for every size/stride in the frame state which
                    # disagrees with the current static size/stride, replace it with None.
                    # E.g., {"x": [2, 3]} -> {"x": [2, # None]}

                    has_size_changed = False
                    for i, dim in enumerate(frame_state_entry.size):
                        if dim is not None and size[i] != dim:
                            log.debug(
                                "automatic dynamic %s size(%s) %s != %s",
                                name,
                                i,
                                e.size(i),
                                dim,
                            )
                            frame_state_entry.size[i] = None
                        has_size_changed = (
                            has_size_changed or frame_state_entry.size[i] is None
                        )

                    # We want to trigger automatic dynamism when strides change, but we have to think whether stride should
                    # be INFER_STRIDE or DYNAMIC.
                    #
                    # Case 1: if strides change because of size changes, we might not want to allocate a new symbol for
                    # stride. Lets say we have a tensor (10, 20) and we mark the dim=1 dynamic for size. Resulting size will
                    # be (10, s0) and stride can be either (s0, 1) or (s1, 1). In most cases, (s0, 1) is preferred because
                    # users are not changing both size and stride.
                    #
                    # Case 2: But for another case, lets suppose the size remains same between the two invocations but stride
                    # change. In this case, we definitely want to mark the changing stride to be DYNAMIC.

                    # Here, we use a hueristic to simplify determination of dynamic stride. For case 1, we will always
                    # assume that stride will be inferred (INFER_STRIDE). This might be suboptimal, where user is doing something
                    # arbitrary size and stride resizing, and we fail to trigger dynamism, but we have not seen any cases
                    # yet. For case 2, we will mark the changing dimensions DYNAMIC.
                    if not has_size_changed:
                        for i, dim in enumerate(frame_state_entry.stride):
                            if dim is not None and stride[i] != dim:
                                log.debug(
                                    "automatic dynamic %s stride(%s) %s != %s",
                                    name,
                                    i,
                                    e.stride(i),
                                    dim,
                                )
                                frame_state_entry.stride[i] = None
        tx.output.frame_state[name] = frame_state_entry

    if (st := tx.distributed_state) is None:
        stride = e.stride() if not is_sparse_any(e) else ()
        update_frame_state(e.size(), stride)
        frame_state_entry = tx.output.frame_state[name]
    elif st.all_states is None:
        # Preflight, always pretend as if it's static
        frame_state_entry = FrameStateSizeEntry(
            size=e.size(), scalar=None, stride=e.stride()
        )
        st.local_state.input_sizes[name] = list(e.size())
        st.local_state.input_strides[name] = list(e.stride())
    else:
        # Apply the updates
        for sub_state in st.all_states:
            update_frame_state(
                sub_state.input_sizes[name], sub_state.input_strides[name]
            )
        frame_state_entry = tx.output.frame_state[name]

    # TODO: index export_constraints ahead of time so we don't have to
    # do a linear scan every time here
    t_id = id(e)
    dim2constraint = {}

    def update_dim2constraint(dim, constraint_range, name):
        if dim in dim2constraint:
            from torch.fx.experimental.symbolic_shapes import StrictMinMaxConstraint

            old_constraint_range, old_name = dim2constraint[dim]
            new_constraint_range = StrictMinMaxConstraint(
                vr=constraint_range.vr & old_constraint_range.vr,
                warn_only=False,
            )
            # It is possible for (non-None) old_name and name to be different
            # but this will only happen the corresponding Dims can be derived equal.
            new_name = old_name or name
            dim2constraint[dim] = new_constraint_range, new_name
        else:
            dim2constraint[dim] = constraint_range, name

    if tx.output.export_constraints:
        for constraint in tx.output.export_constraints:
            if constraint.t_id == t_id:
                update_dim2constraint(
                    constraint.dim, constraint.constraint_range, constraint.name
                )

    dynamic_sizes = []
    dynamic_strides = []
    constraint_sizes = []
    constraint_strides = []
    for i in range(e.dim()):
        # NB: mark dynamic has precedence over static
        marked_unbacked = i in getattr(e, "_dynamo_unbacked_indices", set())
        marked_dynamic = i in getattr(e, "_dynamo_dynamic_indices", set())
        marked_weak_dynamic = i in getattr(e, "_dynamo_weak_dynamic_indices", set())
        marked_static = i in getattr(e, "_dynamo_static_indices", set())

        # NB: both static and dynamic have precedence over
        automatic_dynamic_size = config.automatic_dynamic_shapes and (
            frame_state_entry.size is None or frame_state_entry.size[i] is None
        )

        # if size is None, no need to make stride dynamic
        automatic_dynamic_stride = config.automatic_dynamic_shapes and (
            frame_state_entry.size is not None
            and (
                frame_state_entry.stride is None or frame_state_entry.stride[i] is None
            )
        )

        automatic_dynamic = automatic_dynamic_size or automatic_dynamic_stride

        # Reflect the user directive in the frame_state
        # For dynamic, apply None always
        if frame_state_entry.size and marked_dynamic:
            log.debug("automatic dynamic %s marked dynamic", name)
            frame_state_entry.size[i] = None
            frame_state_entry.stride[i] = None

        # We will process constraints first, as they will imply that we
        # have a dynamic dimension
        # Precedence: export constraints > eager constraints
        constraint = dim2constraint.get(i)
        if constraint is None:
            constraint_size = None
            constraint_stride = None
            if marked_dynamic and not config.allow_ignore_mark_dynamic:
                # constraint_stride is deliberaly kept None because no easy way to provide value ranges for mark dynamic
                constraint_stride = None
                if hasattr(e, "_dynamo_dynamic_range"):
                    dim_range = [
                        dr for dr in e._dynamo_dynamic_range if dr.dim == i
                    ].pop()
                    if dim_range.min is None and dim_range.max is None:
                        constraint_size = RelaxedUnspecConstraint(warn_only=False)
                    else:
                        from torch.fx.experimental.symbolic_shapes import (
                            StrictMinMaxConstraint,
                        )

                        constraint_size = StrictMinMaxConstraint(
                            vr=ValueRanges(lower=dim_range.min, upper=dim_range.max),
                            warn_only=False,
                        )
                else:
                    constraint_size = RelaxedUnspecConstraint(warn_only=False)
            elif not marked_static and automatic_dynamic:
                if automatic_dynamic_size:
                    constraint_size = RelaxedUnspecConstraint(warn_only=True)
                if automatic_dynamic_stride:
                    constraint_stride = RelaxedUnspecConstraint(warn_only=True)
            else:
                constraint_size = None
                constraint_stride = None
        else:
            constraint_size, name_ = constraint
            constraint_stride = None
            dim_name = f"{name}.size()[{i}]"
            tx.output.shape_env.source_name_to_debug_name[dim_name] = name_
        constraint_sizes.append(constraint_size)
        constraint_strides.append(constraint_stride)

        if marked_unbacked:
            dynamic_size = DimDynamic.SIZE_LIKE_UNBACKED
        elif (
            constraint_size is not None
            or marked_dynamic
            or marked_weak_dynamic
            or is_nested_int(e.size()[i])
        ):
            # NB: We could assert static_shapes is False here, but it
            # seems better to allow the user to override symbolic_context in this
            # case
            dynamic_size = DimDynamic.DYNAMIC
        elif static_shapes or config.assume_static_by_default or marked_static:
            dynamic_size = DimDynamic.STATIC
        else:
            dynamic_size = DimDynamic.DUCK

        if constraint_stride is not None:
            dynamic_stride = DimDynamic.DYNAMIC
        else:
            dynamic_stride = DimDynamic.INFER_STRIDE

        dynamic_sizes.append(dynamic_size)
        dynamic_strides.append(dynamic_stride)

    return StatefulSymbolicContext(
        dynamic_sizes=dynamic_sizes,
        dynamic_strides=dynamic_strides,
        constraint_sizes=constraint_sizes,
        constraint_strides=constraint_strides,
        view_base_context=view_base_context,
        tensor_source=source,
        shape_env_to_source_to_symbol_cache=shape_env_to_source_to_symbol_cache,
    )


# See note [Tensor Fakification and Symbol Caching]
def wrap_to_fake_tensor_and_record(
    e, tx, *, source: Optional[Source], is_tensor: bool, parent_context=None
):
    if (
        type(e) in (torch.Tensor, torch.nn.Parameter, FakeTensor)
        or isinstance(e, torch.Tensor)
        or is_traceable_wrapper_subclass(e)
    ):
        assert source is not None
        static_shapes, reason = tensor_always_has_static_shape(
            e,
            is_tensor,
            tensor_source=source,
        )

        if not parent_context:
            symbolic_context = _automatic_dynamic(e, tx, source, static_shapes)
        else:
            # Parent contexts are passed in when we are recursively creating
            # fake tensors for subclasses. A better design would be not to create a
            # parent/child relationship, but to recursively call _automatic_dynamic
            # as we recursively call wrap_to_fake_tensor_and_record. This runs
            # into bugs around how meta_utils knows and works to create fake tensors
            # with tensor subclasses. Ideally, dynamo would drive both the recursive
            # wrap_to_fake_tensor_and_record and _automatic_dynamic policy creation.
            assert isinstance(source, AttrSource)
            inner_context_name = source.member
            symbolic_context = parent_context.inner_contexts[inner_context_name]

        log.debug(
            "wrap_to_fake %s %s %s %s",
            source.name(),
            tuple(e.shape),
            symbolic_context,
            type(e),
        )
        fake_e = wrap_fake_exception(
            lambda: tx.fake_mode.from_tensor(
                e,
                source=source,
                symbolic_context=symbolic_context,
            )
        )
        if (
            source is not None
            and isinstance(fake_e, FakeTensor)
            and (sym_val := fake_e.item_memo) is not None
        ):
            tx.output.tracked_fakes.append(
                TrackedFake(sym_val, CallMethodItemSource(source), symbolic_context)
            )

        if is_traceable_wrapper_subclass(fake_e):
            attrs, _ = fake_e.__tensor_flatten__()
            for attr in attrs:
                fake_inner = getattr(fake_e, attr)
                inner = getattr(e, attr)
                inner_source = AttrSource(source, attr)
                wrap_to_fake_tensor_and_record(
                    inner,
                    tx,
                    source=inner_source,
                    is_tensor=isinstance(fake_inner, torch.Tensor),
                    parent_context=symbolic_context,
                )

        tx.output.tracing_context.tensor_to_context[e] = symbolic_context
        if is_sparse_any(fake_e):
            # TODO: for TensorGuards, this eventually may need more
            #       fields for the size/stride of any other constituents
            values = fake_e._values() if fake_e.is_sparse else fake_e.values()
            tx.output.input_source_to_sizes_strides[source] = {
                "size": fake_e.size(),
                # TODO: revise this, but for now this stride instead of ()
                #       avoids SegFault with PYTORCH_TEST_WITH_DYNAMO=1
                "stride": (1,) * fake_e.ndim,
                "values_size": values.size(),
                "values_stride": values.stride(),
            }
        else:
            tx.output.input_source_to_sizes_strides[source] = {
                "size": fake_e.size(),
                "stride": fake_e.stride(),
            }

        if (
            is_tensor
            and not (static_shapes and source.is_specialized_nn_module())
            and not is_constant_source(source)
        ):
            tx.output.tracked_fakes.append(
                TrackedFake(fake_e, source, symbolic_context)
            )
            tx.output.tracked_fakes_id_to_source[id(e)].append(source)

        return fake_e
    else:
        return e


class SourcelessBuilder:
    """
    Like builder, but stateless and does not require a source. Useful for simple type->VT objects, or objects
    that are being created/evaporated during inlining (ex: consider a locally made list of tensors we then iterate over
    .), such a list should not show up as an artifact from inputs, nor in reconstruction, nor in the graph. However,
    there may be reasons to represent it as a ListVariable internally.

    NOTE - Objects produced here are born UNGUARDED due to the nature of sources!

    NOTE - This class is very new! It will have some rough edges, but it was created to stem the bleeding of giant
    if/else type->VariableTracker trees that were cropping up all over dynamo.
    """

    def __init__(self) -> None:
        raise AssertionError("Use SourcelessBuilder.create()")

    @staticmethod
    def create(tx: "InstructionTranslator", value) -> VariableTracker:
        value_type = type(value)
        fast_handler = SourcelessBuilder._type_handlers.get(value_type)
        if fast_handler:
            return fast_handler(tx, value)

        if isinstance(value, VariableTracker):
            # This is always valid to call, and useful for recursive calls.
            return value
        elif isinstance(value, dataclasses._HAS_DEFAULT_FACTORY_CLASS):
            return UserDefinedObjectVariable(value)
        elif ConstantVariable.is_literal(value):
            return ConstantVariable.create(value)
        elif callable(value) and trace_rules.lookup_callable(value) is not None:
            if is_callable_allowed(value):
                tx.output.has_user_defined_allowed_in_graph = True
            return trace_rules.lookup_callable(value)(value)
        elif is_function_or_wrapper(value):
            return trace_rules.lookup(value)(value)
        elif isinstance(value, enum.Enum):
            return EnumVariable(value)
        elif isinstance(value, (type, abc.ABCMeta)):
            return UserDefinedClassVariable(value)
        elif isinstance(value, types.MethodWrapperType):
            return MethodWrapperVariable(value)
        elif isinstance(value, torch.fx.graph_module.GraphModule):
            return SourcelessGraphModuleVariable(value)
        elif isinstance(
            value, (torch.utils._pytree.TreeSpec, torch.utils._pytree.LeafSpec)
        ):
            return UserDefinedObjectVariable(value)
        elif PlacementVariable.is_placement(value):
            return PlacementVariable(value)
        elif DeviceMeshVariable.is_device_mesh(value):
            return DeviceMeshVariable(value)
        elif isinstance(value, re.Pattern):
            return RegexPatternVariable(value)
        elif isinstance(value, torch._dynamo.variables.lazy.LazySymNodeFormatString):
            return ConstantVariable.create(str(value))
        unimplemented(
            f"Unexpected type in sourceless builder {value_type.__module__}.{value_type.__qualname__}"
        )

    @staticmethod
    def wrap_constant_literal(value):
        assert ConstantVariable.is_literal(value)
        return ConstantVariable.create(value=value)

    @staticmethod
    def make_type_handlers():
        create = SourcelessBuilder.create
        handlers = {}
        for t in common_constant_types:
            handlers[t] = lambda tx, value: ConstantVariable(value)
        handlers[set] = lambda tx, value: SetVariable(
            [create(tx, x) for x in value], mutable_local=MutableLocal()
        )
        handlers[dict] = lambda tx, value: ConstDictVariable(
            {create(tx, k): create(tx, v) for k, v in value.items()},
            type(value),
            mutable_local=MutableLocal(),
        )
        handlers[list] = lambda tx, value: ListVariable(
            [create(tx, x) for x in value], mutable_local=MutableLocal()
        )
        handlers[tuple] = lambda tx, value: TupleVariable(
            [create(tx, x) for x in value]
        )
        handlers[torch.Size] = lambda tx, value: SizeVariable(
            [create(tx, x) for x in value]
        )
        handlers[collections.OrderedDict] = handlers[dict]
        handlers[immutable_dict] = handlers[dict]
        handlers[immutable_list] = handlers[list]
        handlers[random.Random] = lambda tx, value: RandomClassVariable()
        handlers[types.ModuleType] = lambda tx, value: PythonModuleVariable(value)

        handlers[
            torch.distributions.constraints._Real
        ] = lambda tx, value: UserDefinedObjectVariable(
            value, mutable_local=MutableLocal()
        )
        handlers[
            torch.distributions.constraints._Interval
        ] = lambda tx, value: UserDefinedObjectVariable(
            value, mutable_local=MutableLocal()
        )
        handlers[
            torch.distributions.constraints.Constraint
        ] = lambda tx, value: UserDefinedObjectVariable(
            value, mutable_local=MutableLocal()
        )

        def passthrough(tx: "InstructionTranslator", value):
            return value

        for cls in VariableTrackerMeta.all_subclasses:
            handlers[cls] = passthrough
        return handlers


SourcelessBuilder._type_handlers = SourcelessBuilder.make_type_handlers()<|MERGE_RESOLUTION|>--- conflicted
+++ resolved
@@ -321,15 +321,8 @@
     stride: Optional[List[int]]
 
 
-<<<<<<< HEAD
-ITERTOOLS_POLYFILLED_CLASSES = {
-    itertools.chain,
-    itertools.count,
-}
-=======
 # Will be updated later in torch/_dynamo/polyfills/itertools.py
 ITERTOOLS_POLYFILLED_CLASSES: Set[type] = set()
->>>>>>> 10d90f04
 
 
 class VariableBuilder:
