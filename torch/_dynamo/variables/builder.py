# mypy: ignore-errors

import abc
import collections
import contextlib
import copy
import dataclasses
import enum
import functools
import inspect
import itertools
import logging
import math
import operator
import random
import re
import sys
import types
import warnings
import weakref
from typing import (
    Any,
    Callable,
    Dict,
    FrozenSet,
    List,
    MutableMapping,
    NamedTuple,
    Optional,
    Set,
    TYPE_CHECKING,
    Union,
)

import sympy

import torch
from torch import SymInt
from torch._guards import GuardSource, TracingContext
from torch._higher_order_ops.torchbind import call_torchbind
from torch._ops import HigherOrderOperator
from torch._subclasses.fake_tensor import FakeTensor, is_fake, maybe_get_fake_mode
from torch._subclasses.meta_utils import is_sparse_any, safe_grad
from torch._utils_internal import justknobs_check
from torch.fx.experimental._backward_state import BackwardState
from torch.fx.experimental.symbolic_shapes import (
    _constrain_range_for_size,
    _nested_int_aware_sort,
    DimDynamic,
    RelaxedUnspecConstraint,
    StatefulSymbolicContext,
    SubclassSymbolicContext,
    SymbolicContext,
)
from torch.fx.immutable_collections import immutable_dict, immutable_list
from torch.utils._python_dispatch import is_traceable_wrapper_subclass
from torch.utils._sympy.value_ranges import ValueRanges
from torch.utils.weak import TensorWeakRef

from .. import config, mutation_guard, replay_record, trace_rules
from ..device_interface import get_registered_device_interfaces
from ..exc import InternalTorchDynamoError, unimplemented
from ..guards import GuardBuilder, install_guard, make_dupe_guard
from ..pgo import (
    auto_dynamic,
    auto_unset,
    FrameStateSizeEntry,
    InferStride,
    process_automatic_dynamic,
)
from ..side_effects import SideEffects
from ..source import (
    AttrProxySource,
    AttrSource,
    CallMethodItemSource,
    ConstantSource,
    ConstDictKeySource,
    ConvertIntSource,
    FloatTensorSource,
    GetItemSource,
    GradSource,
    is_constant_source,
    is_from_defaults,
    is_from_optimizer_source,
    LocalSource,
    NumpyTensorSource,
    OptimizerSource,
    RandomValueSource,
    Source,
    SubclassAttrListSource,
    TupleIteratorGetItemSource,
)
from ..trace_rules import (
    is_callable_allowed,
    is_numpy,
    is_numpy_dtype,
    is_numpy_type_info,
)
from ..utils import (
    _extract_tensor_dict,
    build_checkpoint_variable,
    build_invoke_subgraph_variable,
    clone_input,
    common_constant_types,
    get_fake_value,
    get_locals_to_steal,
    get_static_address_type,
    is_frozen_dataclass,
    is_function_or_wrapper,
    is_invoke_subgraph,
    is_lru_cache_wrapped_function,
    is_namedtuple,
    is_parameter_freezing,
    is_typing,
    is_utils_checkpoint,
    is_wrapper_or_member_descriptor,
    istype,
    odict_values,
    proxy_args_kwargs,
    range_iterator,
    set_example_value,
    tensor_always_has_static_shape,
    tuple_iterator,
    tuple_iterator_getitem,
    tuple_iterator_len,
    unwrap_with_attr_name_if_wrapper,
    wrap_fake_exception,
)
from .base import typestr, ValueMutationNew, VariableTracker, VariableTrackerMeta
from .constant import ConstantVariable, EnumVariable
from .ctx_manager import (
    AutocastModeVariable,
    EventVariable,
    NullContextVariable,
    PreserveVersionContextVariable,
    StreamContextVariable,
    StreamVariable,
)
from .dicts import (
    ConstDictVariable,
    CustomizedDictVariable,
    DefaultDictVariable,
    FrozensetVariable,
    HFPretrainedConfigVariable,
    PythonSysModulesVariable,
    SetVariable,
)
from .distributed import (
    DeviceMeshVariable,
    PlacementClassVariable,
    PlacementVariable,
    ProcessGroupVariable,
    WorldMetaClassVariable,
)
from .functions import (
    CollectiveFunctionRewriteVariable,
    CreateTMADescriptorVariable,
    FunctoolsPartialVariable,
    TritonKernelVariable,
    UserFunctionVariable,
    UserMethodVariable,
    WrapperUserFunctionVariable,
)
from .higher_order_ops import TorchHigherOrderOperatorVariable
from .iter import ItertoolsVariable
from .lazy import LazyVariableTracker
from .lists import (
    BaseListVariable,
    ListIteratorVariable,
    ListVariable,
    NamedTupleVariable,
    RangeVariable,
    RestrictedListSubclassVariable,
    SizeVariable,
    SliceVariable,
    TupleIteratorVariable,
    TupleVariable,
)
from .misc import (
    AutogradEngineVariable,
    AutogradFunctionContextVariable,
    AutogradFunctionVariable,
    ComptimeVariable,
    DebuggingVariable,
    DelayGraphBreakVariable,
    GetAttrVariable,
    GetSetDescriptorVariable,
    InspectSignatureVariable,
    LambdaVariable,
    LoggingLoggerVariable,
    MethodWrapperVariable,
    NumpyDTypeVariable,
    NumpyTypeInfoVariable,
    NumpyVariable,
    PythonModuleVariable,
    RandomClassVariable,
    RandomVariable,
    RegexPatternVariable,
    SavedTensorBox,
    TorchVersionVariable,
    TypingVariable,
    WeakRefVariable,
)
from .nn_module import (
    FSDPManagedNNModuleVariable,
    UnspecializedBuiltinNNModuleVariable,
    UnspecializedNNModuleVariable,
)
from .optimizer import OptimizerVariable
from .script_object import TorchScriptObjectVariable
from .sdpa import SDPAParamsVariable
from .tensor import (
    NumpyNdarrayVariable,
    supported_const_comparison_op_values,
    SymNodeVariable,
    TensorSubclassVariable,
    TensorVariable,
    UnspecializedPythonVariable,
)
from .torch import TorchCtxManagerClassVariable, TorchInGraphFunctionVariable
from .torch_function import (
    build_torch_function_fn,
    TensorWithTFOverrideVariable,
    torch_function_mode_stack_state_mgr,
    TorchFunctionModeVariable,
)
from .user_defined import (
    FrozenDataClassVariable,
    KeyedJaggedTensorVariable,
    MutableMappingVariable,
    SourcelessGraphModuleVariable,
    UserDefinedClassVariable,
    UserDefinedObjectVariable,
)


try:
    import numpy as np
except ModuleNotFoundError:
    np = None


if TYPE_CHECKING:
    from torch._dynamo.symbolic_convert import InstructionTranslator


log = logging.getLogger(__name__)
static_inputs_log = torch._logging.getArtifactLogger(
    __name__, "cudagraph_static_inputs"
)


DimList = List


def safe_has_grad(t):
    with warnings.catch_warnings():
        warnings.filterwarnings("ignore", "The .grad attribute of a Tensor")
        return hasattr(t, "grad")


class _missing:
    pass


@dataclasses.dataclass
class GraphArg:
    source: Source
    # TODO: storing a SymInt here but not a FakeTensor is a pretty strange
    # thing to do.  Probably should have example (which stores an int) and
    # fake_example
    _example: Union[TensorWeakRef, torch.SymInt]
    # When True, this indicates that this GraphArg is a Python quantity (e.g.,
    # a float or int) which we pass to the FX graph as a Tensor.  This
    # controls how we codegen calls into the Dynamo graph: we will call
    # torch.as_tensor on the quantity before passing it in.
    #
    # Note that we typically do not pass dynamic integers as tensors, because
    # they will most frequently just be used for size computation.  But this
    # is a policy decision that we can change our mind on; in particular, when
    # an int comes from a random number generator (e.g., random.randint), we
    # DO pass it as a tensor.
    #
    # It's also worth noting that our current tracing rules for
    # pass_arg_as_tensor as subtly broken: we just pun the variable as a
    # 0d scalar Tensor and pray that the semantics are the same.  Which they
    # often are, but not necessarily.  ezyang(May 2024) plans to fix this
    # soon.
    pass_arg_as_tensor: bool
    fake_tensor: Optional[torch._subclasses.fake_tensor.FakeTensor]
    # UnspecializedPythonVariable often masquerades as a tensor.
    # We MUST NOT generate shape guard code
    # that actually tries to access tensor properties on these values.
    # is_tensor lets us tell if this graph arg actually is a tensor
    # or not.
    is_tensor: bool = True
    # Sometimes, the Tensor we pass to example is freshly allocated (smh).
    # Then we cannot only keep a weak reference to it.  This lets you
    # stash a strong reference too.
    example_strong_ref: Optional[torch.Tensor] = None

    @property
    def example(self):
        if isinstance(self._example, TensorWeakRef):
            r = self._example()
            assert r is not None
            return r
        else:
            return self._example

    def __post_init__(self):
        if isinstance(self._example, torch.Tensor):
            self._example = TensorWeakRef(self._example)
            assert is_fake(self.fake_tensor)

    def reconstruct(self, codegen):
        self.source.reconstruct(codegen)

    def erase(self):
        self._example = None
        self.example_strong_ref = None

    def __eq__(self, other):
        return self.source.name() == other.source.name()


class BackwardStateGraphArg(GraphArg):
    def __init__(self) -> None:
        super().__init__(
            source=None,
            _example=BackwardState(),
            pass_arg_as_tensor=False,
            fake_tensor=None,
            is_tensor=False,
        )

    def reconstruct(self, codegen):
        assert codegen.tx.output.backward_state_var
        codegen.add_push_null(
            lambda: codegen.load_import_from(BackwardState.__module__, "BackwardState")
        )
        codegen.call_function(0, False)
        codegen.dup_top()
        codegen.store(codegen.tx.output.backward_state_var)


# All class-based iterators in itertools
# NOTE: use id() because some objects are not hashable, it will raise error during lookup
ITERTOOLS_TYPE_IDS: FrozenSet[int] = frozenset(
    id(member)
    for name, member in vars(itertools).items()
    if not name.startswith("_") and inspect.isclass(member)
)
# Will be updated later in substitute_in_graph in torch/_dynamo/polyfills/itertools.py
ITERTOOLS_POLYFILLED_TYPE_IDS: Set[int] = set()


class VariableBuilder:
    """Wrap a python value in a VariableTracker() instance"""

    def __init__(
        self,
        tx,
        source: Source,
    ) -> None:
        assert (
            source is not None
        ), "Consider SourcelessBuilder for ephemeral objects, usually objects created locally."
        assert TracingContext.try_get() is not None, "Expected active TracingContext"
        super().__init__()
        self.tx = tx
        self.source = source
        self.name = source.name()

    def __call__(self, value):
        if value in self.tx.output.side_effects:
            side_effect_result = self.tx.output.side_effects[value]
            dup_guard = make_dupe_guard(self.source, side_effect_result.source)
            if dup_guard:
                self.install_guards(dup_guard)
            return side_effect_result

        cached_vt = self.tx.output.variable_tracker_cache.lookup(value, self.source)
        if cached_vt:
            return cached_vt

        vt = self._wrap(value)
        vt.source = self.source
        if (
            self._can_lift_attrs_to_inputs(vt)
            and value not in self.tx.output.side_effects
            and not is_wrapper_or_member_descriptor(value)
        ):
            vt = self.tx.output.side_effects.track_object_existing(value, vt)

        self.tx.output.variable_tracker_cache.add(value, self.source, vt)
        return vt

    def _can_lift_attrs_to_inputs(self, vt):
        return type(vt) in {
            TensorVariable,
            TensorWithTFOverrideVariable,
            UserDefinedObjectVariable,
            NumpyNdarrayVariable,
        }

    @staticmethod
    @functools.lru_cache(None)
    def _common_constants():
        return {
            # We zero-one specialize shapes, so specialize these constants
            # too
            0,
            1,
            # NB: There used to be more constants here, but honestly it was
            # pretty confusing.  Note we specialize floats by default, and
            # DON'T specialize ints by default.  This all only matters with
            # dynamic_shapes
        }

    def get_source(self):
        return self.source

    def install_guards(self, *guards):
        source = self.get_source()
        if (
            isinstance(source, ConstantSource)
            or source.guard_source() == GuardSource.CONSTANT
        ):
            return None
        install_guard(*[source.make_guard(guard) for guard in guards], skip=1)
        return {}

    def set_source_and_track_mutable(self, value, var):
        assert isinstance(var, VariableTracker)
        var.source = self.source
        return self.tx.output.side_effects.track_mutable(value, var)

    @classmethod
    def _type_dispatch(cls):
        return cls._type_dispatch_impl(config.trace_numpy)

    @classmethod
    @functools.lru_cache(None)
    def _type_dispatch_impl(cls, trace_numpy):
        # NB: Careful not to close over self to avoid ref cycle from lru_cache
        entries = [
            (
                (
                    torch.Tensor,
                    torch.nn.Parameter,
                    torch._subclasses.FakeTensor,
                    torch._subclasses.functional_tensor.FunctionalTensor,
                ),
                cls.wrap_tensor,
            ),
            (
                (tuple, list, odict_values, collections.deque, torch.Size),
                cls.wrap_listlike,
            ),
            (tuple_iterator, cls.wrap_tuple_iterator),
            (range_iterator, cls.wrap_range_iterator),
            ((slice, range), cls.wrap_slice_range),
            (tuple(common_constant_types), cls.wrap_literal),
            (re.Pattern, cls.wrap_regex_pattern),
            (weakref.ReferenceType, cls.wrap_weakref),
            (torch.utils.hooks.RemovableHandle, cls.wrap_removable_handle),
            (torch.jit.ScriptFunction, cls.wrap_jit_function),
        ]

        if trace_numpy and np:
            entries.append((np.ndarray, cls.wrap_numpy_ndarray))

        result = {}
        for ts, fn in entries:
            for t in ts if isinstance(ts, tuple) else (ts,):
                assert t not in result
                result[t] = fn

        return result

    def wrap_regex_pattern(self, value: re.Pattern):
        # TODO(jansel): something like a REPR_MATCH might be more robust here
        self.install_guards(GuardBuilder.ID_MATCH)
        return RegexPatternVariable(value)

    def wrap_weakref(self, value: weakref.ReferenceType):
        self.install_guards(GuardBuilder.TYPE_MATCH)
        return WeakRefVariable.build(self.tx, value, source=self.source)

    def wrap_removable_handle(self, value):
        # This means that the removable handle was created in some other frame.
        # Our current infra requires the hook to be registered and removed in
        # the same frame. So graph break.
        # Related test - PYTORCH_TEST_WITH_DYNAMO=1 python test/test_autograd.py -k TestAutograd.test_hooks
        unimplemented("unregistered hook removable handle")

    def wrap_jit_function(self, value):
        self.install_guards(GuardBuilder.TYPE_MATCH)
        return WrapperUserFunctionVariable(
            value, "_torchdynamo_inline", source=self.source
        )

    @classmethod
    @functools.lru_cache(None)
    def _id_dispatch(
        cls,
    ) -> Dict[int, Callable[["VariableBuilder", Any], VariableTracker]]:
        from ..comptime import comptime

        entries = [
            (
                inspect.signature,
                lambda self, value: LambdaVariable(
                    InspectSignatureVariable.create,
                    source=self.source,
                    **self.install_guards(GuardBuilder.CLOSURE_MATCH),
                ),
            ),
            (comptime, lambda self, value: ComptimeVariable()),
            (
                dataclasses.fields,
                lambda self, value: LambdaVariable(
                    _dataclasses_fields_lambda,
                    source=self.source,
                    **self.install_guards(GuardBuilder.FUNCTION_MATCH),
                ),
            ),
            (torch.__version__, lambda self, value: TorchVersionVariable()),
        ]

        result = {}
        for ts, fn in entries:
            for t in ts if isinstance(ts, (tuple, list)) else (ts,):
                assert t not in result
                result[id(t)] = fn

        return result

    def _wrap(self, value):
        # import here to avoid circular dependencies
        from torch.utils._triton import has_triton, has_triton_tma

        if has_triton():
            from triton.runtime.autotuner import Autotuner
            from triton.runtime.jit import JITFunction
        else:

            class JITFunction:
                pass

            class Autotuner:
                pass

        if has_triton_tma():
            from triton.tools.experimental_descriptor import (
                create_1d_tma_descriptor,
                create_2d_tma_descriptor,
            )
        else:

            def create_1d_tma_descriptor():
                pass

            def create_2d_tma_descriptor():
                pass

        # Handle exact type() match
        type_dispatch = self._type_dispatch().get(type(value))
        if type_dispatch is not None:
            return type_dispatch(self, value)

        # Handle exact id() match
        id_dispatch = self._id_dispatch().get(id(value))
        if id_dispatch is not None:
            return id_dispatch(self, value)

        # Everything else (NB: order matters!)
        if is_traceable_wrapper_subclass(value) or istype(
            value, config.traceable_tensor_subclasses
        ):
            return self.wrap_tensor(value)
        elif is_namedtuple(value):
            return self.wrap_listlike(value)

        elif value is torch.utils._pytree.SUPPORTED_NODES:
            # For SUPPORTED_NODES, we guard on the dictionary version (PEP509)
            # under the assumption that the values themselves don't change.
            self.install_guards(GuardBuilder.DICT_VERSION)

            # The keys on the SUPPORTED_NODES can be arbitrary, so save on the
            # key order.
            self.tx.output.guard_on_key_order.add(self.source.name())
            result = {
                TypingVariable(k): UserDefinedObjectVariable(
                    v,
                    source=GetItemSource(
                        self.get_source(), ConstDictKeySource(self.get_source(), i)
                    ),
                )
                for i, (k, v) in enumerate(value.items())
            }
            return ConstDictVariable(result, type(value))
        elif value is sys.modules:
            self.install_guards(GuardBuilder.FUNCTION_MATCH)
            return PythonSysModulesVariable(source=self.source)
        elif CustomizedDictVariable.is_matching_cls_hf(type(value)):
            self.install_guards(GuardBuilder.TYPE_MATCH)
            result = CustomizedDictVariable.wrap(self, value)
            result.source = self.source
            return self.tx.output.side_effects.track_object_existing(value, result)
        elif istype(value, (dict, collections.defaultdict, collections.OrderedDict)):
            self.install_guards(GuardBuilder.SEQUENCE_LENGTH)

            # Optimisation for the common case strings, ints, etc
            all_const = all(ConstantVariable.is_literal(k) for k in value.keys())
            if all_const:
                # TODO(anijain2305) - Do we have to guard on all the keys? Can
                # keys be guarded lazily, similar to values?
                self.install_guards(GuardBuilder.DICT_CONST_KEYS)
            else:
                # Guard on the key order
                # This is not ideal, i.e., there is no need to guard on the key
                # order. But we guard on the key order because of the complexity
                #
                # 1) For non-constant objects, we can't save the key in the
                # guard context because it can be memory heavy. We can add
                # weakrefs but this complicates the accesses.
                #
                # 2) For non-constant objects, we also have to guard on the keys
                # (like TENSOR_MATCH on tensor). We might also have guards on
                # the attributes of the keys (like tensor.grad). To make this
                # work in tree strucutre is complicated.
                #
                # So, instead we guard on the key order. While guarding on key
                # order, we just save the indices and use it to access keys and
                # values. Indices are cheap to save.
                self.tx.output.guard_on_key_order.add(self.source.name())

            # We need all the keys to be hashable. We do this within the
            # _HashableTracker class in dicts.py
            def build_key_value(i, k, v):
                if all_const:
                    key = ConstantVariable.create(k)
                    source_key = k
                else:
                    source_key = ConstDictKeySource(self.get_source(), i)
                    key = LazyVariableTracker.create(k, source_key)

                source_value = GetItemSource(self.get_source(), source_key)
                value = LazyVariableTracker.create(v, source_value)

                return key, value

            result = dict(
                build_key_value(i, k, v) for i, (k, v) in enumerate(value.items())
            )

            if istype(value, collections.defaultdict):
                factory_source = AttrSource(self.source, "default_factory")
                result = DefaultDictVariable(
                    result,
                    type(value),
                    default_factory=VariableBuilder(self.tx, factory_source)(
                        value.default_factory
                    ),
                    source=self.source,
                )
            else:
                result = ConstDictVariable(
                    result, user_cls=type(value), source=self.source
                )

            return self.set_source_and_track_mutable(value, result)
        elif isinstance(value, torch.nn.Module):
            return self.wrap_module(value)
        elif ConstantVariable.is_literal(value):  # non-atomic literals
            return self.wrap_literal(value)
        elif isinstance(value, torch.overrides.TorchFunctionMode):
            var = TorchFunctionModeVariable(value, source=self.source)
            self.tx.output.side_effects.track_object_existing(value, var)
            return var
        elif istype(value, frozenset) and all(
            (
                # For DBR quantization, we could get a frozenset of torch funcs.
                (type(x) is types.BuiltinMethodType and x.__module__ == "torch")
                or
                # Another commonly used frozenset of types.
                x in torch.utils._pytree.BUILTIN_TYPES
            )
            for x in value
        ):
<<<<<<< HEAD
            # TODO: the `is_literal` check above is futile, because we are
            # missing a `all` call around this generator object; this means we
            # always wrap a fronzent with 1 layer of `ConstantVariable`, which
            # interacts in a subtle way with `ConstantVariable.create`.
            #
            # For frozenset, we can guard by object ID instead of value
            # equality, this allows us to handle non-literal values
=======
            # For the limited cases of frozenset here, we know the items won't
            # change across runs, so we can safely create sourceless VTs for
            # them and only guard on the frozenset id.
            # TODO support source for sets and remove the special logics here.
            items = [SourcelessBuilder.create(self.tx, v) for v in value]
>>>>>>> a6284b25
            self.install_guards(GuardBuilder.ID_MATCH)
            return FrozensetVariable(items, source=self.source)
        elif isinstance(value, enum.Enum):
            self.install_guards(GuardBuilder.ID_MATCH)
            return EnumVariable(value=value, source=self.source)
        elif DebuggingVariable.is_reorderable_logging_function(value):
            # Put this above builtin_callable so that print() can be handled
            # along with other builtin debugging functions
            self.install_guards(GuardBuilder.BUILTIN_MATCH)
            return DebuggingVariable(value, source=self.source)
        elif isinstance(value, logging.Logger):
            self.install_guards(GuardBuilder.FUNCTION_MATCH)
            return LoggingLoggerVariable(value, source=self.source)
        elif is_utils_checkpoint(value):
            return build_checkpoint_variable(source=self.source)
        elif is_invoke_subgraph(value):
            return build_invoke_subgraph_variable(source=self.source)
        elif isinstance(value, functools.partial):
            func_src = AttrSource(self.get_source(), "func")
            func_obj = VariableBuilder(self.tx, func_src)(value.func)

            args = []
            args_source = AttrSource(self.get_source(), "args")
            for i, arg in enumerate(value.args):
                args.append(
                    VariableBuilder(self.tx, GetItemSource(args_source, i))(arg)
                )

            keywords = {}
            keywords_source = AttrSource(self.get_source(), "keywords")
            for k, v in value.keywords.items():
                if not ConstantVariable.is_literal(k):
                    unimplemented("functools.partial with non-literal keyword")
                keywords[k] = VariableBuilder(
                    self.tx, GetItemSource(keywords_source, k)
                )(v)

            install_guard(
                self.get_source().make_guard(GuardBuilder.TYPE_MATCH),
                keywords_source.make_guard(GuardBuilder.DICT_KEYS),
                args_source.make_guard(GuardBuilder.SEQUENCE_LENGTH),
            )
            return FunctoolsPartialVariable(func_obj, args, keywords)
        elif is_typing(value):
            # typing.List, typing.Mapping, etc.
            self.install_guards(GuardBuilder.ID_MATCH)
            return TypingVariable(
                value,
                source=self.source,
            )
        elif np is not None and isinstance(value, np.generic):
            # numpy array scalars: convert to 0D arrays
            return self.wrap_numpy_ndarray(np.asarray(value))
        elif is_numpy(value):
            assert np
            self.install_guards(
                GuardBuilder.FUNCTION_MATCH
                if callable(value)
                else GuardBuilder.TYPE_MATCH
            )
            return NumpyVariable(value, source=self.source)
        elif is_numpy_dtype(value):
            self.install_guards(GuardBuilder.ID_MATCH)
            return NumpyDTypeVariable(value, source=self.source)
        elif is_numpy_type_info(value):
            if isinstance(value, np.iinfo):
                self.install_guards(GuardBuilder.TYPE_MATCH)
                dt_source = AttrSource(self.source, "dtype")
                install_guard(dt_source.make_guard(GuardBuilder.ID_MATCH))
            else:
                self.install_guards(GuardBuilder.ID_MATCH)
            return NumpyTypeInfoVariable(value, source=self.source)
        # NB: These can't be put in type_dispatch, they have to run later
        elif CollectiveFunctionRewriteVariable.can_rewrite(value):
            self.install_guards(GuardBuilder.FUNCTION_MATCH)
            return CollectiveFunctionRewriteVariable.create(
                self.tx,
                value,
                source=self.source,
            )
        elif istype(value, torch.autograd.function.FunctionMeta):
            self.install_guards(GuardBuilder.FUNCTION_MATCH)
            return AutogradFunctionVariable(
                value,
                source=self.source,
            )
        elif isinstance(value, torch.autograd.function.FunctionCtx):
            actual_saved_tensors = None
            try:
                actual_saved_tensors = value.saved_tensors
            except RuntimeError:
                pass

            saved_tensors = []
            guards = [self.source.make_guard(GuardBuilder.TYPE_MATCH)]
            if isinstance(actual_saved_tensors, tuple):
                saved_tensors_source = AttrSource(self.source, "saved_tensors")
                guards.append(
                    saved_tensors_source.make_guard(GuardBuilder.SEQUENCE_LENGTH)
                )
                for i, v in enumerate(actual_saved_tensors):
                    saved_tensors.append(
                        VariableBuilder(
                            self.tx, GetItemSource(saved_tensors_source, i)
                        )(v)
                    )
            install_guard(*guards)

            return self.tx.output.side_effects.track_object_existing(
                value,
                AutogradFunctionContextVariable(
                    value,
                    source=self.source,
                    saved_tensors=SavedTensorBox(saved_tensors),
                ),
            )
        elif (
            isinstance(value, types.MethodType)
            and istype(
                getattr(value, "__self__", None), torch.autograd.function.FunctionMeta
            )
            and getattr(value, "__name__", "") == "apply"
            and value == getattr(value.__self__, "apply", None)
        ):
            # handle aliased autograd function `apply` calls
            self.install_guards(GuardBuilder.FUNCTION_MATCH)
            return GetAttrVariable(
                AutogradFunctionVariable(
                    value.__self__, source=AttrSource(self.source, member="__self__")
                ),
                "apply",
            )
        elif isinstance(value, torch._C._ImperativeEngine):
            self.install_guards(GuardBuilder.ID_MATCH)
            return AutogradEngineVariable(value, source=self.source)
        elif (
            value
            is torch._dynamo.external_utils.FakeCompiledAutogradEngine._exec_final_callbacks_stub
        ):
            self.install_guards(GuardBuilder.FUNCTION_MATCH)
            return LambdaVariable(
                lambda: UserFunctionVariable(
                    torch._dynamo.external_utils.FakeCompiledAutogradEngine.exec_final_callbacks,
                ).call_function(
                    self.tx,
                    (self.tx.output.side_effects.get_ca_final_callbacks_var(),),
                    {},
                )
            )
        elif callable(value) and trace_rules.lookup_callable(value) is not None:
            if is_callable_allowed(value):
                self.tx.output.has_user_defined_allowed_in_graph = True
            return trace_rules.lookup_callable(value).create_with_source(
                value, source=self.source
            )
        elif np and isinstance(value, np.number):
            return self.wrap_unspecialized_primitive(value)
        elif HFPretrainedConfigVariable.is_matching_object(value):
            self.install_guards(GuardBuilder.TYPE_MATCH)
            return HFPretrainedConfigVariable(value)
        elif isinstance(value, HigherOrderOperator):
            if value is torch._higher_order_ops.invoke_subgraph:
                unimplemented(
                    "Directly using invoke_subgraph is not supported. Use mark_compile_region"
                )
            self.install_guards(GuardBuilder.TYPE_MATCH, GuardBuilder.NAME_MATCH)
            return TorchHigherOrderOperatorVariable.make(value, source=self.source)
        elif isinstance(value, torch.cuda.StreamContext):
            self.install_guards(GuardBuilder.ID_MATCH)
            stream_source = AttrSource(self.source, "stream")
            stream_var = VariableBuilder(self.tx, stream_source)(value.stream)
            return StreamContextVariable.create(self.tx, stream_var)
        elif isinstance(value, torch.Stream):
            self.install_guards(GuardBuilder.ID_MATCH)
            stream_proxy = self.tx.output.create_proxy(
                "call_function",
                type(value),
                (),
                {
                    "stream_id": value.stream_id,
                    "device_index": value.device_index,
                    "device_type": value.device_type,
                },
            )
            set_example_value(stream_proxy.node, value)
            return StreamVariable(
                stream_proxy,
                value,
                value.device,
                source=self.source,
            )
        elif isinstance(value, (torch._C._SDPAParams)):
            self.install_guards(GuardBuilder.TYPE_MATCH)
            return SDPAParamsVariable.create(self.tx, value, self.source)
        elif isinstance(value, torch.Event):
            self.install_guards(GuardBuilder.ID_MATCH)
            torch._dynamo.utils.store_user_object_weakref(value)
            event_proxy = self.tx.output.create_proxy(
                "call_function",
                torch._dynamo.utils.get_user_object_from_id,
                (id(value),),
                {},
            )
            set_example_value(event_proxy.node, value)
            return EventVariable(
                event_proxy,
                value,
                source=self.source,
            )
        elif (
            isinstance(value, torch._C._TensorMeta)
            and value in config.traceable_tensor_subclasses
        ):
            return TensorSubclassVariable(value, source=self.source)
        elif (
            istype(value, contextlib.nullcontext)
            and inspect.getattr_static(value, "enter_result", None) is None
        ):
            self.install_guards(GuardBuilder.TYPE_MATCH)
            return NullContextVariable(source=self.source)
        elif KeyedJaggedTensorVariable.is_matching_object(value):
            self.install_guards(GuardBuilder.TYPE_MATCH)
            result = KeyedJaggedTensorVariable(value, source=self.source)
            # TODO: this doing it manually is bad
            return self.tx.output.side_effects.track_object_existing(value, result)
        elif isinstance(value, torch.optim.Optimizer):
            self.install_guards(GuardBuilder.ID_MATCH)
            self.source = OptimizerSource(self.source)
            return OptimizerVariable(value, source=self.source)
        elif WorldMetaClassVariable.is_group_member_type(value):
            return WorldMetaClassVariable(value, source=self.source)
        elif ProcessGroupVariable.is_process_group(value):
            self.install_guards(GuardBuilder.ID_MATCH)
            return ProcessGroupVariable(value, source=self.source)
        elif DeviceMeshVariable.is_device_mesh(value):
            # TODO: see if we need to add custom guard instead of a simple ID_MATCH
            self.install_guards(GuardBuilder.EQUALS_MATCH)
            return DeviceMeshVariable(value, source=self.source)
        elif PlacementClassVariable.is_placement_type(value):
            # TODO: see if we need to add custom guard instead of a simple ID_MATCH
            self.install_guards(GuardBuilder.ID_MATCH)
            return PlacementClassVariable(value, source=self.source)
        elif PlacementVariable.is_placement(value):
            # TODO: see if we need to add custom guard instead of a simple ID_MATCH
            self.install_guards(GuardBuilder.EQUALS_MATCH)
            return PlacementVariable(
                value,
                source=self.source,
            )
        elif (
            id(value) in ITERTOOLS_TYPE_IDS
            and id(value) not in ITERTOOLS_POLYFILLED_TYPE_IDS
        ):
            self.install_guards(GuardBuilder.FUNCTION_MATCH)
            return ItertoolsVariable(value, source=self.source)
        elif isinstance(value, torch.SymBool):
            # Note: the idea here is to re-use the infra we've built for SymInt by simulating the
            # user provided SymBool with a SymInt in dynamo.

            # Concretely,
            # 1. We create a SymInt in dynamo's shape_env, whose source is constructed as ConvertIntSource(self.source).
            # so that guards on the SymInts can be effectively applied on the original SymBool in user program.
            # 2. We create a SymBool based on the SymInt in dynamo's ShapeEnv. Because the original user program
            # depends on the value being a SymBool. This allows dynamo to interpret the user's program correctly.

            new_source = ConvertIntSource(self.source)
            if value.node.has_hint():
                value_hint = value.node.require_hint()

                new_symint = (
                    self.tx.output.shape_env.create_unspecified_symint_and_symbol(
                        int(value_hint),
                        new_source,
                        dynamic_dim=DimDynamic.DYNAMIC,
                    )
                )
            else:
                # We need to create an unbacked symint to replace the unbacked symbool.
                new_symint = self.tx.output.shape_env.create_unbacked_symint()

            sym_node_proxy = self.tx.output.root_tracer.create_graph_input(
                re.sub(r"[^a-zA-Z0-9]+", "_", self.name),
                type(new_symint),
                new_symint,
                source=new_source,
            )

            sym_node_proxy.node.meta["grapharg"] = GraphArg(
                new_source,
                new_symint,
                False,
                None,
                is_tensor=False,
                example_strong_ref=new_symint,
            )
            # We bind the new_symint to graph input.
            set_example_value(sym_node_proxy.node, new_symint)
            sym_expr = new_symint.node.expr
            assert isinstance(
                sym_expr, sympy.Symbol
            ), f"{sym_expr} is not a basic Symbol."
            self.tx.output.root_tracer.bound_symbols[sym_expr] = sym_node_proxy
            self.tx.output.tracked_fakes.append(
                TrackedFake(new_symint, new_source, None)
            )
            return SymNodeVariable(
                sym_node_proxy,
                new_symint == 1,
            )
        elif isinstance(value, (JITFunction, Autotuner)):
            self.install_guards(GuardBuilder.ID_MATCH)
            return TritonKernelVariable(
                value,
                None,  # No kernel idx provided
                None,  # No grid provided
                source=self.source,
            )
        elif value is create_1d_tma_descriptor:
            return CreateTMADescriptorVariable(rank=1)
        elif value is create_2d_tma_descriptor:
            return CreateTMADescriptorVariable(rank=2)
        elif isinstance(value, torch.amp.autocast_mode.autocast):
            self.install_guards(GuardBuilder.ID_MATCH)
            return AutocastModeVariable(
                target_values=[
                    value.device,
                    value.fast_dtype,
                    value._enabled,
                    value._cache_enabled,
                ],
                source=self.source,
            )
        elif TorchCtxManagerClassVariable.is_matching_cls(value):
            self.install_guards(GuardBuilder.FUNCTION_MATCH)
            return TorchCtxManagerClassVariable(value, source=self.source)
        elif inspect.getattr_static(value, "__script_if_tracing_wrapper", False):
            self.install_guards(GuardBuilder.TYPE_MATCH)
            return WrapperUserFunctionVariable(
                value, "__original_fn", source=self.source
            )
        elif is_lru_cache_wrapped_function(value):
            self.install_guards(GuardBuilder.TYPE_MATCH)
            return WrapperUserFunctionVariable(value, "__wrapped__", source=self.source)
        elif is_function_or_wrapper(value) and inspect.getattr_static(
            value, "_torchdynamo_inline", False
        ):
            self.install_guards(GuardBuilder.TYPE_MATCH)
            return WrapperUserFunctionVariable(
                value, "_torchdynamo_inline", source=self.source
            )
        elif is_function_or_wrapper(value):
            value, attr_name = unwrap_with_attr_name_if_wrapper(value)
            # For these wrappers, Dynamo points to the wrapped function,
            # so source needs to be updated as well.
            if attr_name is not None:
                self.source = AttrSource(self.source, attr_name)
            return trace_rules.lookup(value).create_with_source(
                value, source=self.source
            )
        elif value is random.Random:
            self.install_guards(GuardBuilder.ID_MATCH)
            return RandomClassVariable(source=self.source)
        elif istype(value, random.Random) and RandomVariable.is_supported_random_obj(
            value
        ):
            self.install_guards(GuardBuilder.TYPE_MATCH)
            result = RandomVariable(value, source=self.source)
            self.tx.output.side_effects.track_mutable(value, result)
            return result
        # Don't use istype, since some python modules are not subclasses of types.ModuleType directly.
        # E.g, type(torch.ops) -> <class 'torch._ops._Ops'>,
        # type(torch.backends.cudnn) -> <class 'torch.backends.cudnn.CudnnModule'>
        elif isinstance(value, (types.ModuleType, replay_record.DummyModule)):
            self.install_guards(GuardBuilder.FUNCTION_MATCH)
            result = PythonModuleVariable(
                value,
                source=self.source,
            )
            self.tx.output.side_effects.track_object_existing(value, result)
            return result
        elif isinstance(value, types.MethodType) and isinstance(
            value.__self__, (torch.nn.Module, torch.utils._pytree.TreeSpec)
        ):
            # don't let MethodTypes fall through to UserDefinedObject,
            # which doesn't support 'CALL_FUNCTION'

            # TODO(whc): Why do we limit this to methods on NNModules?
            # I don't have a good reason for this, but it preserves the existing behavior
            # for MBartForConditionalGeneration, which generates many graph breaks and OOMs otherwise.
            # I suspect we probably want to relax this check and dig deeper there.

            # In order to construct a MethodVariable in Dynamo, we start with an actual method obj from python,
            # but need to separately wrap its underlying `__func__` and its `self` argument.  We wrap `self` here
            # and then `__func__` gets wrapped inside UserMethodVariable.
            self_obj = VariableBuilder(
                self.tx, source=AttrSource(self.source, "__self__")
            )(value.__self__)
            assert self_obj and isinstance(
                self_obj, VariableTracker
            ), "Failed to produce a valid self obj"
            self.install_guards(GuardBuilder.FUNCTION_MATCH)
            return UserMethodVariable(
                value.__func__,
                self_obj,
                source=self.source,
            )
        elif isinstance(value, types.GetSetDescriptorType):
            # GetSet descriptors are C functions attached to an attribute lookup
            # using PyGetSetDef. Python, on attribute lookup, can decide to
            # create a new object on the fly, and therefore the `id` of the
            # descriptors is not guaranteed to be same for different attribute
            # accesses. Since these are unlikely to change during the program
            # execution, we can skip guarding on them.
            return GetSetDescriptorVariable(value)
        elif isinstance(value, types.MethodWrapperType):
            # Method-wrappers are written in C, and they are not guaranteed to
            # return the same object on attribute lookup. Therefore, we cannot
            # insert a FUNCTION_MATCH guard here. method-wrappers are very
            # unlikely to change, so its ok to skip the guard here.
            return MethodWrapperVariable(value)
        elif issubclass(type(value), type):
            if value in (
                torch.utils.hooks.BackwardHook,
                torch.nn.Parameter,
                torch.nn.Buffer,
            ):
                # TODO(jansel): combine this case with the one above
                return trace_rules.lookup(value).create_with_source(
                    value, source=self.source
                )
            if value is torch.autograd._unsafe_preserve_version_counter:
                self.install_guards(GuardBuilder.FUNCTION_MATCH)
                return PreserveVersionContextVariable.constructor(self.tx)
            # This is a userdefined class, so install an ID_MATCH even if its a
            # global variable.
            self.install_guards(GuardBuilder.ID_MATCH)
            return UserDefinedClassVariable(
                value,
                source=self.source,
            )
        elif RestrictedListSubclassVariable.is_matching_cls(type(value)):
            self.install_guards(GuardBuilder.SEQUENCE_LENGTH)
            return self.set_source_and_track_mutable(
                value,
                RestrictedListSubclassVariable(
                    [
                        LazyVariableTracker.create(
                            value=value[i], source=GetItemSource(self.source, i)
                        )
                        for i in range(len(value))
                    ],
                    user_cls=type(value),
                    user_cls_source=AttrSource(self.source, "__class__"),
                ),
            )
        elif TorchScriptObjectVariable.is_matching_cls(type(value)):
            from ..source import (
                FlattenScriptObjectSource,
                ScriptObjectQualifiedNameSource,
            )

            if torch._library.fake_class_registry.tracing_with_real(value):
                proxy = self.tx.output.root_tracer.create_graph_input(
                    re.sub(r"[^a-zA-Z0-9]+", "_", self.name),
                    type(value),
                    value,
                    source=self.source,
                )

                # setting is_unspecialized=False to not insert a as_tensor call in reconstruct by default
                # seting example to be real value because these example values will be used
                # as example_inputs for user compiler.
                proxy.node.meta["grapharg"] = GraphArg(
                    self.source, value, False, None, False, value
                )
                return TorchScriptObjectVariable.create(
                    proxy,
                    value,
                    source=self.source,
                )

            # This exists to allow a smoother transition.
            # The implications are:
            # The script objects won't be tracked as proxies.
            # Methods on these objects won't show up in the graph.
            # The original script object might be mutated.
            if not hasattr(value, "__obj_flatten__"):
                return self.wrap_user_defined(value)

            # Install the guards on the fully qualified name of the script object
            LazyVariableTracker.realize_all(
                VariableBuilder(self.tx, ScriptObjectQualifiedNameSource(self.source))(
                    value._type().qualified_name()  # type: ignore[attr-defined]
                )
            )
            # Install the guards on the content of the script object by setting the source
            # to be FlattenScriptObjectSource, which calls __obj_flatten__() to get the contents.
            LazyVariableTracker.realize_all(
                VariableBuilder(self.tx, FlattenScriptObjectSource(self.source))(
                    value.__obj_flatten__()
                )
            )

            fake_script_obj = torch._library.fake_class_registry.maybe_to_fake_obj(
                self.tx.output.fake_mode, value
            )

            proxy = self.tx.output.root_tracer.create_graph_input(
                re.sub(r"[^a-zA-Z0-9]+", "_", self.name),
                type(value),
                fake_script_obj,
                source=self.source,
            )

            # setting is_unspecialized=False to not insert a as_tensor call in reconstruct by default
            # seting example to be real value because these example values will be used
            # as example_inputs for user compiler.
            proxy.node.meta["grapharg"] = GraphArg(
                self.source, value, False, None, False, fake_script_obj
            )
            return TorchScriptObjectVariable.create(
                proxy,
                fake_script_obj,
                source=self.source,
            )
        elif issubclass(type(value), MutableMapping):
            self.install_guards(GuardBuilder.TYPE_MATCH)
            return MutableMappingVariable(value, source=self.source)
        elif is_frozen_dataclass(value):
            self.install_guards(GuardBuilder.TYPE_MATCH)
            result = FrozenDataClassVariable.create(self.tx, value, source=self.source)
            return self.tx.output.side_effects.track_object_existing(value, result)
        else:
            return self.wrap_user_defined(value)

    def wrap_user_defined(self, value: Any):
        self.install_guards(GuardBuilder.TYPE_MATCH)
        result = UserDefinedObjectVariable(value, source=self.source)
        if not SideEffects.cls_supports_mutation_side_effects(type(value)):
            # don't allow STORE_ATTR mutation with custom __setattr__
            return result
        return self.tx.output.side_effects.track_object_existing(value, result)

    def wrap_listlike(self, value: Union[tuple, list, odict_values, NamedTuple]):
        if config.specialize_int and type(value) is torch.Size:
            self.install_guards(GuardBuilder.CONSTANT_MATCH)
            return ConstantVariable.create(value=value)

        # One can index a tensor with a list/tuple. Therefore, we need to
        # have a stricter match.
        self.install_guards(GuardBuilder.SEQUENCE_LENGTH)

        for item in value:
            if item is value:
                unimplemented("list elements are pointing to the list itself")

        # Tuples are immutable objects, so we should mark its items static. This
        # avoids wrapping of tuple items as symints. This helps for nn module
        # attributes like conv2d strides, dilations.
        if (
            istype(value, tuple)
            and all(ConstantVariable.is_literal(item) for item in value)
            and self.source.guard_source().is_unspecialized_nn_module()
        ):
            self.install_guards(GuardBuilder.CONSTANT_MATCH)
            return TupleVariable([ConstantVariable.create(item) for item in value])

        output = [
            LazyVariableTracker.create(
                item,
                source=GetItemSource(self.get_source(), i),
            )
            for i, item in enumerate(value)
        ]

        maybe_gm = self.tx.output.local_scope.get("self")
        if isinstance(
            self.source, LocalSource
        ) and self.source.local_name in get_locals_to_steal(maybe_gm):
            # The input tensor list to dynamo from compiled autograd may contain activations
            # which are freed as they are used in inductor. Dynamo's default behavior is to
            # lift all tensors to the graph inputs, but this will cause dynamo to hold an
            # extra reference to the activation tensors and increase peak memory usage.
            # To allow freeing ASAP, we keep the list as graph argument to the dynamo output
            # graph, and unpack it locally.
            # e.g. instead of `def forward(self, L_inputs_0_, L_inputs_1_, ...):`, we have
            # `def forward(self, L_inputs_):`
            source = self.source
            assert isinstance(value, list)
            tensor_list_proxy = self.tx.output.root_tracer.create_graph_input(
                re.sub(r"[^a-zA-Z0-9]+", "_", self.name),
                type(value),
                value,
                source=source,
            )
            tensor_list_proxy.node.meta["steal_arg"] = True

            list_variable = wrap_fx_proxy_cls(
                target_cls=TensorVariable,
                tx=self.tx,
                proxy=tensor_list_proxy,
                example_value=value,
                subclass_type=None,
                source=source,
            )

            guards = []
            for i, tensor_variable in enumerate(list_variable.items):
                source_i = GetItemSource(base=source, index=i, index_is_slice=False)
                # access unpacked tensor from this list instead of from a lifted arg
                self.tx.output.input_source_to_var[source_i] = tensor_variable
                tensor_variable.proxy.node.meta["tensor_dict"] = _extract_tensor_dict(
                    value[i]
                )

                guard = functools.partial(
                    GuardBuilder.TENSOR_MATCH, value=TensorWeakRef(value[i])
                )
                guards.append(source_i.make_guard(guard))

            install_guard(*guards, skip=1)

            grapharg = GraphArg(
                source,
                value,
                pass_arg_as_tensor=False,
                fake_tensor=None,
                is_tensor=False,
            )
            tensor_list_proxy.node.meta["grapharg"] = grapharg

        result = BaseListVariable.cls_for_instance(value)(
            output, mutation_type=ValueMutationNew()
        )
        if istype(value, list):
            return self.set_source_and_track_mutable(value, result)
        return result

    def wrap_tuple_iterator(self, value: tuple_iterator):
        self.install_guards(GuardBuilder.TUPLE_ITERATOR_LEN)
        output = [
            VariableBuilder(self.tx, TupleIteratorGetItemSource(self.get_source(), i))(
                tuple_iterator_getitem(value, i)
            )
            for i in range(tuple_iterator_len(value))
        ]
        result = TupleIteratorVariable(
            output, mutation_type=ValueMutationNew(), source=self.source
        )

        return self.set_source_and_track_mutable(value, result)

    def wrap_range_iterator(self, value: range_iterator):
        self.install_guards(GuardBuilder.TYPE_MATCH)
        # Get all the values from the range iterator
        items = [ConstantVariable.create(v) for v in copy.deepcopy(value)]
        return ListIteratorVariable(items, mutation_type=ValueMutationNew())

    def wrap_slice_range(self, value: Union[slice, range]):
        items = [
            VariableBuilder(self.tx, AttrSource(self.get_source(), k))(
                getattr(value, k)
            )
            for k in ("start", "stop", "step")
        ]
        self.install_guards(GuardBuilder.TYPE_MATCH)
        if isinstance(value, slice):
            return SliceVariable(items, source=self.source)
        else:
            return RangeVariable(items, source=self.source)

    def mark_static_input(self, value: torch.Tensor, guard: bool):
        from ..decorators import mark_static_address

        static_inputs_log.debug(
            "Marking static input %s, id: %s)", self.source.name(), id(value)
        )
        mark_static_address(value, guard=guard)

        # Check if we've seen this tensor before and update graph metadata if needed
        # As long as this runs before AOT this is sound
        if value in self.tx.output.side_effects:
            var = self.tx.output.side_effects[value]
            var.proxy.node.meta["tensor_dict"][
                "_dynamo_static_input_type"
            ] = value._dynamo_static_input_type

    def wrap_module(self, value: torch.nn.Module):
        from ..eval_frame import OptimizedModule

        if len(value.__dict__) == 0:
            unimplemented(f"uninitialized nn.Module: {typestr(value)}")
        if istype(value, OptimizedModule):
            # Check if the optimized module was disabled
            if inspect.getattr_static(value.forward, "_torchdynamo_disable", False):
                # This bytecode is mostly of kind LOAD_ATTR or LOAD_METHOD. If
                # we graph break here, Dynamo does not know how to create
                # continuation functions for such bytecodes. So, we delay the
                # graph break to CALL_FUNCTION.
                return DelayGraphBreakVariable(source=self.source)

            self.install_guards(GuardBuilder.TYPE_MATCH)
            self.source = AttrSource(self.source, "_orig_mod")
            return self.wrap_module(value._orig_mod)

        if (
            isinstance(value, (torch.nn.RNN, torch.nn.GRU, torch.nn.LSTM))
            and not config.allow_rnn
        ):
            unimplemented("TorchDynamo purposely graph breaks on RNN, GRU, LSTMs")

        if getattr(value, "_is_fsdp_managed_module", False):
            # See note [Dynamo treats FSDP wrapped modules as UnspecializedNNModule]
            # in fully_sharded_data_parallel.py for more information

            # we can't do this assert inside FSDP constructor,
            # since we don't know yet whether dynamo will be used
            assert getattr(
                value, "_fsdp_use_orig_params", False
            ), "Dynamo only supports FSDP with use_orig_params=True"

            # Note on FSDP guarding
            # Eager FSDP already assumes (requires, but without enforcement)
            # that users don't mutate their model parameters/structure after
            # FSDP wrapping, because FSDP wouldn't notice or update its
            # FlatParams.
            #
            # Therefore, torch.compile can skip guarding on params or submodule
            # structure of fsdp_managed modules, by using FSDPNNModuleSource as
            # the guard source.  This behavior is gated on
            # config.skip_fsdp_guards.
            self.install_guards(GuardBuilder.TYPE_MATCH)
            result = FSDPManagedNNModuleVariable(value, source=self.get_source())
            if not SideEffects.cls_supports_mutation_side_effects(type(value)):
                # don't allow STORE_ATTR mutation with custom __setattr__
                return result
            return self.tx.output.side_effects.track_object_existing(value, result)
        elif mutation_guard.is_dynamic_nn_module(value, self.tx.export):
            # created dynamically, don't specialize on it

            # Note [Tracing a torch.compiled function]
            # when make_fx tracing a compiled function, we need
            if isinstance(value, torch.fx.experimental.proxy_tensor._AttrProxy):
                value = value.get_base()
                self.source = AttrProxySource(self.source)

            self.install_guards(GuardBuilder.TYPE_MATCH)
            if torch._dynamo.config.inline_inbuilt_nn_modules:
                freezing = is_parameter_freezing()
                for p in value.parameters():
                    self.mark_static_input(p, guard=freezing)

                for b in value.buffers():
                    self.mark_static_input(b, guard=freezing)

                if freezing:
                    # we need to add the module to tracing context
                    # in order to allow its params to get invalidated
                    # this will get cleaned up once compile ends
                    self.tx.output.nn_modules[self.name] = value

            if value.__module__.startswith(("torch.nn.", "torch.ao.")) or getattr(
                value.__class__, "_dynamo_marked_static", False
            ):
                result = UnspecializedBuiltinNNModuleVariable(value, source=self.source)
            else:
                result = UnspecializedNNModuleVariable(value, source=self.source)

            if not SideEffects.cls_supports_mutation_side_effects(type(value)):
                # don't allow STORE_ATTR mutation with custom __setattr__
                return result
            return self.tx.output.side_effects.track_object_existing(value, result)
        elif issubclass(
            value.__class__, torch.nn.parallel.distributed.DistributedDataParallel
        ):
            self.install_guards(GuardBuilder.TYPE_MATCH)
            return UnspecializedNNModuleVariable(value, source=self.get_source())
        else:
            return self.tx.output.register_attr_or_module(
                value,
                self.name,
                source=self.get_source(),
                # Guards are added inside register_attr_or_module
            )

    def wrap_literal(self, value):
        if not config.specialize_int and type(value) is int:
            # unspecializing int by default, but still
            # specialize for the following conditions
            if not TracingContext.get().force_unspec_int_unbacked_size_like and (
                # Assume integers from global variables want to be specialized
                not self.source.guard_source().is_local()
                # Assume that integers that came from NN modules want to be
                # specialized (as we don't expect users to be changing the
                # NN modules on the fly)
                or self.source.guard_source().is_specialized_nn_module()
                or self.source.guard_source().is_unspecialized_builtin_nn_module()
                or is_from_defaults(self.source)
                # TODO: Delete this condition when rollout is done.  NB: this
                # condition never evaluates True in open source
                or (
                    not justknobs_check(
                        "pytorch/dynamo:enable_unspecialize_zero_one_plain_int"
                    )
                    and value in self._common_constants()
                )
            ):
                self.install_guards(GuardBuilder.CONSTANT_MATCH)
                return ConstantVariable.create(value=value, source=self.source)
            else:
                return self.wrap_symint(value)
        elif not config.specialize_float and type(value) is float:
            return self.wrap_symfloat(value)
        else:
            self.install_guards(GuardBuilder.CONSTANT_MATCH)
            result = ConstantVariable.create(value=value, source=self.source)
            if isinstance(value, (list, set)):
                return self.set_source_and_track_mutable(value, result)
            return result

    def assert_not_wrapped_by_this_graph(self, value: torch.Tensor):
        if is_fake(value) and maybe_get_fake_mode(value) is self.tx.fake_mode:
            raise InternalTorchDynamoError(
                "Cannot wrap a Tensor that has already been",
                "wrapped by this instance of Dynamo",
            )

    def wrap_tensor(self, value: torch.Tensor):
        source = self.get_source()

        # We cannot already be tracking the tensor, which implies
        # it would have already been wrapped
        assert value not in self.tx.output.side_effects

        is_static_input = get_static_address_type(value) is not None

        if (
            config.inline_inbuilt_nn_modules
            and not is_static_input
            and (
                isinstance(value, torch.nn.Parameter)
                # mark tensor attributes of nn modules static. This is done to keep inline_inbuilt_nn_modules behavior
                # compatible with previous behavior.
                or (source and source.guard_source().is_unspecialized_nn_module())
            )
        ):
            self.mark_static_input(value, guard=is_parameter_freezing())
            is_static_input = True

        make_graph_attribute = is_static_input and (
            not config.inline_inbuilt_nn_modules or is_parameter_freezing()
        )

        if (
            source.guard_source().is_specialized_nn_module() or make_graph_attribute
        ) and not source.guard_source().is_fsdp_module():
            self.assert_not_wrapped_by_this_graph(value)
            return self.tx.output.register_attr_or_module(
                value, self.name, source=source
            )

        if is_constant_source(source):
            self.assert_not_wrapped_by_this_graph(value)
            return self.tx.output.register_attr_or_module(
                value,
                re.sub(r"[^a-zA-Z0-9]+", "_", self.name),
                source=source,
                # Guards are added inside register_attr_or_module
            )

        if type(value) in config.traceable_tensor_subclasses:
            # Ordinarily, we would fakeify a tensor so that it can get dynamic
            # shapes and be computed on without triggering actual operations.
            # However, how can we fakeify a tensor subclass?  Ordinary
            # inheritance (nor multiple inheritance) won't work work.
            #
            # Instead, our plan is to *manually simulate* the tensor subclass
            # inheriting from a fake tensor with dynamo.  This means our
            # data representation for a tensor subclass will be a fake tensor
            # + tensor subclass type + any extra data the subclass may have
            # been storing on the tensor.  Because all Python accesses are
            # mediated through TensorWithTFOverrideVariable, we can ensure
            # that we dispatch differently, e.g., according to
            # __torch_function__
            #
            # To simplify things for now, the __dict__ tracking bits haven't
            # been implemented yet, but they can be added into this design at
            # a later point in time.
            subclass_type = type(value)
        else:
            assert type(value) in (
                torch.Tensor,
                torch.nn.Parameter,
                torch._subclasses.fake_tensor.FakeTensor,
                torch._subclasses.functional_tensor.FunctionalTensor,
            ) or is_traceable_wrapper_subclass(value), type(value)
            subclass_type = None

        # NB: this just says we accessed a tensor from the same source again
        # (e.g., a tensor lives in a global foo, and we LOAD_GLOBAL it twice).
        # This is distinct from two distinct sources mapping to the same
        # Tensor (per id())!  No guard is necessary here.  See below for the
        # other case.
        is_duplicate_tensor = source in self.tx.output.input_source_to_var
        if is_duplicate_tensor:
            return self.tx.output.input_source_to_var[source]

        if get_static_address_type(value) == "guarded":
            self.install_guards(GuardBuilder.ID_MATCH)

        # By this point, we should have deduplicated all tensors
        self.assert_not_wrapped_by_this_graph(value)

        options = {}
        if type(value) in config.traceable_tensor_subclasses:
            options["torch_function_fn"] = build_torch_function_fn(
                self.tx, value, self.source
            )
            self.install_guards(GuardBuilder.TYPE_MATCH)

        if (
            isinstance(value, torch.Tensor)
            and value.is_nested
            and not isinstance(value, torch.nested._internal.nested_tensor.NestedTensor)
        ):
            unimplemented("torch.compile does not support strided NestedTensor")

        # TODO(pearu,sparse-team) - Add the corresponding SPARSE_TENSOR_MATCH guards
        if (
            isinstance(value, torch.Tensor)
            and is_sparse_any(value)
            and (not self.tx.export or not config.capture_sparse_compute)
        ):
            # A hot fix for sparse tensors + torch.compile. Support for
            # export + sparsity is being added but we need to create
            # SPARSE_TENSOR_GUARDS for guards to work propertly.
            unimplemented("torch.compile does not support sparse Tensors")

        if (
            safe_has_grad(value)
            and safe_grad(value) is not None
            and value.dtype != safe_grad(value).dtype
        ):
            unimplemented(
                "Inconsistent dtype between tensor and its gradient. "
                "This can happen in FSDP and crashes meta tensor creation. "
                "This is potentially a workaround. Fixing it correctly "
                "requires some design around FSDP + torch.compile."
            )

        # tx.output has multiple tracers if we're introspecting HigherOrderOperator.
        # When we've discovered an untracked tensor, then we actually need
        # to get Dynamo to track the tensor (which is what this function does)
        # and put it as a graph input on the root tracer. Later on,
        # if the input is actually used in the body of the HigherOrderOperator,
        # then the relevant SubgraphTracer will lift it to being an input of
        # the subgraph.
        # See NOTE [HigherOrderOperator tracing design] for more details.

        example_value = wrap_to_fake_tensor_and_record(
            value, tx=self.tx, is_tensor=True, source=source
        )
        tensor_proxy = self.tx.output.root_tracer.create_graph_input(
            re.sub(r"[^a-zA-Z0-9]+", "_", self.name),
            type(value),
            example_value,
            source=source,
        )
        cache_real_value_when_export(self.tx, tensor_proxy, value)

        tensor_variable = wrap_fx_proxy(
            tx=self.tx,
            proxy=tensor_proxy,
            example_value=example_value,
            subclass_type=subclass_type,
            source=source,
            **options,
        )

        guard_type = GuardBuilder.TENSOR_MATCH

        if isinstance(source, GradSource) and is_from_optimizer_source(source):
            guard_type = GuardBuilder.NOT_NONE_MATCH

        self.install_guards(
            functools.partial(
                guard_type,
                value=(
                    value
                    if isinstance(source, NumpyTensorSource)
                    else TensorWeakRef(value)
                ),
            )
        )

        # We install TYPE_MATCH guards for traceable wrapper subclass object,
        # and recursively install corresponding guard for each inner attribute.
        if is_traceable_wrapper_subclass(value):
            self.install_guards(GuardBuilder.TENSOR_SUBCLASS_METADATA_MATCH)
            self.install_guards(GuardBuilder.TYPE_MATCH)
            install_guard(
                SubclassAttrListSource(source).make_guard(GuardBuilder.EQUALS_MATCH)
            )

            attrs, _ = value.__tensor_flatten__()
            for attr in attrs:
                inner_value = getattr(value, attr)
                inner_source = AttrSource(self.source, attr)
                LazyVariableTracker.realize_all(
                    VariableBuilder(self.tx, inner_source)(inner_value)
                )

        self.tx.output.input_source_to_var[source] = tensor_variable
        assert "tensor_dict" not in tensor_proxy.node.meta
        tensor_proxy.node.meta["tensor_dict"] = _extract_tensor_dict(value)

        # Note: this information is conveyed via subclass_type now
        fake_tensor_value = tensor_variable.proxy.node.meta["example_value"]
        if maybe_get_fake_mode(fake_tensor_value) is not self.tx.fake_mode:
            raise InternalTorchDynamoError("Wrapped Tensor must be this graph's fake")

        grapharg = GraphArg(source, value, False, fake_tensor_value)
        tensor_proxy.node.meta["grapharg"] = grapharg
        return tensor_variable

    def wrap_numpy_ndarray(self, value):
        assert np is not None
        assert isinstance(value, np.ndarray)

        source = NumpyTensorSource(self.get_source())

        from torch._numpy import _util

        readonly = not value.flags.writeable
        if readonly:
            try:
                value.flags.writeable = True
            except ValueError:
                # One can not easily make nditer elements writable,
                # but warning is not the end of the world
                assert isinstance(value.base, np.nditer)

        with torch_function_mode_stack_state_mgr.temp_restore_stack():
            try:
                tensor_value = _util._try_convert_to_tensor(value)
                if readonly:
                    from torch._prims_common import clone_preserve_strides

                    tensor_value = clone_preserve_strides(tensor_value)
            except NotImplementedError as e:
                # failed to convert to tensor, graph break
                unimplemented(str(e))

        # We do this because we want the full behavior of guarding the numpy ndarray as if it were
        # a tensor. It's a little annoying to make a VT to throw out, but there's so many side effects here
        # that there's not another great way to do this atm.
        # This creates the right graphargs, as well as registration for guards in tensor names and shape env.
        LazyVariableTracker.realize_all(VariableBuilder(self.tx, source)(tensor_value))
        example_value = wrap_to_fake_tensor_and_record(
            tensor_value,
            tx=self.tx,
            is_tensor=False,
            source=source,
        )
        proxy = self.tx.output.root_tracer.create_graph_input(
            re.sub(r"[^a-zA-Z0-9]+", "_", self.name),
            type(tensor_value),
            example_value,
            source=source,
        )
        cache_real_value_when_export(self.tx, proxy, tensor_value)
        options = {"source": source}
        numpy_ndarray_variable = wrap_fx_proxy_cls(
            target_cls=NumpyNdarrayVariable,
            tx=self.tx,
            proxy=proxy,
            example_value=example_value,
            **options,
        )

        self.tx.output.input_source_to_var[source] = numpy_ndarray_variable
        example_value = numpy_ndarray_variable.proxy.node.meta["example_value"]

        # pass_arg_as_tensor should be true because we are wrapping a np.ndarray as argument input, and it needs to be
        # converted to a tensor.
        grapharg = GraphArg(
            source,
            tensor_value,
            pass_arg_as_tensor=True,
            fake_tensor=example_value,
            is_tensor=True,
            example_strong_ref=tensor_value,
        )
        proxy.node.meta["grapharg"] = grapharg

        return numpy_ndarray_variable

    def wrap_symint(self, value):
        assert type(value) is int

        if self.name in self.tx.output.unspec_variable_map:
            return self.tx.output.unspec_variable_map[self.name]

        shape_env = self.tx.output.shape_env
        if TracingContext.get().force_unspec_int_unbacked_size_like:
            wrapped_value = shape_env.create_unbacked_symint()
            _constrain_range_for_size(wrapped_value)
            self.tx.output.tracked_fakes.append(
                TrackedFake(wrapped_value, self.source, None)
            )

        # NB: We do not do float.  For motivation, see
        # https://docs.google.com/document/d/1INSCdYu1PxXcr43HrD82OudeEuS-qxQe1yZmLg2wy6A/edit
        # but the general idea is that we generate kernels that can
        # take unspecialized floats and use them in sizevar computation
        elif not is_constant_source(self.get_source()):
            if torch._dynamo.config.specialize_int:
                # If specialize_int is False, also return
                # a constant (but this should have been handled
                # in the caller, TBH)
                self.install_guards(GuardBuilder.CONSTANT_MATCH)
                return ConstantVariable.create(value=value, source=self.source)

            name = self.source.name()

            frame_state_entry = process_automatic_dynamic(
                self.tx,
                name,
                FrameStateSizeEntry.make_scalar(value),
                is_unspecialized_nn_module=self.source.guard_source().is_unspecialized_nn_module(),
            )

            # TODO: This should be dynamic, as we in general do not
            # know if bare integers are actually going to be sizevars
            # and it is inappropriate to eagerly duck size them with
            # real sizevars
            if (
                config.automatic_dynamic_shapes
                and frame_state_entry.scalar is auto_dynamic
            ) or not config.assume_static_by_default:
                dynamic_dim = DimDynamic.DYNAMIC
            else:  # assume_static_by_default
                # TODO: dynamic_dim = DimDynamic.STATIC should work but
                # for some reason it doesn't
                self.install_guards(GuardBuilder.CONSTANT_MATCH)
                return ConstantVariable.create(value=value)

            wrapped_value = shape_env.create_unspecified_symint_and_symbol(
                value,
                source=self.source,
                dynamic_dim=dynamic_dim,
            )

            self.tx.output.tracked_fakes.append(
                TrackedFake(wrapped_value, self.source, None)
            )
        else:
            assert is_constant_source(self.get_source())
            # TODO: Do I actually need guard for constant source?
            self.install_guards(GuardBuilder.CONSTANT_MATCH)
            return ConstantVariable.create(value=value, source=self.source)

        assert not isinstance(self.get_source(), RandomValueSource)
        install_guard(self.get_source().make_guard(GuardBuilder.TYPE_MATCH))

        options = {"source": self.get_source()}

        proxy = self.tx.output.root_tracer.create_graph_input(
            re.sub(r"[^a-zA-Z0-9]+", "_", self.name),
            type(wrapped_value),
            wrapped_value,
            source=self.get_source(),
        )

        sym_expr = wrapped_value.node.expr
        assert isinstance(sym_expr, sympy.Symbol), f"{sym_expr} is not a basic Symbol."
        self.tx.output.root_tracer.bound_symbols[sym_expr] = proxy
        unspec_var = SymNodeVariable(proxy, wrapped_value, **options)
        self.tx.output.unspec_variable_map[self.name] = unspec_var

        if not is_constant_source(self.get_source()):
            if self.tx.export and not isinstance(self.get_source(), LocalSource):
                raise AssertionError(
                    f"Dynamo attempts to add additional input during export: value={wrapped_value}, source={self.get_source()}"
                )

            example_value = unspec_var.proxy.node.meta["example_value"]

            proxy.node.meta["grapharg"] = GraphArg(
                self.get_source(),
                wrapped_value,
                pass_arg_as_tensor=False,
                fake_tensor=None,
                is_tensor=False,
                example_strong_ref=wrapped_value,
            )

        return unspec_var

    def wrap_symfloat(self, value):
        # SymFloat wrapping is special.  We first wrap it in the same way we
        # do an unspecialized primitive, and then we item() it into a
        # SymFloat.  Removal of the item() call is left to a later FX pass,
        # mostly because that pass is more easily done after we have lowered
        # to ATen ops.  (Dynamo doesn't do decomposition right now).

        if self.name in self.tx.output.unspec_variable_map:
            return self.tx.output.unspec_variable_map[self.name]

        # NB: we specialize on nan input, because our guard modeling in
        # ShapeEnv cannot deal with nan
        if (
            torch._dynamo.config.specialize_float
            or is_constant_source(self.get_source())
            or math.isnan(value)
            or math.isinf(value)
            # We don't support cudagraphs for now. Without this cudagraphs
            # break because they expect all cuda inputs but our tensorified
            # float will be a f64[] cpu tensor. Fixes the following test
            # when specialize_float=False
            # python test/inductor/test_compiled_optimizers.py CompiledOptimizerTests.test_rmsprop_weight_decay_maximize_capturable_cuda # noqa: B950
            or torch._inductor.config.triton.cudagraphs
            or justknobs_check("pytorch/compiler:unspecialize_float_killswitch", False)
        ):
            self.install_guards(GuardBuilder.CONSTANT_MATCH)
            return ConstantVariable.create(value=value, source=self.source)

        # NB: At the point we've gotten here, we don't assume static by
        # default.  Since we have a guard mechanism, there isn't really any
        # downside to trying to be dynamic for float all the time.  Unlike
        # ints, this won't make codegen perf worse.  Modest cost to compile
        # time.

        wrapped_value = torch.tensor(value, dtype=torch.float64)

        # We don't support specializing floats for grad checking tensors
        # See https://github.com/pytorch/pytorch/pull/140828 for more
        # context.
        if torch._C._functorch.is_gradtrackingtensor(wrapped_value):
            self.install_guards(GuardBuilder.CONSTANT_MATCH)
            return ConstantVariable.create(value=value, source=self.source)

        # TODO: Switch RandomValueSource over to use this, this is more
        # accurate
        assert not isinstance(self.get_source(), RandomValueSource)
        install_guard(self.get_source().make_guard(GuardBuilder.TYPE_MATCH))

        # The FloatTensorSource here is just for pedantic correctness: if you
        # guard against an UnspecializedPythonVariable, you need to guard
        # against the tensor-ified version of the local, otherwise it's not a
        # Tensor.  However, we never let the UnspecializedPythonVariable escape
        # here, so there should never actually be any guards against this
        # source.
        source = FloatTensorSource(self.get_source())
        options = {"source": source, "raw_value": value}

        # TODO: Maybe the tensor-ification should be built into the source,
        # rather than by special pattern match
        example_value = wrap_to_fake_tensor_and_record(
            wrapped_value, tx=self.tx, is_tensor=False, source=source
        )
        proxy = self.tx.output.root_tracer.create_graph_input(
            re.sub(r"[^a-zA-Z0-9]+", "_", self.name),
            type(wrapped_value),
            example_value,
            source=source,
        )
        cache_real_value_when_export(self.tx, proxy, wrapped_value)

        unspec_var = wrap_fx_proxy_cls(
            UnspecializedPythonVariable,
            tx=self.tx,
            proxy=proxy,
            example_value=example_value,
            **options,
        )
        assert isinstance(unspec_var, UnspecializedPythonVariable)
        self.tx.output.unspec_variable_map[self.name] = unspec_var

        if self.tx.export and not isinstance(self.get_source(), LocalSource):
            raise AssertionError(
                f"Dynamo attempts to add additional input during export: value={wrapped_value}, source={self.get_source()}"
            )
        fake_tensor_value = None
        example_value = unspec_var.proxy.node.meta["example_value"]
        assert is_fake(example_value)

        fake_tensor_value = example_value
        assert fake_tensor_value.fake_mode is self.tx.fake_mode, (
            f"fake mode ({fake_tensor_value.fake_mode}) from fake tensor metadata doesn't match mode"
            "({self.tx.fake_mode}) from InstructionTranslator"
        )

        # There's something a bit incoherent about pass_arg_as_tensor,
        # specifically regarding sources.
        #
        # Specifically, suppose we have "x: float" local argument.  We
        # eventually end up with an UnspecializedPythonVariable denoting
        # torch.as_tensor(x)... but it's source is still L['x'] (which if you
        # accessed it directly is a float!)  So you gotta be careful when
        # setting up your guards, because it's still going to be a float at
        # this point, the conversion happens only precisely at the point we're
        # actually calling the FX graph.  This happens to be what we want for
        # shape guard generation, but it's kind of unintuitive.
        proxy.node.meta["grapharg"] = GraphArg(
            self.get_source(),
            wrapped_value,
            pass_arg_as_tensor=True,
            fake_tensor=fake_tensor_value,
            is_tensor=False,
            example_strong_ref=wrapped_value,
        )

        # Directly do item to bypass capture_scalar_outputs
        r = wrap_fx_proxy(
            self.tx,
            self.tx.output.create_proxy(
                "call_method",
                "item",
                *proxy_args_kwargs([unspec_var], {}),
            ),
        )
        self.tx.output.tracked_fakes.append(TrackedFake(r.sym_num, self.source, None))

        return r

    def wrap_unspecialized_primitive(self, value):
        if self.name in self.tx.output.unspec_variable_map:
            return self.tx.output.unspec_variable_map[self.name]

        wrapped_value = torch.tensor(value)
        if not isinstance(self.get_source(), RandomValueSource):
            install_guard(self.get_source().make_guard(GuardBuilder.TYPE_MATCH))

        options = {"source": self.get_source()}
        options.update({"raw_value": value})

        example_value = wrap_to_fake_tensor_and_record(
            wrapped_value, tx=self.tx, is_tensor=False, source=self.get_source()
        )
        proxy = self.tx.output.root_tracer.create_graph_input(
            re.sub(r"[^a-zA-Z0-9]+", "_", self.name),
            type(wrapped_value),
            example_value,
            source=self.get_source(),
        )
        cache_real_value_when_export(self.tx, proxy, wrapped_value)

        unspec_var = wrap_fx_proxy_cls(
            UnspecializedPythonVariable,
            tx=self.tx,
            proxy=proxy,
            example_value=example_value,
            **options,
        )
        self.tx.output.unspec_variable_map[self.name] = unspec_var
        if not is_constant_source(self.get_source()):
            if self.tx.export and not isinstance(self.get_source(), LocalSource):
                raise AssertionError(
                    f"Dynamo attempts to add additional input during export: value={wrapped_value}, source={self.get_source()}"
                )
            fake_tensor_value = None
            if isinstance(unspec_var, ConstantVariable):
                # TODO: when can this happen?
                example_value = unspec_var.value
            else:
                example_value = unspec_var.proxy.node.meta["example_value"]
            assert is_fake(example_value)

            fake_tensor_value = example_value
            assert fake_tensor_value.fake_mode is self.tx.fake_mode, (
                f"fake mode ({fake_tensor_value.fake_mode}) from fake tensor metadata doesn't match mode"
                "({self.tx.fake_mode}) from InstructionTranslator"
            )

            proxy.node.meta["grapharg"] = GraphArg(
                self.get_source(),
                wrapped_value,
                pass_arg_as_tensor=True,
                fake_tensor=fake_tensor_value,
                is_tensor=False,
                example_strong_ref=wrapped_value,
            )
        return unspec_var


def _dataclasses_fields_lambda(obj):
    if isinstance(obj, UserDefinedObjectVariable):
        value = obj.value
    elif isinstance(obj, CustomizedDictVariable):
        value = obj.user_cls
    else:
        unimplemented(f"Dataclass fields handling fails for type {obj}")
    items = []
    for field in dataclasses.fields(value):
        source = None
        if obj.source:
            source = GetItemSource(
                AttrSource(obj.source, "__dataclass_fields__"), field.name
            )
        items.append(UserDefinedObjectVariable(field, source=source))
    return TupleVariable(items)


def _clone_input(value, fake_mode):
    if isinstance(value, torch.Tensor):
        # tensor subclasses will not be converted to FakeTensors and need to be cloned
        if not (
            isinstance(value, FakeTensor)
            or (
                # Is functional tensor fakeified by this instance of Dynamo
                torch._is_functional_tensor(value)
                and maybe_get_fake_mode(value) is fake_mode
            )
            or value.is_nested
        ):
            # NB: ensure strides are preserved
            value = clone_input(value)

    return value


def wrap_fx_proxy(
    tx, proxy, example_value=None, subclass_type=None, **options
) -> VariableTracker:
    kwargs = {
        "tx": tx,
        "proxy": proxy,
        "example_value": example_value,
        "subclass_type": subclass_type,
        **options,
    }
    if subclass_type is None:
        return wrap_fx_proxy_cls(target_cls=TensorVariable, **kwargs)
    else:
        result = wrap_fx_proxy_cls(target_cls=TensorWithTFOverrideVariable, **kwargs)
        result.install_global(tx)
        return result


def cache_real_value_when_export(tx, proxy, example_value):
    if tx.export:
        # The legacy behavior for real value cache with subclasses was
        # to perform a clone WITHOUT preserving the subclass.  It's
        # not entirely clear this is what you actually want though.
        with torch._C.DisableTorchFunctionSubclass():
            proxy.tracer.real_value_cache[proxy.node] = _clone_input(
                example_value, tx.fake_mode
            )


# Note: Unfortunate split due to some gross classes existing that subclass TensorVariable
# Should be compositional instead
#
# This is a horribly complicated function that does too many things, to
# explain what it does, let's first talk about the classic usage wrap_fx_proxy
# for a TensorVariable.  There are two primary modes of use:
#
#   1. Wrapping a pre-existing Tensor.  In this case, example_value is set
#      to the pre-existing Tensor.  (Note that this example_value will NOT
#      be the final example_value we put into node.meta['example_value'],
#      instead it is converted into a fake tensor using
#      wrap_to_fake_tensor_and_record and registered as a graph input.)
#
#   2. "Wrapping" the result of some Tensor operation Dynamo traced over. In
#      this case, example_value is None (and we are going to figure it out
#      ourselves using FakeTensors, via get_fake_value, which will run
#      the operation represented by the (singular!) FX node referenced by
#      the passed in proxy.)
#
# The expectation is you end up with a Tensor output, and everything is
# straightforwardly traced into the graph.
#
# In all cases, the returned `TensorVariable` subclass will have an `example_value`
# and that `example_value` must be a `FakeTensor` produced by the currently running
# instance of Dynamo.
#
# Upon closer inspection, you may notice that there are a slurry of non-Tensor
# output cases in handle_traced_output.  What gives?  Well, we sometimes trace operations into the
# graph that don't involve tensors.
#
#   * Some operators return tuples; we need to recursively handle their
#     contents
#
#   * Some operators have side effects that will affect subsequent AOTAutograd
#     tracing but don't otherwise return anything.
#
#   * Some operators return symbolic ints/floats/bools which can go in the
#     graph and be traced (but only if they're actually symbolic!  If they're
#     static you don't want to put them in the graph, which means you
#     shouldn't call this function.)
#
# The common theme is that you only use this function WHEN YOU ARE TRACING
# SOMETHING INTO THE GRAPH.  This is sort of obvious, because you can't call
# this function without a proxy.
def wrap_fx_proxy_cls(
    target_cls, tx, proxy, example_value=None, subclass_type=None, **options
):
    if example_value is None:
        return _wrap_fx_proxy(
            target_cls, tx, proxy, example_value, subclass_type, **options
        )
    elif isinstance(example_value, torch.Tensor):
        return _wrap_fx_preexisting_tensor(
            target_cls, tx, proxy, example_value, subclass_type, **options
        )
    else:
        # This will skip tracing an op and recursively reinvoke wrap_fx_proxy_cls on supported
        # data structures. In essence this just handles tracing some other value which may
        # contain Fake Tensors or is otherwise proxyable.
        return handle_traced_output(
            example_value, tx, proxy, options, subclass_type, target_cls
        )


# This is 1 above (wrapping a preexisting tensor)
def _wrap_fx_preexisting_tensor(
    target_cls, tx, proxy, tensor, subclass_type=None, **options
):
    from ..symbolic_convert import InstructionTranslatorBase

    assert isinstance(
        tensor, torch.Tensor
    ), f"_wrap_fx_preexisting_tensor expected tensor, got {type(tensor)}"

    assert isinstance(tx, InstructionTranslatorBase)
    if "guards" in options and options["guards"] is not None:
        tx.output.guards.update(options["guards"])

    # Placeholders always carry example_value in node.meta.
    # non-placeholders always have no example_value in node.meta
    if proxy.node.op == "placeholder":
        assert (
            "example_value" in proxy.node.meta
        ), f"placeholder {proxy} doesn't have 'example_value' in node.meta"
    else:
        assert (
            "example_value" not in proxy.node.meta
        ), f"{proxy.node.meta['example_value']}"

    # See NOTE: [Deferring tensor pack/unpack hooks until runtime]
    with torch._dynamo.utils._disable_saved_tensors_hooks_during_tracing():
        # Handle recursive calls here
        if maybe_get_fake_mode(tensor) is tx.fake_mode:
            pass
        else:
            cache_real_value_when_export(tx, proxy, tensor)
            if tx.export:
                # The legacy behavior for real value cache with subclasses was
                # to perform a clone WITHOUT preserving the subclass.  It's
                # not entirely clear this is what you actually want though.
                with torch._C.DisableTorchFunctionSubclass():
                    proxy.tracer.real_value_cache[proxy.node] = _clone_input(
                        tensor, tx.fake_mode
                    )
            # NB: If we're ignoring subclass, then the expectation is you will
            # take the returned TensorVariable and wrap it into a more
            # accurate TensorVariable that is able to track subclass-ness;
            # otherwise this is wrong!
            kwargs = {
                "is_tensor": target_cls
                in (TensorVariable, TensorWithTFOverrideVariable),
            }
            assert "source" in options and options["source"] is not None
            kwargs["source"] = options["source"]
            tensor = wrap_to_fake_tensor_and_record(tensor, tx=tx, **kwargs)

        if tensor.device.type != "meta" and (
            maybe_get_fake_mode(tensor) is not tx.fake_mode
        ):
            raise InternalTorchDynamoError(
                "`tensor` needs to be a `FakeTensor`"
                f"wrapped by this instance of Dynamo. Found: {tensor}"
            )

    return handle_traced_output(tensor, tx, proxy, options, subclass_type, target_cls)


# This is 2 in the above comment (wrapping the output of a traced op)
def _wrap_fx_proxy(
    target_cls, tx, proxy, example_value=None, subclass_type=None, **options
):
    from ..symbolic_convert import InstructionTranslatorBase

    assert isinstance(tx, InstructionTranslatorBase)
    if "guards" in options and options["guards"] is not None:
        tx.output.guards.update(options["guards"])

    assert "example_value" not in proxy.node.meta, f"{proxy.node.meta['example_value']}"

    # See NOTE: [Deferring tensor pack/unpack hooks until runtime]
    with torch._dynamo.utils._disable_saved_tensors_hooks_during_tracing():
        # with preserve_rng_state():
        # only allow_non_graph_fake in this instance because we handle the non-fake
        # cases properly below.
        example_value = get_fake_value(proxy.node, tx, allow_non_graph_fake=True)

    return handle_traced_output(
        example_value, tx, proxy, options, subclass_type, target_cls
    )


# This handles wrapping of the output of an op traced into the graph
def handle_traced_output(example_value, tx, proxy, options, subclass_type, target_cls):
    import torch._functorch.vmap
    import torch._subclasses.fake_tensor
    import torch._utils

    if isinstance(example_value, torch.Tensor):
        is_parameter = isinstance(example_value, torch.nn.Parameter)
        is_buffer = isinstance(example_value, torch.nn.Buffer)

        # NB: In most (all?) cases, this does not actually do a clone.
        # (WARNING: this means that if we mutate metadata on the fake
        # tensor, the stored example value will update too!)
        example_value = _clone_input(example_value, tx.fake_mode)
        set_example_value(proxy.node, example_value)
        # We bind the unbacked symints in sizes/trdies of tensor lazily.
        # So that subgraphs can access the unbacked symbol's proxy in parent graph
        # when lifting unbacked symbols of input tensors to subgraph inputs.
        # We do it lazily because the tensor may not be used in subgraphs.
        tx.output.current_tracer.track_unbacked_symbols(example_value, proxy)
        specialized_props = target_cls.specialize(example_value)
        # TODO: not sure about this fake mode test
        if (
            isinstance(example_value, torch._subclasses.fake_tensor.FakeTensor)
            and example_value.fake_mode is tx.fake_mode
        ):
            tensor_type = subclass_type if subclass_type else torch.Tensor
            specialized_props["class_type"] = (
                torch.nn.Parameter
                if is_parameter
                else torch.nn.Buffer
                if is_buffer
                else tensor_type
            )

        options.update(specialized_props)
        return target_cls(proxy, **options)
    elif (
        hasattr(proxy.node.target, "__name__")
        and proxy.node.target.__name__ == "set_state"
        and isinstance(proxy.node.target.__self__, torch._C.Generator)
        or proxy.node.target == torch.random.set_rng_state
    ):
        return TorchInGraphFunctionVariable(proxy.node.target)
    elif (
        proxy.node.target == torch._C._DisableFuncTorch
        or proxy.node.target == torch.cuda._is_in_bad_fork
    ):
        return UserDefinedObjectVariable(example_value)
    elif istype(example_value, torch.Size) and all(
        isinstance(x, int) for x in example_value
    ):
        sizes = [ConstantVariable.create(x) for x in example_value]
        return SizeVariable(sizes, **options)
    elif isinstance(example_value, (tuple, list)):
        set_example_value(proxy.node, example_value)
        unpacked = []
        for i, val in enumerate(example_value):
            if val is None:
                # nn.MultiheadAttention() can return None, see issue #175
                unpacked.append(
                    ConstantVariable.create(None, **options),
                )
            else:
                proxy_i = proxy.tracer.create_proxy(
                    kind="call_function",
                    target=operator.getitem,
                    args=(proxy, i),
                    kwargs={},
                )

                if "source" in options:
                    source = options["source"]
                    options_i = options.copy()
                    options_i["source"] = GetItemSource(
                        base=source, index=i, index_is_slice=False
                    )
                else:
                    # use the same options object as parent
                    options_i = options

                # WARNING: this assumes the same target_cls as this tuple/list call
                unpacked.append(
                    wrap_fx_proxy_cls(
                        target_cls=target_cls,
                        tx=tx,
                        proxy=proxy_i,
                        example_value=val,
                        **options_i,
                    )
                )
        if isinstance(example_value, torch.Size):
            # NB: Keep the old proxy around.  See SizeVariable for an
            # explanation why
            return SizeVariable(unpacked, proxy, **options)
        elif istype(example_value, tuple):
            return TupleVariable(unpacked, **options)
        elif istype(example_value, (list, immutable_list)):
            return ListVariable(unpacked, mutation_type=ValueMutationNew(), **options)
        else:
            assert example_value.__class__.__module__ == "torch.return_types" or hasattr(
                example_value, "_fields"
            ), f"expected {example_value.__class__.__module__} == torch.return_types or named tuple but got {type(example_value)}"
            return NamedTupleVariable(unpacked, example_value.__class__, **options)
    elif example_value is None or proxy.node.target is torch.manual_seed:
        return ConstantVariable.create(None, **options)
    elif isinstance(example_value, (torch.SymInt, torch.SymFloat, torch.SymBool)):
        tx.output.current_tracer.track_unbacked_symbols(example_value, proxy)
        set_example_value(proxy.node, example_value)
        return SymNodeVariable(proxy, example_value, **options)
    elif (
        inspect.isclass(proxy.node.target)
        and issubclass(proxy.node.target, torch.Stream)
    ) or proxy.node.target in [
        device_interface.current_stream
        for _, device_interface in get_registered_device_interfaces()
    ]:
        set_example_value(proxy.node, example_value)
        return StreamVariable(proxy, example_value, example_value.device, **options)
    elif (
        inspect.isclass(proxy.node.target)
        and issubclass(proxy.node.target, torch.Event)
    ) or proxy.node.target in [
        device_interface.Event
        for _, device_interface in get_registered_device_interfaces()
    ]:
        set_example_value(proxy.node, example_value)
        return EventVariable(proxy, example_value, **options)
    elif proxy.node.target == "query" and proxy.node.op == "call_method":
        set_example_value(proxy.node, example_value)
        return ConstantVariable(example_value, **options)
    elif (
        example_value is not None
        and isinstance(example_value, torch.Event)
        and proxy.node.target == "record_event"
        and proxy.node.op == "call_method"
    ):
        set_example_value(proxy.node, example_value)
        return EventVariable(proxy, example_value, **options)
    elif isinstance(example_value, int) and (
        proxy.node.target
        in [
            torch.sym_int,
            getattr,
            operator.getitem,
            torch._utils._element_size,
            torch.seed,
            operator.mod,
            torch._functorch.vmap._validate_and_get_batch_size,
            # some mac builds are missing torch.distributed.get_rank()
            getattr(torch.distributed, "get_rank", _missing),
            getattr(torch.distributed, "get_world_size", _missing),
            # This always wants to be in the graph, even if the constraint
            # results in a constant int
            torch._constrain_as_size,
        ]
        or (
            # TODO: this is a little sus, because we didn't check what the self is
            proxy.node.op == "call_method"
            and proxy.node.target in ["bit_length"]
        )
    ):
        set_example_value(proxy.node, example_value)
        return ConstantVariable.create(example_value, **options)
    elif isinstance(example_value, torch.backends.cuda.SDPAParams):
        from .sdpa import SDPAParamsVariable

        set_example_value(proxy.node, example_value)
        return SDPAParamsVariable(proxy, **options)
    elif isinstance(example_value, bool) and (
        proxy.node.target
        in [
            torch._C._are_functorch_transforms_active,
            torch.backends.cuda.is_flash_attention_available,
            torch.backends.cuda.can_use_flash_attention,
            torch.backends.cuda.can_use_efficient_attention,
            "is_integer",
        ]
        + list(supported_const_comparison_op_values.keys())
    ):
        set_example_value(proxy.node, example_value)
        return ConstantVariable.create(example_value, **options)
    elif (
        isinstance(example_value, (int, float, bool))
        and proxy.node.target is call_torchbind
    ):
        set_example_value(proxy.node, example_value)
        return ConstantVariable.create(example_value, **options)
    elif isinstance(example_value, float) or proxy.node.target in ["hex", "__round__"]:
        set_example_value(proxy.node, example_value)
        return ConstantVariable.create(example_value, **options)
    else:
        unimplemented(
            "torch.* op returned non-Tensor "
            + f"{typestr(example_value)} {proxy.node.op} {proxy.node.target}",
            case_name="unsupported_operator",
        )


# Tracks the sources of all fake tensors we wrap in Dynamo.
# Used by shape guard computation.
@dataclasses.dataclass
class TrackedFake:
    fake: Union[FakeTensor, SymInt]
    source: Source
    # Is None when fake is SymInt
    symbolic_context: Optional[SymbolicContext]

    def __hash__(self) -> int:
        return hash((self.fake, self.source.name()))

    def __eq__(self, other: object) -> bool:
        if isinstance(other, TrackedFake):
            return self.fake is other.fake and self.source.name() == other.source.name()
        return False


# Performs automatic dynamic dim determination.
# Returns a SymbolicContext
def _automatic_dynamic(
    e, tx, source, static_shapes, outer_only=False
) -> SymbolicContext:
    # strided NT not supported
    if e.is_nested and not isinstance(
        e, torch.nested._internal.nested_tensor.NestedTensor
    ):
        unimplemented("torch.compile does not support strided NestedTensor")

    name = source.name()
    prior_policy = tx.output.tracing_context.tensor_to_context.get(e, None)
    shape_env_to_source_to_symbol_cache = (
        prior_policy.shape_env_to_source_to_symbol_cache if prior_policy else None
    )

    # Get base context if the tensor is a view
    view_base_context: Optional[SymbolicContext] = None
    if e._is_view():
        base_source = AttrSource(source, "_base")
        view_base_context = _automatic_dynamic(e._base, tx, base_source, static_shapes)

    if is_traceable_wrapper_subclass(e) and not outer_only:
        # Get symbolic context for outer tensor
        outer_context = _automatic_dynamic(
            e, tx, source, static_shapes, outer_only=True
        )

        # Get symbolic contexts for inner tensors
        inner_contexts = {}  # mapping from attr -> symbolic context
        attrs, _ = type(e).__tensor_flatten__(e)
        for attr in attrs:
            inner_tensor = getattr(e, attr)
            inner_source = AttrSource(source, attr)
            inner_contexts[attr] = _automatic_dynamic(
                inner_tensor, tx, inner_source, static_shapes
            )

        return SubclassSymbolicContext(
            dynamic_sizes=outer_context.dynamic_sizes,
            dynamic_strides=outer_context.dynamic_strides,
            constraint_sizes=outer_context.constraint_sizes,
            constraint_strides=outer_context.constraint_strides,
            view_base_context=view_base_context,
            tensor_source=outer_context.tensor_source,
            shape_env_to_source_to_symbol_cache=outer_context.shape_env_to_source_to_symbol_cache,
            inner_contexts=inner_contexts,
        )

    if static_shapes:
        return StatefulSymbolicContext(
            dynamic_sizes=[DimDynamic.STATIC] * e.dim(),
            dynamic_strides=[DimDynamic.INFER_STRIDE] * e.dim(),
            constraint_sizes=[None] * e.dim(),
            constraint_strides=[None] * e.dim(),
            view_base_context=view_base_context,
            tensor_source=source,
            shape_env_to_source_to_symbol_cache=shape_env_to_source_to_symbol_cache,
        )

    # We preserve the dynamism of inputs. For example, when users call
    # make_fx(torch.cond, tracing_mode="symbolic")(*args), inputs have SymInt sizes.
    from torch.fx.experimental.symbolic_shapes import is_nested_int

    if any(isinstance(s, SymInt) and not is_nested_int(s) for s in e.size()):
        return StatefulSymbolicContext(
            dynamic_sizes=[
                DimDynamic.DYNAMIC if isinstance(s, SymInt) else DimDynamic.STATIC
                for s in e.size()
            ],
            dynamic_strides=[DimDynamic.INFER_STRIDE] * e.dim(),
            constraint_sizes=[None] * e.dim(),
            constraint_strides=[None] * e.dim(),
            view_base_context=view_base_context,
            tensor_source=source,
            shape_env_to_source_to_symbol_cache=shape_env_to_source_to_symbol_cache,
        )

    # Prep for automatic dynamic

    # This mimics stride inference algorithm in _create_symbolic_sizes_strides_storage_offset
    ex_size = e.size()
    if not is_sparse_any(e):
        ex_stride = e.stride()
        dim = e.dim()

        stride = [None] * dim
        while any(x is None for x in stride):
            candidates = {
                ex_size[i] * ex_stride[i]: InferStride(i)
                for i in range(dim)
                if stride[i] is not None and ex_stride[i] >= 0
            }
            val_list = sorted(
                [(ex_stride[i], i) for i in range(dim) if stride[i] is None],
                key=_nested_int_aware_sort,
            )
            for _, i in val_list:
                if stride[i] is None and ex_stride[i] in candidates:
                    stride[i] = candidates[ex_stride[i]]
                    candidates[ex_stride[i] * ex_size[i]] = InferStride(i)

            if any(x is None for x in stride):
                # bind the smallest unbound stride to a new variable
                val, i = min(
                    [(ex_stride[i], i) for i in range(dim) if stride[i] is None],
                    key=_nested_int_aware_sort,
                )
                stride[i] = val
    else:
        stride = []

    frame_state_entry = process_automatic_dynamic(
        tx, name, FrameStateSizeEntry.make_tensor(tuple(ex_size), tuple(stride))
    )

    # TODO: index export_constraints ahead of time so we don't have to
    # do a linear scan every time here
    t_id = id(e)
    dim2constraint = {}

    def update_dim2constraint(dim, constraint_range, name):
        if dim in dim2constraint:
            from torch.fx.experimental.symbolic_shapes import StrictMinMaxConstraint

            old_constraint_range, old_name = dim2constraint[dim]
            new_constraint_range = StrictMinMaxConstraint(
                vr=constraint_range.vr & old_constraint_range.vr,
                warn_only=False,
            )
            # It is possible for (non-None) old_name and name to be different
            # but this will only happen the corresponding Dims can be derived equal.
            new_name = old_name or name
            dim2constraint[dim] = new_constraint_range, new_name
        else:
            dim2constraint[dim] = constraint_range, name

    from torch.export.dynamic_shapes import _RelaxedConstraint

    if tx.output.export_constraints:
        for constraint in tx.output.export_constraints:
            if isinstance(constraint, _RelaxedConstraint):
                continue
            if constraint.t_id == t_id:
                update_dim2constraint(
                    constraint.dim, constraint.constraint_range, constraint.name
                )

    dynamic_sizes = []
    dynamic_strides = []
    constraint_sizes = []
    constraint_strides = []
    for i in range(e.dim()):
        # NB: mark dynamic has precedence over static
        marked_unbacked = i in getattr(e, "_dynamo_unbacked_indices", set())
        marked_dynamic = i in getattr(e, "_dynamo_dynamic_indices", set())
        marked_weak_dynamic = i in getattr(e, "_dynamo_weak_dynamic_indices", set())
        marked_static = i in getattr(e, "_dynamo_static_indices", set())

        # Reflect the user directive in the frame_state
        # For dynamic, apply None always
        if marked_dynamic:
            # TODO: This can be batched
            # TODO: Doing this here is kind of sus, maybe better to set this
            # up when we initially created the FrameStateSizeEntry to bong
            # into the mutable state
            log.debug("automatic dynamic %s marked dynamic", name)
            mark_size = [auto_unset] * e.dim()
            mark_size[i] = auto_dynamic
            frame_state_entry |= FrameStateSizeEntry.make_size(size=mark_size)

        # NB: both static and dynamic have precedence over
        automatic_dynamic_size = (
            config.automatic_dynamic_shapes and frame_state_entry.is_size_dynamic(i)
        )
        # NB: previously, if size was dynamic, we wouldn't make its stride
        # dynamic.  But now, because of InferStride concept, we will properly
        # not make stride dynamic even if it's wobbling
        automatic_dynamic_stride = (
            config.automatic_dynamic_shapes and frame_state_entry.is_stride_dynamic(i)
        )

        automatic_dynamic = automatic_dynamic_size or automatic_dynamic_stride

        # We will process constraints first, as they will imply that we
        # have a dynamic dimension
        # Precedence: export constraints > eager constraints
        constraint = dim2constraint.get(i)
        if constraint is None:
            constraint_size = None
            constraint_stride = None
            if marked_dynamic and not config.allow_ignore_mark_dynamic:
                # constraint_stride is deliberaly kept None because no easy way to provide value ranges for mark dynamic
                constraint_stride = None
                if hasattr(e, "_dynamo_dynamic_range"):
                    dim_range = [
                        dr for dr in e._dynamo_dynamic_range if dr.dim == i
                    ].pop()
                    if dim_range.min is None and dim_range.max is None:
                        constraint_size = RelaxedUnspecConstraint(warn_only=False)
                    else:
                        from torch.fx.experimental.symbolic_shapes import (
                            StrictMinMaxConstraint,
                        )

                        constraint_size = StrictMinMaxConstraint(
                            vr=ValueRanges(lower=dim_range.min, upper=dim_range.max),
                            warn_only=False,
                        )
                else:
                    constraint_size = RelaxedUnspecConstraint(warn_only=False)
            elif not marked_static and automatic_dynamic:
                if automatic_dynamic_size:
                    constraint_size = RelaxedUnspecConstraint(warn_only=True)
                if automatic_dynamic_stride:
                    constraint_stride = RelaxedUnspecConstraint(warn_only=True)
            else:
                constraint_size = None
                constraint_stride = None
        else:
            constraint_size, name_ = constraint
            constraint_stride = None
            dim_name = f"{name}.size()[{i}]"
            tx.output.shape_env.source_name_to_debug_name[dim_name] = name_
        constraint_sizes.append(constraint_size)
        constraint_strides.append(constraint_stride)

        if marked_unbacked:
            dynamic_size = DimDynamic.SIZE_LIKE_UNBACKED
        elif (
            constraint_size is not None
            or marked_dynamic
            or marked_weak_dynamic
            or is_nested_int(e.size()[i])
        ):
            # NB: We could assert static_shapes is False here, but it
            # seems better to allow the user to override symbolic_context in this
            # case
            dynamic_size = DimDynamic.DYNAMIC
        elif static_shapes or config.assume_static_by_default or marked_static:
            dynamic_size = DimDynamic.STATIC
        else:
            dynamic_size = DimDynamic.DUCK

        if constraint_stride is not None:
            dynamic_stride = DimDynamic.DYNAMIC
        else:
            dynamic_stride = DimDynamic.INFER_STRIDE

        dynamic_sizes.append(dynamic_size)
        dynamic_strides.append(dynamic_stride)

    return StatefulSymbolicContext(
        dynamic_sizes=dynamic_sizes,
        dynamic_strides=dynamic_strides,
        constraint_sizes=constraint_sizes,
        constraint_strides=constraint_strides,
        view_base_context=view_base_context,
        tensor_source=source,
        shape_env_to_source_to_symbol_cache=shape_env_to_source_to_symbol_cache,
    )


# See note [Tensor Fakification and Symbol Caching]
def wrap_to_fake_tensor_and_record(
    e, tx, *, source: Optional[Source], is_tensor: bool, parent_context=None
):
    if (
        type(e) in (torch.Tensor, torch.nn.Parameter, FakeTensor)
        or isinstance(e, torch.Tensor)
        or is_traceable_wrapper_subclass(e)
    ):
        assert source is not None
        static_shapes, reason = tensor_always_has_static_shape(
            e,
            is_tensor,
            tensor_source=source,
        )

        if not parent_context:
            symbolic_context = _automatic_dynamic(e, tx, source, static_shapes)
        else:
            # Parent contexts are passed in when we are recursively creating
            # fake tensors for subclasses. A better design would be not to create a
            # parent/child relationship, but to recursively call _automatic_dynamic
            # as we recursively call wrap_to_fake_tensor_and_record. This runs
            # into bugs around how meta_utils knows and works to create fake tensors
            # with tensor subclasses. Ideally, dynamo would drive both the recursive
            # wrap_to_fake_tensor_and_record and _automatic_dynamic policy creation.
            assert isinstance(source, AttrSource)
            inner_context_name = source.member
            symbolic_context = parent_context.inner_contexts[inner_context_name]

        log.debug(
            "wrap_to_fake %s %s %s %s",
            source.name(),
            tuple(e.shape),
            symbolic_context,
            type(e),
        )
        fake_e = wrap_fake_exception(
            lambda: tx.fake_mode.from_tensor(
                e,
                source=source,
                symbolic_context=symbolic_context,
            )
        )
        if (
            source is not None
            and isinstance(fake_e, FakeTensor)
            and (sym_val := fake_e.item_memo) is not None
        ):
            tx.output.tracked_fakes.append(
                TrackedFake(sym_val, CallMethodItemSource(source), symbolic_context)
            )

        if is_traceable_wrapper_subclass(fake_e):
            attrs, _ = fake_e.__tensor_flatten__()
            for attr in attrs:
                fake_inner = getattr(fake_e, attr)
                inner = getattr(e, attr)
                inner_source = AttrSource(source, attr)
                wrap_to_fake_tensor_and_record(
                    inner,
                    tx,
                    source=inner_source,
                    is_tensor=isinstance(fake_inner, torch.Tensor),
                    parent_context=symbolic_context,
                )

        tx.output.tracing_context.tensor_to_context[e] = symbolic_context
        if is_sparse_any(fake_e):
            # TODO: for TensorGuards, this eventually may need more
            #       fields for the size/stride of any other constituents
            values = fake_e._values() if fake_e.is_sparse else fake_e.values()
            tx.output.input_source_to_sizes_strides[source] = {
                "size": fake_e.size(),
                # TODO: revise this, but for now this stride instead of ()
                #       avoids SegFault with PYTORCH_TEST_WITH_DYNAMO=1
                "stride": (1,) * fake_e.ndim,
                "values_size": values.size(),
                "values_stride": values.stride(),
            }
        else:
            tx.output.input_source_to_sizes_strides[source] = {
                "size": fake_e.size(),
                "stride": fake_e.stride(),
            }

        if (
            is_tensor
            and not (static_shapes and source.is_specialized_nn_module())
            and not is_constant_source(source)
        ):
            tx.output.tracked_fakes.append(
                TrackedFake(fake_e, source, symbolic_context)
            )
            tx.output.tracked_fakes_id_to_source[id(e)].append(source)

        return fake_e
    else:
        return e


class SourcelessBuilder:
    """
    Like builder, but stateless and does not require a source. Useful for simple type->VT objects, or objects
    that are being created/evaporated during inlining (ex: consider a locally made list of tensors we then iterate over
    .), such a list should not show up as an artifact from inputs, nor in reconstruction, nor in the graph. However,
    there may be reasons to represent it as a ListVariable internally.

    NOTE - Objects produced here are born UNGUARDED due to the nature of sources!

    NOTE - This class is very new! It will have some rough edges, but it was created to stem the bleeding of giant
    if/else type->VariableTracker trees that were cropping up all over dynamo.
    """

    def __init__(self) -> None:
        raise AssertionError("Use SourcelessBuilder.create()")

    @staticmethod
    def create(tx: "InstructionTranslator", value) -> VariableTracker:
        value_type = type(value)
        fast_handler = SourcelessBuilder._type_handlers.get(value_type)
        if fast_handler:
            return fast_handler(tx, value)

        if isinstance(value, VariableTracker):
            # This is always valid to call, and useful for recursive calls.
            return value
        elif isinstance(value, dataclasses._HAS_DEFAULT_FACTORY_CLASS):
            return UserDefinedObjectVariable(value)
        elif ConstantVariable.is_literal(value):
            return ConstantVariable.create(value)
        elif callable(value) and trace_rules.lookup_callable(value) is not None:
            if is_callable_allowed(value):
                tx.output.has_user_defined_allowed_in_graph = True
            return trace_rules.lookup_callable(value)(value)
        elif is_function_or_wrapper(value):
            return trace_rules.lookup(value)(value)
        elif isinstance(value, enum.Enum):
            return EnumVariable(value)
        elif isinstance(value, (type, abc.ABCMeta)):
            return UserDefinedClassVariable(value)
        elif isinstance(value, types.MethodWrapperType):
            return MethodWrapperVariable(value)
        elif isinstance(value, torch.fx.graph_module.GraphModule):
            return SourcelessGraphModuleVariable(value)
        elif isinstance(
            value, (torch.utils._pytree.TreeSpec, torch.utils._pytree.LeafSpec)
        ):
            return UserDefinedObjectVariable(value)
        elif PlacementVariable.is_placement(value):
            return PlacementVariable(value)
        elif DeviceMeshVariable.is_device_mesh(value):
            return DeviceMeshVariable(value)
        elif isinstance(value, re.Pattern):
            return RegexPatternVariable(value)
        elif isinstance(value, torch._dynamo.variables.lazy.LazySymNodeFormatString):
            return ConstantVariable.create(str(value))
        unimplemented(
            f"Unexpected type in sourceless builder {value_type.__module__}.{value_type.__qualname__}"
        )

    @staticmethod
    def wrap_constant_literal(value):
        assert ConstantVariable.is_literal(value)
        return ConstantVariable.create(value=value)

    @staticmethod
    def make_type_handlers():
        create = SourcelessBuilder.create
        handlers = {}
        for t in common_constant_types:
            handlers[t] = lambda tx, value: ConstantVariable(value)
        handlers[set] = lambda tx, value: SetVariable(
            [create(tx, x) for x in value], mutation_type=ValueMutationNew()
        )
        handlers[dict] = lambda tx, value: ConstDictVariable(
            {create(tx, k): create(tx, v) for k, v in value.items()},
            type(value),
            mutation_type=ValueMutationNew(),
        )
        handlers[list] = lambda tx, value: ListVariable(
            [create(tx, x) for x in value], mutation_type=ValueMutationNew()
        )
        handlers[tuple] = lambda tx, value: TupleVariable(
            [create(tx, x) for x in value]
        )
        handlers[torch.Size] = lambda tx, value: SizeVariable(
            [create(tx, x) for x in value]
        )
        handlers[collections.OrderedDict] = handlers[dict]
        handlers[immutable_dict] = handlers[dict]
        handlers[immutable_list] = handlers[list]
        handlers[random.Random] = lambda tx, value: RandomClassVariable()
        handlers[types.ModuleType] = lambda tx, value: PythonModuleVariable(value)

        handlers[
            torch.distributions.constraints._Real
        ] = lambda tx, value: UserDefinedObjectVariable(
            value, mutation_type=ValueMutationNew()
        )
        handlers[
            torch.distributions.constraints._Interval
        ] = lambda tx, value: UserDefinedObjectVariable(
            value, mutation_type=ValueMutationNew()
        )
        handlers[
            torch.distributions.constraints.Constraint
        ] = lambda tx, value: UserDefinedObjectVariable(
            value, mutation_type=ValueMutationNew()
        )

        def passthrough(tx: "InstructionTranslator", value):
            return value

        for cls in VariableTrackerMeta.all_subclasses:
            handlers[cls] = passthrough
        return handlers


SourcelessBuilder._type_handlers = SourcelessBuilder.make_type_handlers()


class SourcelessUserDefinedObjectBuilder:
    """
    SourceLessBuilder does not return a UserDefinedObjectVariable, but in some
    cases it might be ok to return UserDefinedObjects. In such case, use this
    builder.
    """

    def __init__(self) -> None:
        raise AssertionError("Use SourcelessUserDefinedObjectBuilder.create()")

    @staticmethod
    def create(tx: "InstructionTranslator", value) -> VariableTracker:
        value_type = type(value)
        if issubclass(value_type, MutableMapping):
            return MutableMappingVariable(value, mutation_type=ValueMutationNew())
        elif isinstance(value, torch.nn.Module):
            return UnspecializedNNModuleVariable(
                value, mutation_type=ValueMutationNew()
            )
        else:
            return UserDefinedObjectVariable(value, mutation_type=ValueMutationNew())<|MERGE_RESOLUTION|>--- conflicted
+++ resolved
@@ -690,21 +690,11 @@
             )
             for x in value
         ):
-<<<<<<< HEAD
-            # TODO: the `is_literal` check above is futile, because we are
-            # missing a `all` call around this generator object; this means we
-            # always wrap a fronzent with 1 layer of `ConstantVariable`, which
-            # interacts in a subtle way with `ConstantVariable.create`.
-            #
-            # For frozenset, we can guard by object ID instead of value
-            # equality, this allows us to handle non-literal values
-=======
             # For the limited cases of frozenset here, we know the items won't
             # change across runs, so we can safely create sourceless VTs for
             # them and only guard on the frozenset id.
             # TODO support source for sets and remove the special logics here.
             items = [SourcelessBuilder.create(self.tx, v) for v in value]
->>>>>>> a6284b25
             self.install_guards(GuardBuilder.ID_MATCH)
             return FrozensetVariable(items, source=self.source)
         elif isinstance(value, enum.Enum):
