# mypy: ignore-errors

import collections
import functools
import inspect
import itertools
import types
from typing import Dict, List, Optional, TYPE_CHECKING, Union

import torch

from .. import polyfills, variables
from ..bytecode_transformation import create_call_function, create_rot_n
from ..exc import unimplemented, Unsupported
from ..guards import GuardBuilder, install_guard
from ..source import AttrSource, ConstantSource, DefaultsSource, GetItemSource
from ..utils import (
    check_constant_args,
    check_unspec_or_constant_args,
    identity,
    is_function,
    is_wrapper_or_member_descriptor,
    istype,
    make_cell,
)
from .base import MutableLocal, typestr, VariableTracker
from .constant import ConstantVariable


try:
    from torch.distributed._composable.fsdp import _fsdp_param_group
except ModuleNotFoundError:
    _fsdp_param_group = None


if TYPE_CHECKING:
    from torch._dynamo.symbolic_convert import InstructionTranslator
    from torch._guards import Source


def wrap_bound_arg(tx: "InstructionTranslator", val, source=None):
    # Source propagation is best effort since not every object we encounter has a source to begin with.
    if isinstance(val, VariableTracker):
        return val
    elif not source:
        from torch._dynamo.variables.builder import SourcelessBuilder

        return SourcelessBuilder.create(tx, val)
    else:
        # Create a lazy variable to avoid guarding on __defaults__ unless really
        # needed.
        return variables.LazyVariableTracker.create(val, source)


def wrap_args_kwargs(tx: "InstructionTranslator", result):
    for k, v in list(result.items()):
        if isinstance(v, (tuple, dict)):
            # args/kwargs
            result[k] = wrap_bound_arg(tx, v)


def init_cellvars(parent, result, code):
    closure_cells = {}
    side_effects = parent.output.side_effects

    # for name in itertools.chain(code.co_cellvars, code.co_freevars):
    for name in code.co_cellvars:
        closure_cells[name] = side_effects.track_cell_new()
        if name in result:
            side_effects.store_cell(closure_cells[name], result.pop(name))

    return closure_cells


def _create_nested_fn(
    code, f_globals, name, defaults, closure, kwdefaults, annotations
):
    from types import FunctionType

    func = FunctionType(code, f_globals, name, defaults, closure)
    func.__kwdefaults__ = kwdefaults

    if isinstance(annotations, tuple):
        from itertools import pairwise

        annotations = dict(pairwise(annotations))

    # TypeError: __annotations__ must be set to a dict object
    assert annotations is None or isinstance(annotations, dict)
    func.__annotations__ = annotations

    return func


class BaseUserFunctionVariable(VariableTracker):
    def get_filename(self):
        return self.get_code().co_filename

    def get_name(self):
        return self.get_code().co_name

    def call_function(
        self,
        tx: "InstructionTranslator",
        args: "List[VariableTracker]",
        kwargs: "Dict[str, VariableTracker]",
    ) -> "VariableTracker":
        return tx.inline_user_function_return(self, [*self.self_args(), *args], kwargs)

    def call_hasattr(self, tx: "InstructionTranslator", name: str) -> VariableTracker:
        result = False

        try:
            result = hasattr(self.get_function(), name)
        except NotImplementedError:
            if name == "__name__" and isinstance(self, NestedUserFunctionVariable):
                result = True
        return variables.ConstantVariable.create(result)

    def inspect_parameter_names(self):
        return list(inspect.signature(self.get_function()).parameters)

    def closure_vars(self, tx):
        return {}


class UserFunctionVariable(BaseUserFunctionVariable):
    """Some unsupported user-defined global function"""

    _nonvar_fields = {
        "fn",
        "is_constant",
        *BaseUserFunctionVariable._nonvar_fields,
    }

    @classmethod
    def create_with_source(cls, value, source):
        install_guard(source.make_guard(GuardBuilder.CLOSURE_MATCH))
        return cls(
            value,
            source=source,
        )

    def __init__(self, fn, is_constant=False, **kwargs) -> None:
        super().__init__(**kwargs)
        if getattr(fn, "_dynamo_marked_constant", False):
            # This method should be treated as a constant for the purposes of compilation
            self.is_constant = True
        else:
            self.is_constant = False

        assert isinstance(
            fn, (types.FunctionType, torch.jit.ScriptFunction)
        ), f"expected FunctionType found {typestr(fn)} {fn}"
        # unpack @torch._dynamo.optimize()(fn) wrapped function
        fn = inspect.getattr_static(fn, "_torchdynamo_inline", fn)
        self.fn: types.FunctionType = fn

    def as_python_constant(self):
        if istype(self, UserFunctionVariable):
            return self.fn
        # subclasses (such as methods) usually aren't a constant
        return super().as_python_constant()

    def self_args(self):
        return []

    def get_function(self):
        return self.fn

    def get_code(self):
        return self.fn.__code__

    def python_type(self):
        return types.FunctionType

    def has_self(self):
        return getattr(self.fn, "__self__", None) is not None

    def get_globals(self):
        return self.fn.__globals__

    def bind_args(self, parent, args, kwargs):
        assert not self.is_constant
        tx = parent.output.root_tx
        wrap = functools.partial(wrap_bound_arg, tx=tx)

        fn: types.FunctionType = self.fn
        defaults = fn.__defaults__ or []
        defaults_sources = [
            None if self.source is None else DefaultsSource(self.source, idx)
            for idx, _ in enumerate(defaults)
        ]
        fake_func = types.FunctionType(
            fn.__code__,
            fn.__globals__,
            fn.__name__,
            tuple(
                [
                    wrap(val=arg, source=source)
                    for arg, source in zip(defaults, defaults_sources)
                ]
            ),
            fn.__closure__,
        )
        if fn.__kwdefaults__:
            kwdefaults_sources = {
                k: None
                if self.source is None
                else DefaultsSource(self.source, k, is_kw=True)
                for k in fn.__kwdefaults__
            }
            fake_func.__kwdefaults__ = {
                k: wrap(val=v, source=kwdefaults_sources[k])
                for k, v in fn.__kwdefaults__.items()
            }

        bound = inspect.signature(fake_func).bind(*args, **kwargs)
        bound.apply_defaults()
        result = dict(bound.arguments.items())

        wrap_args_kwargs(tx, result)
        closure_cells = init_cellvars(parent, result, fn.__code__)
        closure = self.fn.__closure__ or ()
        assert len(closure) == len(self.fn.__code__.co_freevars)
        for idx, name, cell in zip(
            itertools.count(), self.fn.__code__.co_freevars, closure
        ):
            if name == "__class__":
                source = AttrSource(self.source, "__class__") if self.source else None
                result[name] = variables.UserDefinedClassVariable(
                    cell.cell_contents,
                    source=source,
                )
            else:
                var = tx.match_nested_cell(name, cell)
                if var is not None:
                    # optimization for cleaner codegen
                    result[name] = var
                elif self.source:
                    from .builder import VariableBuilder

                    side_effects = parent.output.side_effects
                    if cell in side_effects:
                        out = side_effects[cell]
                    else:
                        closure_cell = GetItemSource(
                            AttrSource(self.source, "__closure__"), idx
                        )
                        closure_cell_contents = AttrSource(
                            closure_cell, "cell_contents"
                        )
                        try:
                            contents_var = VariableBuilder(
                                parent, closure_cell_contents
                            )(cell.cell_contents)
                        except ValueError:
                            # Cell has not yet been assigned
                            contents_var = variables.DeletedVariable()

                        if (
                            closure_cell_contents.name()
                            not in tx.mutated_closure_cell_contents
                        ):
                            # Optimistically don't allocate the cell, to
                            # reduce the number of side effects.  This is
                            # important for cond, as without it, any accesses
                            # to closures create side effects and cond doesn't
                            # support side effects.  If we're wrong and this
                            # closure cell gets written to, we will restart
                            # the analysis with this cell's name in the
                            # mutated list here
                            result[name] = contents_var
                            continue

                        # cells are written to with "cell_contents",
                        # so the source should just be the closure_cell, not its contents
                        out = side_effects.track_cell_existing(closure_cell, cell)
                        side_effects.store_cell(
                            out,
                            contents_var,
                        )

                    result[name] = out

                else:
                    from .builder import SourcelessBuilder

                    result[name] = SourcelessBuilder.create(tx, cell.cell_contents)

        return result, closure_cells

    def export_freevars(self, parent, child):
        pass

    def var_getattr(self, tx: "InstructionTranslator", name: str):
        source = AttrSource(self.source, name) if self.source else None
        try:
            subobj = inspect.getattr_static(self.fn, name)
        except AttributeError:
            options = {"source": source}
            return variables.GetAttrVariable(self, name, **options)
        if source:
            return variables.LazyVariableTracker.create(subobj, source)
        from .builder import SourcelessBuilder

        return SourcelessBuilder.create(tx, subobj)

    def call_hasattr(self, tx: "InstructionTranslator", name: str) -> VariableTracker:
        result = hasattr(self.fn, name)
        return variables.ConstantVariable.create(result)

    def call_function(
        self,
        tx: "InstructionTranslator",
        args: "List[VariableTracker]",
        kwargs: "Dict[str, VariableTracker]",
    ) -> "VariableTracker":
        if self.is_constant:
            return invoke_and_store_as_constant(
                tx, self.fn, self.get_name(), args, kwargs
            )

        return super().call_function(tx, args, kwargs)


class UserMethodVariable(UserFunctionVariable):
    """Some unsupported user-defined method"""

    def __init__(self, fn, obj, **kwargs) -> None:
        super().__init__(fn=fn, **kwargs)
        self.obj = obj

    def __str__(self) -> str:
        return f"{self.__class__.__name__}({self.fn}, {self.obj})"

    def self_args(self):
        return [self.obj]

    def python_type(self):
        return types.MethodType

    def call_function(
        self,
        tx: "InstructionTranslator",
        args: "List[VariableTracker]",
        kwargs: "Dict[str, VariableTracker]",
    ) -> "VariableTracker":
        # For nn.Module methods, redirecting to NNModuleVariable.call_method for optimized solution
        # rather than simple inlining. E.g, putting `call_method` op in FX graph for `forward` method
        # since we ensure `forward` of allowed modules can be traced by AOT safely.
        # Note this is not only for allowed modules, as user customized modules can extend from
        # allowed modules but using parent's `forward` method, which is also covered by this branch.

        # If we are tracing the higher order op, we want Dynamo to step inside
        # the module call so that Dynamo can see the underlying parameters and
        # buffers and raise them as inputs to the graph. The is_root_tracer
        # check bypasses the if condition for non-root tracers and directly
        # calls the super().call_function at the end, which is basically
        # equivalent of inlining the method.
        if tx.output.is_root_tracer() and isinstance(
            self.obj, variables.NNModuleVariable
        ):
            module_attr = getattr(self.fn, "__module__", "")
            # inline torch.nn.utils.parametrize
            if (
                module_attr is not None
                and module_attr.startswith("torch.nn.")
                and module_attr != "torch.nn.utils.parametrize"
                or self.is_constant
            ):
                return self.obj.call_method(
                    tx, self.fn.__name__, args, kwargs, constant=self.is_constant
                )
        elif (
            _fsdp_param_group is not None
            and self.fn is _fsdp_param_group.FSDPParamGroup.use_training_state
        ):
            return variables.TorchCtxManagerClassVariable(self.fn).call_function(
                tx, (self.obj, *args), kwargs
            )
        if self.is_constant:
            fn = getattr(self.obj.value, self.fn.__name__)
            return invoke_and_store_as_constant(tx, fn, self.get_name(), args, kwargs)
        return super().call_function(tx, args, kwargs)

    def inspect_parameter_names(self):
        return super().inspect_parameter_names()[1:]


class WrappedUserMethodVariable(UserMethodVariable):
    def __init__(self, wrapped, context, **kwargs) -> None:
        kwargs.pop("fn", None)
        kwargs.pop("obj", None)
        super().__init__(wrapped.fn, wrapped.obj, **kwargs)
        self.wrapped = wrapped
        self.context = context

    def call_function(
        self,
        tx: "InstructionTranslator",
        args: "List[VariableTracker]",
        kwargs: "Dict[str, VariableTracker]",
    ) -> "VariableTracker":
        self.context.enter(tx)
        result = super().call_function(tx, args, kwargs)
        self.context.exit(tx)
        return result


class WrappedUserFunctionVariable(UserFunctionVariable):
    def __init__(self, wrapped, context, **kwargs) -> None:
        kwargs.pop("fn", None)
        kwargs.pop("obj", None)
        super().__init__(wrapped.fn, **kwargs)
        self.wrapped = wrapped
        self.context = context

    def call_function(
        self,
        tx: "InstructionTranslator",
        args: "List[VariableTracker]",
        kwargs: "Dict[str, VariableTracker]",
    ) -> "VariableTracker":
        self.context.enter(tx)
        result = super().call_function(tx, args, kwargs)
        self.context.exit(tx)
        return result


def invoke_and_store_as_constant(tx: "InstructionTranslator", fn, name, args, kwargs):
    def convert(x):
        if isinstance(x, variables.TensorVariable):
            return x.get_real_value()
        return x.as_python_constant()

    args = [convert(x) for x in args]
    kwargs = {k: convert(v) for k, v in kwargs.items()}
    res = fn(*args, **kwargs)
    return tx.output.register_attr_or_module(
        res,
        name,
        source=ConstantSource(name),
    )


class NestedUserFunctionVariable(BaseUserFunctionVariable):
    _nonvar_fields = {
        "closure_scope",
        "f_globals",
        *BaseUserFunctionVariable._nonvar_fields,
    }

    def __init__(
        self,
        fn_name,
        code,
        f_globals,
        defaults,
        kwdefaults,
        annotations,
        closure,
        closure_scope,
        wrapped_reconstructible=None,
        **kwargs,
    ) -> None:
        super().__init__(**kwargs)
        assert isinstance(fn_name.as_python_constant(), str)
        assert isinstance(code.as_python_constant(), types.CodeType)
        assert isinstance(f_globals, dict)
        self.fn_name = fn_name
        self.code = code
        self.f_globals = f_globals
        self.defaults = defaults
        self.kwdefaults = kwdefaults
        self.annotations = annotations
        self.closure = closure
        if closure is None:
            closure_scope = None
        self.closure_scope = closure_scope
        # Either a source or a VT with .can_reconstruct() == True
        self.wrapped_reconstructible: Optional[
            Union[Source, VariableTracker]
        ] = wrapped_reconstructible

    def self_args(self):
        return []

    def get_code(self):
        return self.code.as_python_constant()

    def get_function(self):
        if self.closure:
            raise NotImplementedError
        func = types.FunctionType(
            self.code.as_python_constant(),
            self.f_globals,
            self.fn_name.as_python_constant(),
        )
        if self.defaults:
            func.__defaults__ = self.defaults.as_python_constant()
        if self.kwdefaults:
            func.__kwdefaults__ = self.kwdefaults.as_python_constant()
        if self.annotations:
            annotations = self.annotations.as_python_constant()
            if isinstance(annotations, tuple):
                from itertools import pairwise

                annotations = dict(pairwise(annotations))

            # TypeError: __annotations__ must be set to a dict object
            assert isinstance(annotations, dict)
            func.__annotations__ = annotations
        return func

    def has_closure(self):
        return self.closure is not None

    def has_self(self):
        return False

    def get_globals(self):
        return self.f_globals

    def bind_args(self, parent, args, kwargs):
        from .misc import InlinedClosureVariable

        code = self.get_code()
        func = types.FunctionType(
            code,
            self.f_globals,
            self.fn_name.as_python_constant(),
            tuple(self.defaults.items) if self.defaults else None,
            tuple(make_cell(None) for _ in range(len(self.get_code().co_freevars))),
        )
        if self.kwdefaults:
            func.__kwdefaults__ = self.kwdefaults.keys_as_python_constant()
        bound = inspect.signature(func).bind(*args, **kwargs)
        bound.apply_defaults()
        result = dict(bound.arguments.items())
        wrap_args_kwargs(parent.output.root_tx, result)
        closure_cells = init_cellvars(parent, result, code)

        for idx, name in enumerate(code.co_freevars):
            cell = self.closure.items[idx]
            assert name not in result
            if isinstance(cell, InlinedClosureVariable):
                # InlinedClosureVariable's are created from LOAD_CLOSURE's from
                # InliningInstructionTranslators when the variable name is not found in closure_cells.
                # They should remain outside of closure_cells, so that our callee (the
                # InliningInstructionTranslator that traces `func`) handles
                # the cell correctly - that is, the cell's contents are treated as if they
                # are local variables, like in UserFunctionVariable's bind_args for freevars.
                cand = parent
                while cand and name not in cand.symbolic_locals:
                    cand = cand.parent
                if cand is None:
                    raise RuntimeError(
                        f"Couldn't find {name} in the symbolic_locals of the inline interpreter stack"
                    )
                result[name] = cand.symbolic_locals[name]
            else:
                closure_cells[name] = self.closure.items[idx]

        return result, closure_cells

    def export_freevars(self, parent, child):
        code = self.get_code()
        for var in code.co_freevars:
            if var in child.symbolic_locals:
                parent.symbolic_locals[var] = child.symbolic_locals[var]

    def reconstruct(self, codegen):
        codegen.add_push_null(
            lambda: codegen.load_import_from(__name__, "_create_nested_fn")
        )
        codegen(self.code)
        codegen.extend_output([codegen._create_load_const(self.f_globals)])
        codegen(ConstantVariable.create(self.code.value.co_name))

        if self.defaults:
            codegen(self.defaults)
        else:
            codegen.extend_output([codegen.create_load_const(None)])

        if self.closure:
            codegen(self.closure)
        else:
            codegen.extend_output([codegen.create_load_const(None)])

        if self.kwdefaults:
            codegen(self.kwdefaults)
        else:
            codegen.extend_output([codegen.create_load_const(None)])

        if self.annotations:
            try:
                annotations = self.annotations.as_python_constant()
                codegen.extend_output([codegen._create_load_const(annotations)])
            except NotImplementedError:
                codegen(self.annotations)
        else:
            codegen.extend_output([codegen.create_load_const(None)])

        codegen.extend_output(create_call_function(7, False))

        if self.wrapped_reconstructible:
            codegen.add_push_null(
                lambda: codegen.load_import_from("functools", "wraps")
            )
            codegen(self.wrapped_reconstructible)
            codegen.extend_output(create_call_function(1, False))
            codegen.extend_output(create_rot_n(2))
            codegen.extend_output(create_call_function(1, True))


class SkipFunctionVariable(VariableTracker):
    _nonvar_fields = {
        "value",
        "reason",
        *VariableTracker._nonvar_fields,
    }

    def __init__(self, value, reason=None, **kwargs) -> None:
        super().__init__(**kwargs)
        self.value = value
        self.reason = reason

    def python_type(self):
        return type(self.value)

    def as_python_constant(self):
        return self.value

    @classmethod
    def create_with_source(cls, value, source):
        if not is_wrapper_or_member_descriptor(value):
            # These descriptors are not guaranteed to return the same object on
            # attribute lookup. They are unlikely to be changed, so we can skip
            # guarding them.
            install_guard(source.make_guard(GuardBuilder.FUNCTION_MATCH))
        return cls(
            value,
            source=source,
        )

    @staticmethod
    @functools.lru_cache(None)
    def fold_through_function_to_wrapper():
        return {
            collections.namedtuple: variables.UserDefinedClassVariable,
        }

    def call_function(
        self,
        tx: "InstructionTranslator",
        args: "List[VariableTracker]",
        kwargs: "Dict[str, VariableTracker]",
    ) -> "VariableTracker":
        if inspect.getattr_static(self.value, "_torchdynamo_disable", False):
            unimplemented(f"call torch._dynamo.disable() wrapped function {self.value}")
        # Fold through the functions(e.g, collections.namedtuple)
        # that inputs & outputs are all python constants
        elif (
            self.value in self.fold_through_function_to_wrapper().keys()
            and check_constant_args(args, kwargs)
        ):
            value = self.value(
                *[x.as_python_constant() for x in args],
                **{k: v.as_python_constant() for k, v in kwargs.items()},
            )
            return self.fold_through_function_to_wrapper().get(self.value)(
                value, mutable_local=MutableLocal()
            )
        elif (
            self.value is functools.wraps
            and not kwargs
            and len(args) == 1
            and (
                args[0].source is not None or args[0].can_reconstruct(tx.output.root_tx)
            )
        ):

            def wraps(fn):
                if isinstance(fn, variables.NestedUserFunctionVariable):
                    if args[0].source:
                        reconstructible = args[0].source
                    else:
                        reconstructible = args[0]
                    return fn.clone(wrapped_reconstructible=reconstructible)
                unimplemented(f"functools.wraps({fn})")

            return variables.LambdaVariable(wraps)
        else:
            try:
                path = inspect.getfile(self.value)
                msg = f"'skip function {self.value.__qualname__} in file {path}'"
            except TypeError:
                known_python_builtin_modules = {"_abc", "_warnings"}
                if self.value.__module__ in known_python_builtin_modules:
                    msg = (
                        f"Graph break due to unsupported Python builtin {self.value.__module__}.{self.value.__qualname__}. "
                        f"Please file an issue on GitHub "
                        f"so the PyTorch team can add support for it. "
                    )
                elif (
                    self.value.__module__ is not None
                    and self.value.__module__.startswith("optree")
                ):
                    msg = (
                        f"Graph break for an optree C/C++ function {self.value.__module__}.{self.value.__qualname__}."
                        f" Consider using torch.utils._pytree - "
                        f"https://github.com/pytorch/pytorch/blob/main/torch/utils/_pytree.py"
                    )
                    # also warn on it because most users won't see the graph break message
                    torch._dynamo.utils.warn_once(msg)
                else:
                    msg = (
                        f"Graph break due to unsupported builtin {self.value.__module__}.{self.value.__qualname__}. "
                        f"This function is either a Python builtin (e.g. _warnings.warn) "
                        f"or a third-party C/C++ Python extension (perhaps created with pybind). "
                        f"If it is a Python builtin, please file an issue on GitHub "
                        f"so the PyTorch team can add support for it and see the next case for a workaround. "
                        f"If it is a third-party C/C++ Python extension, please "
                        f"either wrap it into a PyTorch-understood custom operator "
                        f"(see https://pytorch.org/tutorials/advanced/custom_ops_landing_page.html "
                        f"for more details) or, if it is traceable, use "
                        f"torch.compiler.allow_in_graph."
                    )
                    # also warn on it because most users won't see the graph break message
                    torch._dynamo.utils.warn_once(msg)
            msg += f"', {self.reason}'" if self.reason else ""
            unimplemented(msg)


class WrapperUserFunctionVariable(VariableTracker):
    """
    Used to represent a wrapper object that contains the actual callable as an
    attribute. For example, torch.jit.script/trace have the original function at
    their _torchdynamo_inline attribute. Similarly, functions with
    __script_if_tracing_wrapper have the original attr at "__original_fn".
    """

    def __init__(self, wrapper_obj, attr_to_trace, **kwargs) -> None:
        super().__init__(**kwargs)
        self.wrapper_obj = wrapper_obj
        self.attr_to_trace = attr_to_trace

    def var_getattr(self, tx: "InstructionTranslator", name):
        if name == self.attr_to_trace:
            val = getattr(self.wrapper_obj, self.attr_to_trace)
            if self.source:
                from .builder import VariableBuilder

                return VariableBuilder(tx, AttrSource(self.source, name))(val)
            else:
                from .builder import SourcelessBuilder

                return SourcelessBuilder.create(tx, val)

        return super().var_getattr(tx, name)

    def call_function(
        self,
        tx: "InstructionTranslator",
        args: "List[VariableTracker]",
        kwargs: "Dict[str, VariableTracker]",
    ) -> "VariableTracker":
        return variables.UserFunctionVariable(
            polyfills.getattr_and_trace
        ).call_function(
            tx, [self, variables.ConstantVariable(self.attr_to_trace), *args], kwargs
        )


def _traceable_collective_remaps():
    # We can't rely on importing from distributed, since it's not always built
    if torch.distributed.is_available():
        from torch.distributed._functional_collectives import (
            traceable_collective_remaps,
        )

        return traceable_collective_remaps
    return {}


def _traceable_collectives_source(tx: "InstructionTranslator", fn):
    assert torch.distributed.is_available(), "Illegal invocation."
    assert fn in _traceable_collective_remaps().values()

    inner_name = fn.__name__
    path_source = tx.import_source("torch.distributed._functional_collectives")
    return AttrSource(path_source, inner_name)


class CollectiveFunctionRewriteVariable(UserFunctionVariable):
    """
    Some of the torch.distributed.* collective APIs are possible to rewrite to 'traceable' collectives.

    This class provides both a way to check if a function is remappable, and perform the remapping.

    In the case that a function is 'remappable' but only for some combinations of call-time arguments,
    we check the args at `call_function` time and fall back to graph-breaking if needed.  This is no worse
    than status-quo as we currently graph-break on all distributed.* collectives.
    """

    def __init__(self, fn, *, replacement_var, **kwargs) -> None:
        super().__init__(fn, **kwargs)
        assert isinstance(replacement_var, UserFunctionVariable)
        self.replacement_var = replacement_var

    @staticmethod
    def create(tx: "InstructionTranslator", old_fn, source, **options):
        new_fn, new_source = CollectiveFunctionRewriteVariable.rewrite(tx, old_fn)
        return CollectiveFunctionRewriteVariable(
            old_fn,
            replacement_var=UserFunctionVariable(new_fn, source=new_source, **options),
            source=source,
            **options,
        )

    @staticmethod
    def can_rewrite(variable):
        return (
            inspect.isfunction(variable) and variable in _traceable_collective_remaps()
        )

    @staticmethod
    def rewrite(tx: "InstructionTranslator", fn):
        new_fn = _traceable_collective_remaps()[fn]
        return new_fn, _traceable_collectives_source(tx, new_fn)

    def call_function(
        self,
        tx: "InstructionTranslator",
        args: "List[VariableTracker]",
        kwargs: "Dict[str, VariableTracker]",
    ) -> "VariableTracker":
        # call_function must check any unsupported arguments and graph-break.
        # It's safe to assume args/kwargs from orig_fn map 1:1 to args/kwargs of remapped_fn,
        # since that's the contract for putting a mapping in `traceable_collective_remaps`
        import torch.distributed as dist
        from torch.distributed._functional_collectives import REDUCE_OP_TO_STR

        # Merge args into kwargs so positional and keyword args
        # can be processed the same way.
        signature = inspect.signature(self.fn)
        kwargs = dict(signature.bind(*args, **kwargs).arguments)
        args = ()

        if "async_op" in kwargs and kwargs["async_op"].as_python_constant():
            unimplemented(
                f"CollectiveFunctionRewriteVariable can't support async_op=True for {self.fn}"
            )

        if self.fn in (
            dist.all_reduce,
            dist.reduce_scatter_tensor,
            dist._reduce_scatter_base,
        ):
            reduce_op_var = kwargs.get("op")
            reduce_op = (
                reduce_op_var.value
                if reduce_op_var is not None
                else signature.parameters["op"].default
            )
            if reduce_op not in REDUCE_OP_TO_STR:
                raise ValueError(f"Unsupported all_reduce op: {reduce_op}")
            kwargs["op"] = variables.ConstantVariable.create(
                REDUCE_OP_TO_STR[reduce_op]
            )
        return self.replacement_var.call_function(tx, args, kwargs)


class FunctoolsPartialVariable(VariableTracker):
    def __init__(self, func: VariableTracker, args, keywords, **kwargs) -> None:
        super().__init__(**kwargs)
        self.func = func
        assert isinstance(args, list)
        self.args = args
        assert isinstance(keywords, dict)
        self.keywords = keywords

    def reconstruct(self, codegen):
        codegen.add_push_null(lambda: codegen.load_import_from("functools", "partial"))
        codegen(self.func)
        if self.args:
            codegen.foreach(self.args)
        if not self.keywords:
            codegen.extend_output(create_call_function(len(self.args) + 1, False))
            return

        codegen.foreach(self.keywords.values())
        keys = tuple(self.keywords.keys())
        codegen.extend_output(
            codegen.create_call_function_kw(len(keys) + len(self.args) + 1, keys, False)
        )

    def get_function(self):
        return self.as_python_constant()

    def call_function(
        self,
        tx: "InstructionTranslator",
        args: "List[VariableTracker]",
        kwargs: "Dict[str, VariableTracker]",
    ) -> "VariableTracker":
        merged_args = self.args + args
        merged_kwargs = {**self.keywords, **kwargs}
        return self.func.call_function(tx, merged_args, merged_kwargs)

    def call_hasattr(self, tx: "InstructionTranslator", name: str) -> VariableTracker:
        # functools.partial uses slots, so attributes are constant
        return variables.ConstantVariable.create(
            hasattr(functools.partial(identity), name)
        )

    def as_python_constant(self):
        return functools.partial(
            self.func.as_python_constant(),
            *[arg.as_python_constant() for arg in self.args],
            **{k: v.as_python_constant() for k, v in self.keywords.items()},
        )

    def guard_as_python_constant(self):
        """Similar to as_python_constant(), but add ID_MATCH guards to try to force things to become constants"""
        return functools.partial(
            self.func.guard_as_python_constant(),
            *[v.guard_as_python_constant() for v in self.args],
            **{k: v.guard_as_python_constant() for k, v in self.keywords.items()},
        )


<<<<<<< HEAD
=======
class PolyfilledFunctionVariable(VariableTracker):
    _nonvar_fields = {
        "fn",
        *BaseUserFunctionVariable._nonvar_fields,
    }

    @classmethod
    @functools.lru_cache(None)
    def _get_polyfill_handlers(cls):
        return {}

    @classmethod
    def create_with_source(cls, value, source):
        return cls(
            value,
            source=source,
        )

    def __init__(self, fn: VariableTracker, **kwargs) -> None:
        super().__init__(**kwargs)
        self.fn = fn

    def get_function(self):
        return self.as_python_constant()

    def call_function(
        self,
        tx: "InstructionTranslator",
        args: "List[VariableTracker]",
        kwargs: "Dict[str, VariableTracker]",
    ) -> "VariableTracker":
        from torch._dynamo.variables.builder import SourcelessBuilder

        handler = self._get_polyfill_handlers().get(self.fn)
        if handler:
            assert callable(handler)
            if getattr(
                handler, "__torch_dynamo_can_constant_fold_through__", False
            ) and check_unspec_or_constant_args(args, kwargs):
                return ConstantVariable.create(
                    self.fn(  # use the original function which is faster than the polyfill
                        *[x.as_python_constant() for x in args],
                        **{k: v.as_python_constant() for k, v in kwargs.items()},
                    )
                )
            return SourcelessBuilder.create(tx, handler).call_function(tx, args, kwargs)

        for candidate in ("__torch_dynamo_polyfill__", "__python_implementation__"):
            handler = getattr(self.fn, candidate, None)
            if handler:
                assert callable(handler)
                if self.source:
                    source = AttrSource(self.source, candidate)
                    return UserFunctionVariable.create_with_source(
                        handler,
                        source=source,
                    ).call_function(tx, args, kwargs)
                return SourcelessBuilder.create(
                    tx,
                    handler,
                ).call_function(tx, args, kwargs)

        return super().call_function(tx, args, kwargs)

    def call_method(
        self,
        tx,
        name,
        args: "List[VariableTracker]",
        kwargs: "Dict[str, VariableTracker]",
    ) -> "VariableTracker":
        if name == "__call__":
            return self.call_function(tx, args, kwargs)

        method = getattr(self.fn, name, None)
        assert method is not None, f"Member {name} not found in {self.fn}"
        assert is_function(method), f"Member {name} is not callable in {self.fn}"
        options = {}
        if self.source:
            options["source"] = AttrSource(self.source, name)
        member_variable = PolyfilledFunctionVariable(method, **options)
        return member_variable.call_function(tx, args, kwargs)

    def as_python_constant(self):
        return self.fn


>>>>>>> 416a7894
from torch._higher_order_ops.triton_kernel_wrap import TritonHOPifier


class DynamoTritonHOPifier(TritonHOPifier):
    def raise_unsupported(self, msg):
        raise Unsupported(msg)

    def is_callable(self, maybe_callable):
        return isinstance(
            maybe_callable, (NestedUserFunctionVariable, UserFunctionVariable)
        )

    def get_value(self, val):
        return val.value

    def check_grid(self, grid):
        from .lists import BaseListVariable

        if isinstance(grid, BaseListVariable):
            return grid.as_proxy()
        else:
            unimplemented(f"grid for the triton kernel is {type(grid)}")

    def call_grid(self, grid, meta, tx):
        meta = {variables.ConstantVariable.create(k): v for k, v in meta.items()}
        grid = grid.call_function(tx, [meta], {})
        return grid

    def call_HOP(self, variable, grids, combined_args_raw, tx):
        from .constant import ConstantVariable
        from .dicts import ConstDictVariable

        combined_args = {
            variables.ConstantVariable.create(k): v
            for k, v in combined_args_raw.items()
        }

        from torch._higher_order_ops.triton_kernel_wrap import (
            kernel_side_table,
            triton_kernel_wrapper_mutation,
        )

        # Combine args and kwargs and pass as a dict so that if user defined triton
        # kernel uses variables as 'grid' or 'kernel', it does not conflict with
        # parameters of the wrapper function
        constant_args = {
            k: v.as_python_constant()
            for k, v in combined_args_raw.items()
            if isinstance(v, ConstantVariable)
        }
        non_constant_args = {
            k: v
            for k, v in combined_args.items()
            if not isinstance(v, ConstantVariable)
        }

        constant_args_idx = kernel_side_table.add_constant_args(constant_args)
        meta = ConstDictVariable(non_constant_args, dict)
        tx.output.create_proxy(
            "call_function",
            triton_kernel_wrapper_mutation,
            (),
            {
                "kernel_idx": variable.kernel_idx,
                "constant_args_idx": constant_args_idx,
                "grid": grids,
                "kwargs": meta.as_proxy(),
            },
        )

        return variables.ConstantVariable(
            None,
        )


dynamo_triton_hopifier_singleton = DynamoTritonHOPifier()


class TritonKernelVariable(VariableTracker):
    def __init__(self, kernel, kernel_idx, grid, **kwargs) -> None:
        super().__init__(**kwargs)
        dynamo_triton_hopifier_singleton.init_variable(self, kernel, kernel_idx, grid)

    def call_function(
        self,
        tx: "InstructionTranslator",
        args: "List[VariableTracker]",
        kwargs: "Dict[str, VariableTracker]",
    ) -> "VariableTracker":
        return dynamo_triton_hopifier_singleton.call_triton_kernel(
            self, args, kwargs, tx
        )

    def call_method(
        self,
        tx,
        name,
        args: "List[VariableTracker]",
        kwargs: "Dict[str, VariableTracker]",
    ) -> "VariableTracker":
        if name == "__getitem__":
            return dynamo_triton_hopifier_singleton.call_getitem(self, args)
        elif name == "run":
            return dynamo_triton_hopifier_singleton.call_run(self, args, kwargs, tx)

        # Bail out to parent's implementation
        return super().call_method(tx, name, args, kwargs)<|MERGE_RESOLUTION|>--- conflicted
+++ resolved
@@ -931,8 +931,6 @@
         )
 
 
-<<<<<<< HEAD
-=======
 class PolyfilledFunctionVariable(VariableTracker):
     _nonvar_fields = {
         "fn",
@@ -1020,7 +1018,6 @@
         return self.fn
 
 
->>>>>>> 416a7894
 from torch._higher_order_ops.triton_kernel_wrap import TritonHOPifier
 
 
