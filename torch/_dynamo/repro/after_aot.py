--- conflicted
+++ resolved
@@ -732,13 +732,9 @@
             if isinstance(arg, torch.Tensor) and arg.is_cuda:
                 need_sync = True
                 break
-<<<<<<< HEAD
+
         compiled(list(args))
-=======
-
-        compiled(list(args))
-
->>>>>>> 8624aa10
+
         if need_sync:
             synchronize()  # ensure segfaults are surfaced
 
