# mypy: allow-untyped-defs
import _collections_abc
import _weakrefset
import abc
import builtins
import collections
import contextlib
import copy
import copyreg
import dataclasses
import enum
import functools
import importlib
import inspect
import linecache
import logging
import multiprocessing
import operator
import os
import posixpath
import random
import re
import selectors
import signal
import sys
import tempfile
import threading
import tokenize
import traceback
import types
import typing
import unittest
import weakref
from collections import defaultdict
from pathlib import Path
from typing import Any, Callable, cast, Dict, List, Optional, Type, Union

import torch
import torch._inductor.test_operators
import torch.distributed
import torch.utils._content_store
from torch.utils import _config_module
from torch.utils._ordered_set import OrderedSet

from .resume_execution import TORCH_DYNAMO_RESUME_IN_PREFIX
from .utils import getfile, hashable, NP_SUPPORTED_MODULES, unwrap_if_wrapper
from .variables import (
    BuiltinVariable,
    FunctionalCallVariable,
    FunctorchHigherOrderVariable,
    NestedUserFunctionVariable,
    PolyfilledFunctionVariable,
    SkipFunctionVariable,
    TorchInGraphFunctionVariable,
    UserFunctionVariable,
    UserMethodVariable,
)


np: Optional[types.ModuleType] = None
try:
    import numpy as np
except ModuleNotFoundError:
    pass


if typing.TYPE_CHECKING:
    from .variables.base import VariableTracker


"""
A note on skip/inline rules:

Dynamo consults this file to determine whether function should be inlined or skipped.

A skip applies at the frame boundary, meaning dynamo either triggers a graph break
at the beginning of the frame or attempts to trace/inline the whole frame. When skipping
a frame, recursively called frames are still traced by dynamo unless also skipped.

Skipfiles (skipped at the file level instead of function level) still apply on a
frame-by-frame boundary as dynamo traces, but apply to all functions in that file.

@skip is a helper decorator that can be applied to your function to cause it to be
included here.

Dynamo skip/inline rules & priorities are defined as follows:
* Inline is the default behavior and will be used unless explicitly skipped.
* Dynamo has two SKIPLIST: BUILTIN_SKIPLIST and THIRDPARTY_SKIPLIST.
    * BUILTIN_SKIPLIST contains builtin python modules, such as abc, collections, etc.
    * THIRDPARTY_SKIPLIST contains common third party libraries, such as numpy, pandas, etc.
* Functions in these two SKIPLISTs are always skipped, except:
    * They have explicitly defined rule in `manual_torch_name_rule_map`;
    * The corresponding python module has been put into MOD_INLINELIST.
* PyTorch(torch) is in the BUILTIN_SKIPLIST by default, but there are many cases
    where we want inline the functions under torch namespace.
    We should specify inline for the functions in `manual_torch_name_rule_map` or
    put the corresponding python module into MOD_INLINELIST to make dynamo inline them.
* If you call functions under skipped modules/files, Dynamo will wrap these functions
    as SkipFunctionVariable. There are a few functions(e.g, collections.OrderedDict) that
    we have special handling at SkipFunctionVariable.call_function.

Overall: *_INLINELIST has precedence over *_SKIPLIST has precedence over DEFAULT (inline)

To figure out what the behavior is, check the following list in order:
* `manual_torch_name_rule_map` (Inline if YES)
* MOD_INLINELIST (Inline if YES)
* BUILTIN_SKIPLIST & THIRDPARTY_SKIPLIST (Skip if YES)
* Inline by default

In general, if you want to force inline a function or module, please consider adding
the function's python module to MOD_INLINELIST first.
Use the `manual_torch_name_rule_map` only when there are other functions under the same module that
you don't want to inline them.
"""

"""
Map of function objects to their tracing rules (Dynamo variables).
* TorchInGraphFunctionVariable: The functions should be put into the FX graph or can be constant folded. E.g.,
  - torch.add: should be put into the FX graph.
  - torch.is_floating_point: constant folded.
* SkipFunctionVariable: The objects should be skipped from tracing.
* UserFunctionVariable: The functions should be inlined.

For developers: If you add/remove a torch level API, it may trigger failures from
test/dynamo/test_trace_rules.py:test_torch_name_rule_map_updated. To fix the failures:
If you are adding a new torch level API or Dynamo implementation:
* Add the name with the corresponding tracing rule to this map
  if you are adding a new in graph function or Dynamo implementation for an existing function.
* Remove the object name from test/dynamo/test_trace_rules.ignored_c_binding_in_graph_function_names if it's there.

If you are removing an existing torch level API:
* Remove the entry represented the API from this map or test/dynamo/test_trace_rules.ignored_c_binding_in_graph_function_names
  depends on where it is.


"""
manual_torch_name_rule_map = {
    "torch.onnx.is_in_onnx_export": TorchInGraphFunctionVariable,
    "torch.onnx.operators.shape_as_tensor": TorchInGraphFunctionVariable,
    "torch.overrides.is_tensor_like": TorchInGraphFunctionVariable,
    "torch.jit.is_scripting": TorchInGraphFunctionVariable,
    "torch.jit.is_tracing": TorchInGraphFunctionVariable,
    "torch.jit.annotate": TorchInGraphFunctionVariable,
    "torch.distributed.is_available": TorchInGraphFunctionVariable,
    "torch.distributed.is_initialized": TorchInGraphFunctionVariable,
    "torch.distributed.get_rank": TorchInGraphFunctionVariable,
    "torch.distributed.get_world_size": TorchInGraphFunctionVariable,
    "torch.distributed.tensor._api.DTensor#from_local": TorchInGraphFunctionVariable,
    "torch.distributed.distributed_c10d._get_group_size_by_name": TorchInGraphFunctionVariable,
    "torch.distributed.distributed_c10d._resolve_group_name_by_ranks_and_tag": TorchInGraphFunctionVariable,
    "torch.distributed.distributed_c10d._get_group_tag": TorchInGraphFunctionVariable,
    "torch.distributed.distributed_c10d.get_process_group_ranks": TorchInGraphFunctionVariable,
    "torch._utils.is_compiling": TorchInGraphFunctionVariable,
    "torch.fx._symbolic_trace.is_fx_tracing": TorchInGraphFunctionVariable,
    "torch._dynamo.external_utils.is_compiling": TorchInGraphFunctionVariable,
    "torch.compiler.is_compiling": TorchInGraphFunctionVariable,
    "torch.compiler.is_dynamo_compiling": TorchInGraphFunctionVariable,
    "torch.autograd._profiler_enabled": SkipFunctionVariable,
    "torch._C._to_dlpack": SkipFunctionVariable,
    "torch.to_dlpack": SkipFunctionVariable,
    # We graph break on RNG state setters or getters like
    # `torch.get_rng_state` or `torch.set_rng_state`. These functions
    # are not aten operations and therefore they are completely ignored
    # by the AOT dispatcher. As a result, the AOT graph does not have
    # these setter or getter functions, producing an incorrect graph
    # when it comes to rng states.
    "torch.default_generator#get_state": SkipFunctionVariable,
    "torch._C.Generator#get_state": SkipFunctionVariable,
    "torch.get_rng_state": SkipFunctionVariable,
    "torch.cuda.get_rng_state": SkipFunctionVariable,
    "torch.default_generator#set_state": SkipFunctionVariable,
    "torch._C.Generator#set_state": SkipFunctionVariable,
    "torch.set_rng_state": SkipFunctionVariable,
    "torch.cuda.set_rng_state": SkipFunctionVariable,
    # https://github.com/pytorch/pytorch/issues/107187
    "torch.manual_seed": SkipFunctionVariable,
    # https://github.com/pytorch/pytorch/issues/93501
    "torch.nn.utils.rnn.pack_padded_sequence": SkipFunctionVariable,
    "torch.nn.Parameter": TorchInGraphFunctionVariable,
    "torch.nn.Buffer": TorchInGraphFunctionVariable,
    "torch._nested_tensor_from_mask": SkipFunctionVariable,
    "torch.nested._internal.nested_tensor.nested_from_padded": TorchInGraphFunctionVariable,
    "torch.nested.nested_tensor_from_jagged": UserFunctionVariable,
    "torch.nested.nested_tensor_from_padded": UserFunctionVariable,
    # symbol operators implemented in Python
    "torch.sym_not": TorchInGraphFunctionVariable,
    "torch.sym_float": TorchInGraphFunctionVariable,
    "torch.sym_int": TorchInGraphFunctionVariable,
    "torch.sym_max": TorchInGraphFunctionVariable,
    "torch.sym_min": TorchInGraphFunctionVariable,
    "torch.sym_sqrt": TorchInGraphFunctionVariable,
    "torch.sym_ite": TorchInGraphFunctionVariable,
    "torch.sym_sum": TorchInGraphFunctionVariable,
    "torch.Tensor#_make_wrapper_subclass": SkipFunctionVariable,
    "torch.Tensor#__init__": SkipFunctionVariable,
    "torch.Tensor#split": TorchInGraphFunctionVariable,
    "torch.cuda.set_device": SkipFunctionVariable,
    "torch.cuda.current_device": TorchInGraphFunctionVariable,
    "torch._C.autocast_decrement_nesting": SkipFunctionVariable,
    "torch._C.autocast_increment_nesting": SkipFunctionVariable,
    "torch.autograd.grad": SkipFunctionVariable,
    "torch.autograd.backward": SkipFunctionVariable,
    "torch._C.clear_autocast_cache": SkipFunctionVariable,
    "torch.distributions.constraints.is_dependent": SkipFunctionVariable,
    "torch.jit.isinstance": SkipFunctionVariable,
    "torch._C.set_anomaly_enabled": SkipFunctionVariable,
    "torch._C.set_autocast_cache_enabled": SkipFunctionVariable,
    "torch._C.set_autocast_cpu_dtype": SkipFunctionVariable,
    "torch._C.set_autocast_cpu_enabled": SkipFunctionVariable,
    "torch._C.set_autocast_enabled": SkipFunctionVariable,
    "torch._C.set_autocast_gpu_dtype": SkipFunctionVariable,
    "torch._C.set_autocast_ipu_dtype": SkipFunctionVariable,
    "torch._C.set_autocast_ipu_enabled": SkipFunctionVariable,
    "torch._C.set_autocast_xla_dtype": SkipFunctionVariable,
    "torch._C.set_autocast_xla_enabled": SkipFunctionVariable,
    "torch.resize_as_": SkipFunctionVariable,
    "torch.resize_as_sparse_": SkipFunctionVariable,
    "torch.get_default_device": TorchInGraphFunctionVariable,
    # functorch/vmap
    "torch._functorch.vmap._check_int_or_none": UserFunctionVariable,
    "torch._functorch.vmap._check_out_dims_is_int_or_int_pytree": UserFunctionVariable,
    "torch._functorch.vmap._check_randomness_arg": UserFunctionVariable,
    "torch._functorch.vmap._chunked_vmap": UserFunctionVariable,
    "torch._functorch.vmap._concat_chunked_outputs": UserFunctionVariable,
    "torch._functorch.vmap._create_batched_inputs": UserFunctionVariable,
    "torch._functorch.vmap._flat_vmap": UserFunctionVariable,
    "torch._functorch.vmap._flatten_chunks_output": UserFunctionVariable,
    "torch._functorch.vmap._get_chunked_inputs": UserFunctionVariable,
    "torch._functorch.vmap._get_name": UserFunctionVariable,
    "torch._functorch.vmap._maybe_remove_batch_dim": UserFunctionVariable,
    "torch._functorch.vmap._num_outputs": UserFunctionVariable,
    "torch._functorch.vmap._process_batched_inputs": UserFunctionVariable,
    "torch._functorch.vmap._unwrap_batched": UserFunctionVariable,
    "torch._functorch.vmap._validate_and_get_batch_size": UserFunctionVariable,
    "torch._functorch.vmap.doesnt_support_saved_tensors_hooks": UserFunctionVariable,
    "torch._functorch.vmap.get_chunk_sizes": UserFunctionVariable,
    # lazy_load_decompositions uses a lock that is not supported yet in dynamo
    # "torch._functorch.vmap.lazy_load_decompositions": UserFunctionVariable,
    "torch._functorch.vmap.restore_vmap": UserFunctionVariable,
    "torch._functorch.apis.vmap": UserFunctionVariable,
    "torch._functorch.vmap.unwrap_batched": UserFunctionVariable,
    "torch._functorch.vmap.vmap_impl": FunctorchHigherOrderVariable,
    "torch._functorch.vmap.wrap_batched": UserFunctionVariable,
    # functorch/grad
    "torch._functorch.eager_transforms.grad_impl": FunctorchHigherOrderVariable,
    "torch._functorch.apis.grad_and_value": UserFunctionVariable,
    "torch._functorch.eager_transforms._as_tuple": UserFunctionVariable,
    "torch._functorch.eager_transforms._check_unique_non_empty": UserFunctionVariable,
    "torch._functorch.eager_transforms._create_differentiable": UserFunctionVariable,
    "torch._functorch.eager_transforms._slice_argnums": UserFunctionVariable,
    "torch._functorch.eager_transforms._undo_create_differentiable": UserFunctionVariable,
    "torch._functorch.eager_transforms._validate_and_wrap_argnum": UserFunctionVariable,
    "torch._functorch.eager_transforms._validate_and_wrap_argnums": UserFunctionVariable,
    "torch._functorch.eager_transforms._wrap_all_tensors": UserFunctionVariable,
    "torch._functorch.eager_transforms._wrap_tensor_for_grad": UserFunctionVariable,
    # functorch/jacrev
    "torch._functorch.eager_transforms.jacrev": FunctorchHigherOrderVariable,
    "torch._functorch.eager_transforms.error_if_complex": UserFunctionVariable,
    "torch._functorch.eager_transforms._chunked_standard_basis_for_": UserFunctionVariable,
    "torch._functorch.eager_transforms._safe_zero_index": UserFunctionVariable,
    # functorch/vjp
    "torch._functorch.eager_transforms.vjp": FunctorchHigherOrderVariable,
    "torch._functorch.eager_transforms._vjp_with_argnums": UserFunctionVariable,
    "torch._functorch.eager_transforms.assert_non_empty_tensor_output": UserFunctionVariable,
    # functorch/jvp
    "torch._functorch.eager_transforms._jvp_with_argnums": UserFunctionVariable,
    "torch._functorch.eager_transforms.jvp": FunctorchHigherOrderVariable,
    "torch._functorch.eager_transforms._replace_args": UserFunctionVariable,
    "torch._functorch.eager_transforms.safe_unpack_dual": UserFunctionVariable,
    "torch._functorch.eager_transforms.assert_non_empty_list_of_tensors": UserFunctionVariable,
    "torch._functorch.eager_transforms.assert_output_is_tensor_or_tensors": UserFunctionVariable,
    "torch.autograd.forward_ad.enter_dual_level": UserFunctionVariable,
    "torch.autograd.forward_ad.exit_dual_level": UserFunctionVariable,
    "torch.autograd.forward_ad.make_dual": UserFunctionVariable,
    "torch.autograd.forward_ad.unpack_dual": UserFunctionVariable,
    # functorch/linearize
    "torch._functorch.eager_transforms.linearize": FunctorchHigherOrderVariable,
    # functorch/jacfwd
    "torch._functorch.eager_transforms.jacfwd": FunctorchHigherOrderVariable,
    "torch._functorch.eager_transforms._construct_standard_basis_for": UserFunctionVariable,
    "torch._functorch.eager_transforms.safe_unflatten": UserFunctionVariable,
    # functorch/hessian
    "torch._functorch.eager_transforms.hessian": FunctorchHigherOrderVariable,
    # functional_call
    "torch._functorch.functional_call.functional_call": FunctionalCallVariable,
    "torch.nn.utils.stateless._groupby_tensor": TorchInGraphFunctionVariable,
    # functorch/deprecated
    "torch._functorch.deprecated.jvp": UserFunctionVariable,
    "torch._functorch.deprecated.hessian": UserFunctionVariable,
    "torch._functorch.deprecated.jacfwd": UserFunctionVariable,
    "torch._functorch.deprecated.jacrev": UserFunctionVariable,
    "torch._functorch.deprecated.grad": UserFunctionVariable,
    "torch._functorch.deprecated.grad_and_value": UserFunctionVariable,
    "torch._functorch.deprecated.vjp": UserFunctionVariable,
    # everything else
    "torch._constrain_as_size": UserFunctionVariable,
    "torch._tensor._convert": UserFunctionVariable,
    "torch.jit._unwrap_optional": UserFunctionVariable,
    "torch.backends.mha.get_fastpath_enabled": UserFunctionVariable,
    "torch._C._functorch._add_batch_dim": TorchInGraphFunctionVariable,
    "torch._C._functorch._remove_batch_dim": TorchInGraphFunctionVariable,
    "torch._C._functorch._wrap_for_grad": TorchInGraphFunctionVariable,
    "torch._C._functorch._unwrap_for_grad": TorchInGraphFunctionVariable,
    "torch._C._functorch.maybe_current_level": TorchInGraphFunctionVariable,
    "torch._C._functorch.is_batchedtensor": TorchInGraphFunctionVariable,
    "torch._dynamo.mark_static": UserFunctionVariable,
    "torch.fx.experimental.symbolic_shapes.guard_size_oblivious": TorchInGraphFunctionVariable,
    "torch.cuda._get_device_properties": TorchInGraphFunctionVariable,
    "torch.utils.hooks.BackwardHook": TorchInGraphFunctionVariable,
    "torch.set_default_device": UserFunctionVariable,
    "torch.sparse_bsc_tensor": SkipFunctionVariable,
    "torch.sparse_bsr_tensor": SkipFunctionVariable,
    "torch.sparse_csc_tensor": SkipFunctionVariable,
    "torch.sparse_csr_tensor": SkipFunctionVariable,
    "torch.sparse_compressed_tensor": SkipFunctionVariable,
    "torch._C._autograd._unsafe_set_version_counter": TorchInGraphFunctionVariable,
    # avoid skipping user defined modules in distributed unit tests
    "torch/testing/_internal/common_fsdp.py#forward": UserFunctionVariable,
    f"torch/testing/_internal/common_fsdp.py#{TORCH_DYNAMO_RESUME_IN_PREFIX}": UserFunctionVariable,
    "torch/testing/_internal/distributed/_tensor/common_dtensor.py#forward": UserFunctionVariable,
    f"torch/testing/_internal/distributed/_tensor/common_dtensor.py#{TORCH_DYNAMO_RESUME_IN_PREFIX}": UserFunctionVariable,
    "torch/testing/_internal/common_distributed.py#forward": UserFunctionVariable,
    f"torch/testing/_internal/common_distributed.py#{TORCH_DYNAMO_RESUME_IN_PREFIX}": UserFunctionVariable,
}


# In graph functions (including constant folding) that are C bindings
torch_c_binding_in_graph_functions = dict.fromkeys(
    [
        "math.acos",
        "math.acosh",
        "math.asin",
        "math.asinh",
        "math.atan",
        "math.atan2",
        "math.atanh",
        "math.ceil",
        "math.comb",
        "math.copysign",
        "math.cos",
        "math.cosh",
        "math.degrees",
        "math.dist",
        "math.erf",
        "math.erfc",
        "math.exp",
        "math.expm1",
        "math.fabs",
        "math.factorial",
        "math.floor",
        "math.fmod",
        "math.frexp",
        "math.fsum",
        "math.gamma",
        "math.gcd",
        "math.hypot",
        "math.isclose",
        "math.isfinite",
        "math.isinf",
        "math.isnan",
        "math.isqrt",
        "math.ldexp",
        "math.lgamma",
        "math.log",
        "math.log10",
        "math.log1p",
        "math.log2",
        "math.modf",
        "math.nextafter",
        "math.perm",
        "math.pow",
        "math.prod",
        "math.radians",
        "math.remainder",
        "math.sin",
        "math.sinh",
        "math.tan",
        "math.tanh",
        "math.trunc",
        "math.ulp",
        "torch._adaptive_avg_pool2d",
        "torch._adaptive_avg_pool3d",
        "torch._add_batch_dim",
        "torch._add_relu_",
        "torch._add_relu",
        "torch._addmm_activation",
        "torch._aminmax",
        "torch._amp_foreach_non_finite_check_and_unscale_",
        "torch._amp_update_scale_",
        "torch._assert_async",
        "torch._assert_tensor_metadata",
        "torch._batch_norm_impl_index",
        "torch._C._activate_gpu_trace",
        "torch._C._add_cached_tensor",
        "torch._C._add_docstr",
        "torch._C._are_functorch_transforms_active",
        "torch._C._autograd_init",
        "torch._C._awaitable_nowait",
        "torch._C._awaitable_wait",
        "torch._C._awaitable",
        "torch._C._backport_for_mobile_from_buffer_to_buffer",
        "torch._C._backport_for_mobile_from_buffer",
        "torch._C._backport_for_mobile_to_buffer",
        "torch._C._backport_for_mobile",
        "torch._C._broadcast_coalesced",
        "torch._C._broadcast_out",
        "torch._C._broadcast",
        "torch._C._c10d_init",
        "torch._C._calculate_package_version_based_on_upgraders",
        "torch._C._can_use_flash_attention",
        "torch._C._can_use_mem_efficient_attention",
        "torch._C._can_use_cudnn_attention",
        "torch._C._check_onnx_proto",
        "torch._C._check_sparse_tensor_invariants",
        "torch._C._collect_all",
        "torch._C._commit_update",
        "torch._C._compile_graph_to_code_table",
        "torch._C._construct_CUDA_Tensor_From_Storage_And_Metadata",
        "torch._C._construct_storage_from_data_pointer",
        "torch._C._conv_determine_backend_memory_format",
        "torch._C._cpu._is_avx2_supported",
        "torch._C._cpu._is_avx512_supported",
        "torch._C._cpu._is_avx512_vnni_supported",
        "torch._C._cpu._is_avx512_bf16_supported",
        "torch._C._cpu._is_amx_tile_supported",
        "torch._C._cpu._is_amx_fp16_supported",
        "torch._C._cpu._init_amx",
        "torch._C._cpu._is_arm_sve_supported",
        "torch._C._crash_if_aten_asan",
        "torch._C._crash_if_csrc_asan",
        "torch._C._crash_if_csrc_ubsan",
        "torch._C._crash_if_debug_asserts_fail",
        "torch._C._crash_if_vptr_ubsan",
        "torch._C._create_function_from_graph",
        "torch._C._create_function_from_trace_with_dict",
        "torch._C._create_function_from_trace",
        "torch._C._create_graph_by_tracing",
        "torch._C._create_module_with_type",
        "torch._C._create_object_with_type",
        "torch._C._cuda_attach_out_of_memory_observer",
        "torch._C._cuda_beginAllocateCurrentStreamToPool",
        "torch._C._cuda_canDeviceAccessPeer",
        "torch._C._cuda_changeCurrentAllocator",
        "torch._C._cuda_checkPoolLiveAllocations",
        "torch._C._cuda_clearCublasWorkspaces",
        "torch._C._cuda_cudaCachingAllocator_raw_alloc",
        "torch._C._cuda_cudaCachingAllocator_raw_delete",
        "torch._C._cuda_cudaCachingAllocator_set_allocator_settings",
        "torch._C._cuda_cudaHostAllocator",
        "torch._C._cuda_customAllocator",
        "torch._C._cuda_emptyCache",
        "torch._C._cuda_endAllocateCurrentStreamToPool",
        "torch._C._cuda_exchangeDevice",
        "torch._C._cuda_get_conv_benchmark_empty_cache",
        "torch._C._cuda_get_cudnn_benchmark_limit",
        "torch._C._cuda_get_sync_debug_mode",
        "torch._C._cuda_getAllocator",
        "torch._C._cuda_getAllocatorBackend",
        "torch._C._cuda_getArchFlags",
        "torch._C._cuda_getCheckpointState",
        "torch._C._cuda_getCompiledVersion",
        "torch._C._cuda_getCurrentBlasHandle",
        "torch._C._cuda_getCurrentRawStream",
        "torch._C._cuda_getCurrentStream",
        "torch._C._cuda_getDefaultStream",
        "torch._C._cuda_getDevice",
        "torch._C._cuda_getDeviceCount",
        "torch._C._cuda_hasPrimaryContext",
        "torch._C._cuda_init",
        "torch._C._cuda_ipc_collect",
        "torch._C._cuda_isCurrentStreamCapturing",
        "torch._C._cuda_isHistoryEnabled",
        "torch._C._cuda_isInBadFork",
        "torch._C._cuda_jiterator_compile_and_launch_kernel",
        "torch._C._cuda_lock_mutex",
        "torch._C._cuda_maybeExchangeDevice",
        "torch._C._cuda_memorySnapshot",
        "torch._C._cuda_memoryStats",
        "torch._C._cuda_record_memory_history_legacy",
        "torch._C._cuda_record_memory_history",
        "torch._C._cuda_releasePool",
        "torch._C._cuda_resetAccumulatedMemoryStats",
        "torch._C._cuda_resetPeakMemoryStats",
        "torch._C._cuda_set_cudnn_benchmark_limit",
        "torch._C._cuda_set_sync_debug_mode",
        "torch._C._cuda_setCheckpointPoolState",
        "torch._C._cuda_setDevice",
        "torch._C._cuda_setMemoryFraction",
        "torch._C._cuda_setStream",
        "torch._C._cuda_sleep",
        "torch._C._cuda_synchronize",
        "torch._C._cuda_unlock_mutex",
        "torch._C._cudnn_set_conv_benchmark_empty_cache",
        "torch._C._cudnn.getCompileVersion",
        "torch._C._cudnn.getRuntimeVersion",
        "torch._C._cudnn.getVersionInt",
        "torch._C._current_autograd_node",
        "torch._C._current_graph_task_execution_order",
        "torch._C._current_graph_task_id",
        "torch._C._cxx_flags",
        "torch._C._debug_get_fusion_group_inlining",
        "torch._C._debug_only_are_vmap_fallback_warnings_enabled",
        "torch._C._debug_only_display_vmap_fallback_warnings",
        "torch._C._debug_set_autodiff_subgraph_inlining",
        "torch._C._debug_set_fusion_group_inlining",
        "torch._C._demangle",
        "torch._C._disabled_torch_dispatch_impl",
        "torch._C._disabled_torch_function_impl",
        "torch._C._dispatch_call_boxed",
        "torch._C._dispatch_check_all_invariants",
        "torch._C._dispatch_check_invariants",
        "torch._C._dispatch_dump_table",
        "torch._C._dispatch_dump",
        "torch._C._dispatch_find_dangling_impls",
        "torch._C._dispatch_find_schema_or_throw",
        "torch._C._dispatch_get_all_op_names",
        "torch._C._dispatch_get_backend_keyset_from_autograd",
        "torch._C._dispatch_get_registrations_for_dispatch_key",
        "torch._C._dispatch_has_backend_fallback",
        "torch._C._dispatch_has_computed_kernel_for_dispatch_key",
        "torch._C._dispatch_has_kernel_for_any_dispatch_key",
        "torch._C._dispatch_has_kernel_for_dispatch_key",
        "torch._C._dispatch_has_kernel",
        "torch._C._dispatch_is_alias_key",
        "torch._C._dispatch_is_included_in_alias",
        "torch._C._dispatch_is_main_interpreter",
        "torch._C._dispatch_isTensorSubclassLike",
        "torch._C._dispatch_key_for_device",
        "torch._C._dispatch_key_name",
        "torch._C._dispatch_key_parse",
        "torch._C._dispatch_key_set",
        "torch._C._dispatch_keys",
        "torch._C._dispatch_keyset_full_after",
        "torch._C._dispatch_keyset_full",
        "torch._C._dispatch_keyset_to_string",
        "torch._C._dispatch_library",
        "torch._C._dispatch_num_backends",
        "torch._C._dispatch_print_registrations_for_dispatch_key",
        "torch._C._dispatch_pystub",
        "torch._C._dispatch_set_report_error_callback",
        "torch._C._dispatch_tls_is_dispatch_key_excluded",
        "torch._C._dispatch_tls_is_dispatch_key_included",
        "torch._C._dispatch_tls_local_exclude_set",
        "torch._C._dispatch_tls_local_include_set",
        "torch._C._dispatch_tls_set_dispatch_key_excluded",
        "torch._C._dispatch_tls_set_dispatch_key_included",
        "torch._C._dist_autograd_init",
        "torch._C._dump_local_tls_set",
        "torch._C._dump_upgraders_map",
        "torch._C._enable_mobile_interface_call_export",
        "torch._C._enter_dual_level",
        "torch._C._error_if_any_worker_fails",
        "torch._C._exit_dual_level",
        "torch._C._export_operator_list",
        "torch._C._export_opnames",
        "torch._C._faulty_agent_init",
        "torch._C._fft.fft_fft",
        "torch._C._fft.fft_fft2",
        "torch._C._fft.fft_fftfreq",
        "torch._C._fft.fft_fftn",
        "torch._C._fft.fft_fftshift",
        "torch._C._fft.fft_hfft",
        "torch._C._fft.fft_hfft2",
        "torch._C._fft.fft_hfftn",
        "torch._C._fft.fft_ifft",
        "torch._C._fft.fft_ifft2",
        "torch._C._fft.fft_ifftn",
        "torch._C._fft.fft_ifftshift",
        "torch._C._fft.fft_ihfft",
        "torch._C._fft.fft_ihfft2",
        "torch._C._fft.fft_ihfftn",
        "torch._C._fft.fft_irfft",
        "torch._C._fft.fft_irfft2",
        "torch._C._fft.fft_irfftn",
        "torch._C._fft.fft_rfft",
        "torch._C._fft.fft_rfft2",
        "torch._C._fft.fft_rfftfreq",
        "torch._C._fft.fft_rfftn",
        "torch._C._free_And_Remove_DeleterFn",
        "torch._C._freeze_module",
        "torch._C._from_dlpack",
        "torch._C._functionality_to_backend_keys",
        "torch._C._functionalization_reapply_views_tls",
        "torch._C._fuse_to_static_module",
        "torch._C._gather_out",
        "torch._C._gather",
        "torch._C._generate_upgraders_graph",
        "torch._C._get_autograd_fallback_mode",
        "torch._C._get_backcompat_broadcast_warn",
        "torch._C._get_backcompat_keepdim_warn",
        "torch._C._get_blas_preferred_backend",
        "torch._C._get_caught_jit_exception_class_name",
        "torch._C._get_caught_jit_exception_original_msg",
        "torch._C._get_constant_bool_symnode",
        "torch._C._get_cpp_backtrace",
        "torch._C._get_cpu_capability",
        "torch._C._get_cublas_allow_bf16_reduced_precision_reduction",
        "torch._C._get_cublas_allow_fp16_reduced_precision_reduction",
        "torch._C._get_cublas_allow_tf32",
        "torch._C._get_cudnn_allow_tf32",
        "torch._C._get_cudnn_benchmark",
        "torch._C._get_cudnn_deterministic",
        "torch._C._get_cudnn_enabled",
        "torch._C._get_custom_class_python_wrapper",
        "torch._C._get_default_device",
        "torch._C._get_deterministic_algorithms_warn_only",
        "torch._C._get_deterministic_algorithms",
        "torch._C._get_deterministic_fill_uninitialized_memory",
        "torch._C._get_dispatch_mode",
        "torch._C._get_dispatch_stack_at",
        "torch._C._get_file_format",
        "torch._C._get_flash_sdp_enabled",
        "torch._C._get_float32_matmul_precision",
        "torch._C._get_function_stack_at",
        "torch._C._get_graph_executor_optimize",
        "torch._C._get_linalg_preferred_backend",
        "torch._C._get_math_sdp_enabled",
        "torch._C._get_math_sdp_allow_fp16_bf16_reduction",
        "torch._C._get_max_operator_version",
        "torch._C._get_mem_efficient_sdp_enabled",
        "torch._C._get_mkldnn_enabled",
        "torch._C._get_cudnn_sdp_enabled",
        "torch._C._set_sdp_use_cudnn",
        "torch._C._get_mobile_model_contained_types_from_buffer",
        "torch._C._get_mobile_model_contained_types",
        "torch._C._get_model_bytecode_version_from_buffer",
        "torch._C._get_model_bytecode_version",
        "torch._C._get_model_extra_files_from_buffer",
        "torch._C._get_model_extra_files",
        "torch._C._get_model_ops_and_info_from_buffer",
        "torch._C._get_model_ops_and_info",
        "torch._C._get_module_info_from_flatbuffer",
        "torch._C._get_nnpack_enabled",
        "torch._C._get_obj_in_tls",
        "torch._C._get_operation_overload",
        "torch._C._get_operator_version_map",
        "torch._C._get_privateuse1_backend_name",
        "torch._C._get_qengine",
        "torch._C._get_schema",
        "torch._C._get_nested_int",
        "torch._C._get_tensor_metadata",
        "torch._C._get_tracing_state",
        "torch._C._get_upgrader_ranges",
        "torch._C._get_upgraders_entry_map",
        "torch._C._get_upgraders_map_size",
        "torch._C._get_value_trace",
        "torch._C._get_version_calculator_flag",
        "torch._C._get_warnAlways",
        "torch._C._graph_pool_handle",
        "torch._C._group_tensors_by_device_and_dtype",
        "torch._C._hack_do_not_use_clone_module_with_class",
        "torch._C._has_distributed",
        "torch._C._has_Standard_Deleter",
        "torch._C._has_storage",
        "torch._C._has_tensorexpr_cpp_tests",
        "torch._C._run_tensorexpr_cpp_tests",
        "torch._C._has_torch_function_unary",
        "torch._C._has_torch_function_variadic",
        "torch._C._has_torch_function",
        "torch._C._import_ir_module_from_package",
        "torch._C._increment_version",
        "torch._C._infer_size",
        "torch._C._init_names",
        "torch._C._initExtension",
        "torch._C._is_alias_of",
        "torch._C._is_any_autocast_enabled",
        "torch._C._is_cached_tensor",
        "torch._C._is_flash_attention_available",
        "torch._C._is_fwd_grad_enabled",
        "torch._C._is_key_in_tls",
        "torch._C._is_multithreading_enabled",
        "torch._C._is_torch_function_enabled",
        "torch._C._is_torch_function_mode_enabled",
        "torch._C._is_tracing",
        "torch._C._is_view_replay_enabled",
        "torch._C._is_xnnpack_enabled",
        "torch._C._itt.is_available",
        "torch._C._itt.mark",
        "torch._C._itt.rangePop",
        "torch._C._itt.rangePush",
        "torch._C._ivalue_debug_python_object",
        "torch._C._ivalue_tags_match",
        "torch._C._jit_assert_is_instance",
        "torch._C._jit_can_fuse_on_cpu_legacy",
        "torch._C._jit_can_fuse_on_cpu",
        "torch._C._jit_can_fuse_on_gpu",
        "torch._C._jit_cat_wo_conditionals",
        "torch._C._jit_check_alias_annotation",
        "torch._C._jit_clear_class_registry",
        "torch._C._jit_debug_fuser_num_cached_kernel_specs",
        "torch._C._jit_debug_module_iterators",
        "torch._C._jit_decay_packed_param_input_types",
        "torch._C._jit_decomposition_graph_for_node",
        "torch._C._jit_differentiate",
        "torch._C._jit_erase_non_input_shape_information",
        "torch._C._jit_flatten",
        "torch._C._jit_fuser_get_fused_kernel_code",
        "torch._C._jit_get_all_schemas",
        "torch._C._jit_get_custom_class_schemas",
        "torch._C._jit_get_emit_hooks",
        "torch._C._jit_get_inline_everything_mode",
        "torch._C._jit_get_logging_option",
        "torch._C._jit_get_num_profiled_runs",
        "torch._C._jit_get_operation",
        "torch._C._jit_get_schemas_for_operator",
        "torch._C._jit_get_te_cuda_pointwise_block_count",
        "torch._C._jit_get_te_cuda_pointwise_block_size",
        "torch._C._jit_get_te_cuda_pointwise_loop_levels",
        "torch._C._jit_get_te_generate_block_code",
        "torch._C._jit_get_te_must_use_llvm_cpu",
        "torch._C._jit_get_tracer_state_warn",
        "torch._C._jit_has_cpp_tests",
        "torch._C._jit_init",
        "torch._C._jit_interpret_graph",
        "torch._C._jit_is_onnx_log_enabled",
        "torch._C._jit_is_script_object",
        "torch._C._jit_llga_enabled",
        "torch._C._jit_nvfuser_can_be_enabled",
        "torch._C._jit_nvfuser_clear_comparison_callback",
        "torch._C._jit_nvfuser_enabled",
        "torch._C._jit_nvfuser_horizontal_mode",
        "torch._C._jit_nvfuser_set_comparison_callback",
        "torch._C._jit_nvfuser_single_node_mode",
        "torch._C._jit_object_is_non_holding",
        "torch._C._jit_onnx_convert_pattern_from_subblock",
        "torch._C._jit_onnx_create_full_scope_name",
        "torch._C._jit_onnx_list_model_parameters",
        "torch._C._jit_onnx_log",
        "torch._C._jit_opt_conditionals",
        "torch._C._jit_override_can_fuse_on_cpu_legacy",
        "torch._C._jit_override_can_fuse_on_cpu",
        "torch._C._jit_override_can_fuse_on_gpu",
        "torch._C._jit_pass_autocast",
        "torch._C._jit_pass_batch_mm",
        "torch._C._jit_pass_canonicalize_graph_fuser_ops",
        "torch._C._jit_pass_canonicalize",
        "torch._C._jit_pass_complete_shape_analysis",
        "torch._C._jit_pass_concat_frozen_linear",
        "torch._C._jit_pass_constant_loop_unrolling",
        "torch._C._jit_pass_constant_pooling",
        "torch._C._jit_pass_constant_propagation_immutable_types",
        "torch._C._jit_pass_constant_propagation",
        "torch._C._jit_pass_convert_frozen_ops_to_mkldnn",
        "torch._C._jit_pass_create_autodiff_subgraphs",
        "torch._C._jit_pass_create_functional_graphs",
        "torch._C._jit_pass_cse",
        "torch._C._jit_pass_custom_pattern_based_rewrite_graph",
        "torch._C._jit_pass_custom_pattern_based_rewrite",
        "torch._C._jit_pass_dbr_quant_remove_redundant_aliases",
        "torch._C._jit_pass_dce_allow_deleting_nodes_with_side_effects",
        "torch._C._jit_pass_dce",
        "torch._C._jit_pass_decompose_ops",
        "torch._C._jit_pass_dedup_module_uses",
        "torch._C._jit_pass_erase_number_types",
        "torch._C._jit_pass_erase_shape_information",
        "torch._C._jit_pass_filter_non_tensor_arguments",
        "torch._C._jit_pass_fixup_onnx_controlflow_node",
        "torch._C._jit_pass_fold_convbn",
        "torch._C._jit_pass_fold_frozen_conv_add_or_sub",
        "torch._C._jit_pass_fold_frozen_conv_bn",
        "torch._C._jit_pass_fold_frozen_conv_mul_or_div",
        "torch._C._jit_pass_fold_frozen_linear_bn",
        "torch._C._jit_pass_fold_prepacking_ops",
        "torch._C._jit_pass_functional_to_inplace_activation",
        "torch._C._jit_pass_fuse_add_relu",
        "torch._C._jit_pass_fuse_addmm",
        "torch._C._jit_pass_fuse_clamp_w_prepacked_linear_conv",
        "torch._C._jit_pass_fuse_frozen_conv_add_relu",
        "torch._C._jit_pass_fuse_linear",
        "torch._C._jit_pass_fuse_quantized_add_relu",
        "torch._C._jit_pass_fuse_tensorexprs",
        "torch._C._jit_pass_fuse",
        "torch._C._jit_pass_inline_fork_wait",
        "torch._C._jit_pass_inline_functional_graphs",
        "torch._C._jit_pass_inline",
        "torch._C._jit_pass_inplace_to_functional_activation",
        "torch._C._jit_pass_insert_observer_method_for_ondevice_ptq",
        "torch._C._jit_pass_insert_observers",
        "torch._C._jit_pass_insert_prepack_unpack",
        "torch._C._jit_pass_insert_prepacked_ops",
        "torch._C._jit_pass_insert_quant_dequant_for_ondevice_ptq",
        "torch._C._jit_pass_insert_quant_dequant",
        "torch._C._jit_pass_integer_value_refinement",
        "torch._C._jit_pass_lint",
        "torch._C._jit_pass_loop_unrolling",
        "torch._C._jit_pass_lower_all_tuples",
        "torch._C._jit_pass_lower_graph",
        "torch._C._jit_pass_metal_fold_prepacking_ops",
        "torch._C._jit_pass_metal_fuse_clamp_w_prepacked_conv",
        "torch._C._jit_pass_metal_insert_prepacked_ops",
        "torch._C._jit_pass_metal_optimize_for_mobile",
        "torch._C._jit_pass_onnx_assign_output_shape",
        "torch._C._jit_pass_onnx_assign_scoped_names_for_node_and_value",
        "torch._C._jit_pass_onnx_autograd_function_process",
        "torch._C._jit_pass_onnx_block",
        "torch._C._jit_pass_onnx_cast_all_constant_to_floating",
        "torch._C._jit_pass_onnx_clear_scope_records",
        "torch._C._jit_pass_onnx_constant_fold",
        "torch._C._jit_pass_onnx_deduplicate_initializers",
        "torch._C._jit_pass_onnx_eliminate_unused_items",
        "torch._C._jit_pass_onnx_eval_peephole",
        "torch._C._jit_pass_onnx_function_extraction",
        "torch._C._jit_pass_onnx_function_substitution",
        "torch._C._jit_pass_onnx_graph_shape_type_inference",
        "torch._C._jit_pass_onnx_lint",
        "torch._C._jit_pass_onnx_node_shape_type_inference",
        "torch._C._jit_pass_onnx_peephole",
        "torch._C._jit_pass_onnx_preprocess_caffe2",
        "torch._C._jit_pass_onnx_preprocess",
        "torch._C._jit_pass_onnx_quantization_insert_permutes",
        "torch._C._jit_pass_onnx_remove_inplace_ops_for_onnx",
        "torch._C._jit_pass_onnx_remove_print",
        "torch._C._jit_pass_onnx_scalar_type_analysis",
        "torch._C._jit_pass_onnx_set_dynamic_input_shape",
        "torch._C._jit_pass_onnx_track_scope_attributes",
        "torch._C._jit_pass_onnx_unpack_quantized_weights",
        "torch._C._jit_pass_onnx",
        "torch._C._jit_pass_optimize_for_inference",
        "torch._C._jit_pass_optimize_for_mobile",
        "torch._C._jit_pass_optimize_frozen_graph",
        "torch._C._jit_pass_pattern_based_rewrite",
        "torch._C._jit_pass_peephole_list_idioms",
        "torch._C._jit_pass_peephole",
        "torch._C._jit_pass_prepare_division_for_onnx",
        "torch._C._jit_pass_propagate_device",
        "torch._C._jit_pass_propagate_dtype",
        "torch._C._jit_pass_propagate_shapes_on_graph_and_build_compute",
        "torch._C._jit_pass_propagate_shapes_on_graph",
        "torch._C._jit_pass_quant_finalize_for_ondevice_ptq",
        "torch._C._jit_pass_quant_finalize",
        "torch._C._jit_pass_quant_fusion",
        "torch._C._jit_pass_refine_integer_values",
        "torch._C._jit_pass_refine_tuple_types",
        "torch._C._jit_pass_remove_dropout",
        "torch._C._jit_pass_remove_expands",
        "torch._C._jit_pass_remove_inplace_ops",
        "torch._C._jit_pass_remove_mutation",
        "torch._C._jit_pass_replace_old_ops_with_upgraders",
        "torch._C._jit_pass_replicate_dequantize",
        "torch._C._jit_pass_run_decompositions",
        "torch._C._jit_pass_specialize_autogradzero",
        "torch._C._jit_pass_swap_functional_linear",
        "torch._C._jit_pass_transform_conv1d_to_conv2d",
        "torch._C._jit_pass_transpose_frozen_linear",
        "torch._C._jit_pass_vulkan_fold_prepacking_ops",
        "torch._C._jit_pass_vulkan_fuse_clamp_w_prepacked_conv",
        "torch._C._jit_pass_vulkan_insert_prepacked_ops",
        "torch._C._jit_pass_vulkan_optimize_for_mobile",
        "torch._C._jit_register_decomposition_for_schema",
        "torch._C._jit_register_shape_compute_graph_for_node",
        "torch._C._jit_resolve_packet",
        "torch._C._jit_run_cpp_tests",
        "torch._C._jit_script_class_compile",
        "torch._C._jit_script_compile_overload",
        "torch._C._jit_script_compile",
        "torch._C._jit_script_interface_compile",
        "torch._C._jit_set_autocast_mode",
        "torch._C._jit_set_bailout_depth",
        "torch._C._jit_set_emit_hooks",
        "torch._C._jit_set_fusion_strategy",
        "torch._C._jit_set_inline_everything_mode",
        "torch._C._jit_set_llga_enabled",
        "torch._C._jit_set_logging_option",
        "torch._C._jit_set_logging_stream",
        "torch._C._jit_set_num_profiled_runs",
        "torch._C._jit_set_nvfuser_enabled",
        "torch._C._jit_set_nvfuser_guard_mode",
        "torch._C._jit_set_nvfuser_horizontal_mode",
        "torch._C._jit_set_nvfuser_single_node_mode",
        "torch._C._jit_set_nvfuser_skip_node_kind",
        "torch._C._jit_set_onnx_log_enabled",
        "torch._C._jit_set_onnx_log_output_stream",
        "torch._C._jit_set_profiling_executor",
        "torch._C._jit_set_profiling_mode",
        "torch._C._jit_set_symbolic_shapes_test_mode",
        "torch._C._jit_set_te_cuda_pointwise_block_count",
        "torch._C._jit_set_te_cuda_pointwise_block_size",
        "torch._C._jit_set_te_cuda_pointwise_loop_levels",
        "torch._C._jit_set_te_generate_block_code",
        "torch._C._jit_set_te_must_use_llvm_cpu",
        "torch._C._jit_set_texpr_dynamic_shape_enabled",
        "torch._C._jit_set_texpr_fuser_enabled",
        "torch._C._jit_set_texpr_reductions_enabled",
        "torch._C._jit_set_tracer_state_warn",
        "torch._C._jit_set_utf8_decoding_ignore",
        "torch._C._jit_shape_compute_graph_for_node",
        "torch._C._jit_symbolic_shapes_test_mode_enabled",
        "torch._C._jit_texpr_dynamic_shape_enabled",
        "torch._C._jit_texpr_fallback_allowed",
        "torch._C._jit_texpr_fuser_enabled",
        "torch._C._jit_texpr_reductions_enabled",
        "torch._C._jit_texpr_set_fallback_allowed",
        "torch._C._jit_to_backend_selective",
        "torch._C._jit_to_backend",
        "torch._C._jit_to_static_module",
        "torch._C._jit_trace_graph",
        "torch._C._jit_trace_module",
        "torch._C._jit_tree_views.FalseLiteral",
        "torch._C._jit_tree_views.NoneLiteral",
        "torch._C._jit_tree_views.TrueLiteral",
        "torch._C._jit_try_infer_type",
        "torch._C._jit_unflatten",
        "torch._C._last_executed_optimized_graph",
        "torch._C._len_torch_dispatch_stack",
        "torch._C._len_torch_function_stack",
        "torch._C._linalg._linalg_eigvals",
        "torch._C._linalg.linalg_cholesky_ex",
        "torch._C._linalg.linalg_cholesky",
        "torch._C._linalg.linalg_cond",
        "torch._C._linalg.linalg_cross",
        "torch._C._linalg.linalg_det",
        "torch._C._linalg.linalg_diagonal",
        "torch._C._linalg.linalg_eig",
        "torch._C._linalg.linalg_eigh",
        "torch._C._linalg.linalg_eigvals",
        "torch._C._linalg.linalg_eigvalsh",
        "torch._C._linalg.linalg_householder_product",
        "torch._C._linalg.linalg_inv_ex",
        "torch._C._linalg.linalg_inv",
        "torch._C._linalg.linalg_ldl_factor_ex",
        "torch._C._linalg.linalg_ldl_factor",
        "torch._C._linalg.linalg_ldl_solve",
        "torch._C._linalg.linalg_lstsq",
        "torch._C._linalg.linalg_lu_factor_ex",
        "torch._C._linalg.linalg_lu_factor",
        "torch._C._linalg.linalg_lu_solve",
        "torch._C._linalg.linalg_lu",
        "torch._C._linalg.linalg_matmul",
        "torch._C._linalg.linalg_matrix_exp",
        "torch._C._linalg.linalg_matrix_norm",
        "torch._C._linalg.linalg_matrix_power",
        "torch._C._linalg.linalg_matrix_rank",
        "torch._C._linalg.linalg_multi_dot",
        "torch._C._linalg.linalg_norm",
        "torch._C._linalg.linalg_pinv",
        "torch._C._linalg.linalg_qr",
        "torch._C._linalg.linalg_slogdet",
        "torch._C._linalg.linalg_solve_ex",
        "torch._C._linalg.linalg_solve_triangular",
        "torch._C._linalg.linalg_solve",
        "torch._C._linalg.linalg_svd",
        "torch._C._linalg.linalg_svdvals",
        "torch._C._linalg.linalg_tensorinv",
        "torch._C._linalg.linalg_tensorsolve",
        "torch._C._linalg.linalg_vander",
        "torch._C._linalg.linalg_vecdot",
        "torch._C._linalg.linalg_vector_norm",
        "torch._C._llvm_enabled",
        "torch._C._load_for_lite_interpreter_from_buffer",
        "torch._C._load_for_lite_interpreter",
        "torch._C._load_jit_module_from_bytes",
        "torch._C._load_jit_module_from_file",
        "torch._C._load_mobile_module_from_bytes",
        "torch._C._load_mobile_module_from_file",
        "torch._C._log_api_usage_metadata",
        "torch._C._log_api_usage_once",
        "torch._C._logging_set_logger",
        "torch._C._meta_in_tls_dispatch_include",
        "torch._C._mps_acquireEvent",
        "torch._C._mps_currentAllocatedMemory",
        "torch._C._mps_deviceSynchronize",
        "torch._C._mps_driverAllocatedMemory",
        "torch._C._mps_recommendedMaxMemory",
        "torch._C._mps_elapsedTimeOfEvents",
        "torch._C._mps_emptyCache",
        "torch._C._mps_get_default_generator",
        "torch._C._mps_is_available",
        "torch._C._mps_is_in_bad_fork",
        "torch._C._mps_is_on_macos_13_or_newer",
        "torch._C._mps_profilerStartTrace",
        "torch._C._mps_profilerStopTrace",
        "torch._C._mps_queryEvent",
        "torch._C._mps_recordEvent",
        "torch._C._mps_releaseEvent",
        "torch._C._mps_setMemoryFraction",
        "torch._C._mps_synchronizeEvent",
        "torch._C._mps_waitForEvent",
        "torch._C._multiprocessing_init",
        "torch._C._nccl_all_gather",
        "torch._C._nccl_all_reduce",
        "torch._C._nccl_broadcast",
        "torch._C._nccl_init_rank",
        "torch._C._nccl_reduce_scatter",
        "torch._C._nccl_reduce",
        "torch._C._nccl_unique_id",
        "torch._C._nccl_version_suffix",
        "torch._C._nccl_version",
        "torch._C._nested.nested_tensor",
        "torch._C._nested.nested_to_padded_tensor",
        "torch._C._new_symbolic_shape_symbol",
        "torch._C._nn_module_to_mobile",
        "torch._C._nn._conv_depthwise2d",
        "torch._C._nn._pad_circular",
        "torch._C._nn._pad_enum",
        "torch._C._nn._parse_to",
        "torch._C._nn._test_ambiguous_defaults",
        "torch._C._nn._test_optional_filled_intlist",
        "torch._C._nn._test_optional_floatlist",
        "torch._C._nn._test_optional_intlist",
        "torch._C._nn._test_string_default",
        "torch._C._nn._test_warn_in_autograd",
        "torch._C._nn._upsample_bicubic2d_aa",
        "torch._C._nn._upsample_bilinear2d_aa",
        "torch._C._nn._upsample_nearest_exact1d",
        "torch._C._nn._upsample_nearest_exact2d",
        "torch._C._nn._upsample_nearest_exact3d",
        "torch._C._nn.adaptive_avg_pool2d",
        "torch._C._nn.adaptive_avg_pool3d",
        "torch._C._nn.adaptive_max_pool2d",
        "torch._C._nn.adaptive_max_pool3d",
        "torch._C._nn.avg_pool2d",
        "torch._C._nn.avg_pool3d",
        "torch._C._nn.binary_cross_entropy",
        "torch._C._nn.col2im",
        "torch._C._nn.conv_depthwise3d",
        "torch._C._nn.cross_entropy_loss",
        "torch._C._nn.elu_",
        "torch._C._nn.elu",
        "torch._C._nn.flatten_dense_tensors",
        "torch._C._nn.fractional_max_pool2d",
        "torch._C._nn.fractional_max_pool3d",
        "torch._C._nn.gelu_",
        "torch._C._nn.gelu",
        "torch._C._nn.glu",
        "torch._C._nn.hardsigmoid_",
        "torch._C._nn.hardsigmoid",
        "torch._C._nn.hardswish_",
        "torch._C._nn.hardswish",
        "torch._C._nn.hardtanh_",
        "torch._C._nn.hardtanh",
        "torch._C._nn.huber_loss",
        "torch._C._nn.im2col",
        "torch._C._nn.l1_loss",
        "torch._C._nn.leaky_relu_",
        "torch._C._nn.leaky_relu",
        "torch._C._nn.linear",
        "torch._C._nn.log_sigmoid",
        "torch._C._nn.max_pool2d_with_indices",
        "torch._C._nn.max_pool3d_with_indices",
        "torch._C._nn.max_unpool2d",
        "torch._C._nn.max_unpool3d",
        "torch._C._nn.mish_",
        "torch._C._nn.mish",
        "torch._C._nn.mkldnn_linear",
        "torch._C._nn.mkldnn_reorder_conv2d_weight",
        "torch._C._nn.mkldnn_reorder_conv3d_weight",
        "torch._C._nn.mse_loss",
        "torch._C._nn.multi_margin_loss",
        "torch._C._nn.multilabel_margin_loss",
        "torch._C._nn.nll_loss_nd",
        "torch._C._nn.nll_loss",
        "torch._C._nn.nll_loss2d",
        "torch._C._nn.one_hot",
        "torch._C._nn.pad_sequence",
        "torch._C._nn.pad",
        "torch._C._nn.reflection_pad1d",
        "torch._C._nn.reflection_pad2d",
        "torch._C._nn.reflection_pad3d",
        "torch._C._nn.relu6_",
        "torch._C._nn.relu6",
        "torch._C._nn.replication_pad1d",
        "torch._C._nn.replication_pad2d",
        "torch._C._nn.replication_pad3d",
        "torch._C._nn.rrelu_with_noise_",
        "torch._C._nn.rrelu_with_noise",
        "torch._C._nn.scaled_dot_product_attention",
        "torch._C._nn.silu_",
        "torch._C._nn.silu",
        "torch._C._nn.slow_conv_dilated2d",
        "torch._C._nn.slow_conv_dilated3d",
        "torch._C._nn.slow_conv_transpose2d",
        "torch._C._nn.slow_conv_transpose3d",
        "torch._C._nn.slow_conv3d",
        "torch._C._nn.smooth_l1_loss",
        "torch._C._nn.soft_margin_loss",
        "torch._C._nn.softplus",
        "torch._C._nn.softshrink",
        "torch._C._nn.thnn_conv2d",
        "torch._C._nn.unflatten_dense_tensors",
        "torch._C._nn.upsample_bicubic2d",
        "torch._C._nn.upsample_bilinear2d",
        "torch._C._nn.upsample_linear1d",
        "torch._C._nn.upsample_nearest1d",
        "torch._C._nn.upsample_nearest2d",
        "torch._C._nn.upsample_nearest3d",
        "torch._C._nn.upsample_trilinear3d",
        "torch._C._non_sym_sizes",
        "torch._C._overlaps",
        "torch._C._parallel_info",
        "torch._C._parse_dispatch_key",
        "torch._C._parse_source_def",
        "torch._C._pop_torch_dispatch_stack",
        "torch._C._pop_torch_function_stack",
        "torch._C._propagate_and_assign_input_shapes",
        "torch._C._propagate_shapes",
        "torch._C._propagate_xla_data",
        "torch._C._push_on_torch_dispatch_stack",
        "torch._C._push_on_torch_function_stack",
        "torch._C._quantize_ondevice_ptq_dynamic",
        "torch._C._register_py_class_for_device",
        "torch._C._remove_cached_tensor",
        "torch._C._remove_worker_pids",
        "torch._C._rename_privateuse1_backend",
        "torch._C._replace_",
        "torch._C._replace_overloaded_method_decl",
        "torch._C._resolve_type_from_object",
        "torch._C._resolve_type",
        "torch._C._rocm_is_backward_pass",
        "torch._C._rpc_init",
        "torch._C._run_emit_module_hook",
        "torch._C._save_jit_module_to_bytes",
        "torch._C._save_jit_module",
        "torch._C._save_mobile_module_to_bytes",
        "torch._C._save_mobile_module",
        "torch._C._save_parameters",
        "torch._C._scatter_out",
        "torch._C._scatter",
        "torch._C._select_conv_backend",
        "torch._C._select_batch_norm_backend",
        "torch._C._set_autograd_fallback_mode",
        "torch._C._set_backcompat_broadcast_warn",
        "torch._C._set_backcompat_keepdim_warn",
        "torch._C._set_blas_preferred_backend",
        "torch._C._set_cached_tensors_enabled",
        "torch._C._set_check_sparse_tensor_invariants",
        "torch._C._set_conj",
        "torch._C._set_cublas_allow_bf16_reduced_precision_reduction",
        "torch._C._set_cublas_allow_fp16_reduced_precision_reduction",
        "torch._C._set_cublas_allow_tf32",
        "torch._C._set_cudnn_allow_tf32",
        "torch._C._set_cudnn_benchmark",
        "torch._C._set_cudnn_deterministic",
        "torch._C._set_cudnn_enabled",
        "torch._C._set_default_dtype",
        "torch._C._set_default_mobile_cpu_allocator",
        "torch._C._set_default_tensor_type",
        "torch._C._set_deterministic_algorithms",
        "torch._C._set_deterministic_fill_uninitialized_memory",
        "torch._C._set_dispatch_mode",
        "torch._C._set_float32_matmul_precision",
        "torch._C._set_fwd_grad_enabled",
        "torch._C._set_grad_enabled",
        "torch._C._set_graph_executor_optimize",
        "torch._C._set_linalg_preferred_backend",
        "torch._C._set_meta_in_tls_dispatch_include",
        "torch._C._set_mkldnn_enabled",
        "torch._C._set_multithreading_enabled",
        "torch._C._set_neg",
        "torch._C._set_nnpack_enabled",
        "torch._C._set_print_stack_traces_on_fatal_signal",
        "torch._C._set_qengine",
        "torch._C._set_sdp_use_flash",
        "torch._C._set_sdp_use_math",
        "torch._C._set_math_sdp_allow_fp16_bf16_reduction",
        "torch._C._set_sdp_use_mem_efficient",
        "torch._C._set_should_use_format_with_string_table",
        "torch._C._set_storage_access_error_msg",
        "torch._C._set_tensor_metadata",
        "torch._C._set_tracing_state",
        "torch._C._set_value_trace",
        "torch._C._set_view_replay_enabled",
        "torch._C._set_warnAlways",
        "torch._C._set_worker_pids",
        "torch._C._set_worker_signal_handlers",
        "torch._C._should_allow_numbers_as_tensors",
        "torch._C._show_config",
        "torch._C._sparse._sparse_addmm",
        "torch._C._sparse._sparse_log_softmax",
        "torch._C._sparse._sparse_mm_reduce_impl",
        "torch._C._sparse._sparse_mm",
        "torch._C._sparse._sparse_softmax",
        "torch._C._sparse._spdiags",
        "torch._C._sparse.sparse_sampled_addmm",
        "torch._C._special.special_airy_ai",
        "torch._C._special.special_bessel_j0",
        "torch._C._special.special_bessel_j1",
        "torch._C._special.special_bessel_y0",
        "torch._C._special.special_bessel_y1",
        "torch._C._special.special_chebyshev_polynomial_t",
        "torch._C._special.special_chebyshev_polynomial_u",
        "torch._C._special.special_chebyshev_polynomial_v",
        "torch._C._special.special_chebyshev_polynomial_w",
        "torch._C._special.special_digamma",
        "torch._C._special.special_entr",
        "torch._C._special.special_erf",
        "torch._C._special.special_erfc",
        "torch._C._special.special_erfcx",
        "torch._C._special.special_erfinv",
        "torch._C._special.special_exp2",
        "torch._C._special.special_expit",
        "torch._C._special.special_expm1",
        "torch._C._special.special_gammainc",
        "torch._C._special.special_gammaincc",
        "torch._C._special.special_gammaln",
        "torch._C._special.special_hermite_polynomial_h",
        "torch._C._special.special_hermite_polynomial_he",
        "torch._C._special.special_i0",
        "torch._C._special.special_i0e",
        "torch._C._special.special_i1",
        "torch._C._special.special_i1e",
        "torch._C._special.special_laguerre_polynomial_l",
        "torch._C._special.special_legendre_polynomial_p",
        "torch._C._special.special_log_ndtr",
        "torch._C._special.special_log_softmax",
        "torch._C._special.special_log1p",
        "torch._C._special.special_logit",
        "torch._C._special.special_logsumexp",
        "torch._C._special.special_modified_bessel_i0",
        "torch._C._special.special_modified_bessel_i1",
        "torch._C._special.special_modified_bessel_k0",
        "torch._C._special.special_modified_bessel_k1",
        "torch._C._special.special_multigammaln",
        "torch._C._special.special_ndtr",
        "torch._C._special.special_ndtri",
        "torch._C._special.special_polygamma",
        "torch._C._special.special_psi",
        "torch._C._special.special_round",
        "torch._C._special.special_scaled_modified_bessel_k0",
        "torch._C._special.special_scaled_modified_bessel_k1",
        "torch._C._special.special_shifted_chebyshev_polynomial_t",
        "torch._C._special.special_shifted_chebyshev_polynomial_u",
        "torch._C._special.special_shifted_chebyshev_polynomial_v",
        "torch._C._special.special_shifted_chebyshev_polynomial_w",
        "torch._C._special.special_sinc",
        "torch._C._special.special_softmax",
        "torch._C._special.special_spherical_bessel_j0",
        "torch._C._special.special_xlog1py",
        "torch._C._special.special_xlogy",
        "torch._C._special.special_zeta",
        "torch._C._stash_obj_in_tls",
        "torch._C._storage_id",
        "torch._C._storage_Use_Count",
        "torch._C._supported_qengines",
        "torch._C._te.abs",
        "torch._C._te.acos",
        "torch._C._te.annotate_input_shapes",
        "torch._C._te.asin",
        "torch._C._te.atan",
        "torch._C._te.atan2",
        "torch._C._te.ceil",
        "torch._C._te.Compute",
        "torch._C._te.Compute2",
        "torch._C._te.construct_codegen",
        "torch._C._te.cos",
        "torch._C._te.cosh",
        "torch._C._te.erf",
        "torch._C._te.erfc",
        "torch._C._te.exp",
        "torch._C._te.expm1",
        "torch._C._te.fixup_missing_shape_info",
        "torch._C._te.floor",
        "torch._C._te.fmod",
        "torch._C._te.frac",
        "torch._C._te.ifThenElse",
        "torch._C._te.is_graph_compilable",
        "torch._C._te.isnan",
        "torch._C._te.lgamma",
        "torch._C._te.log",
        "torch._C._te.log10",
        "torch._C._te.log1p",
        "torch._C._te.log2",
        "torch._C._te.lower",
        "torch._C._te.make_shapes_symbolic",
        "torch._C._te.pow",
        "torch._C._te.Reduce",
        "torch._C._te.remainder",
        "torch._C._te.remove_graph_output",
        "torch._C._te.remove_unused_self_argument",
        "torch._C._te.replace_list_output_with_tuple",
        "torch._C._te.round",
        "torch._C._te.rsqrt",
        "torch._C._te.sigmoid",
        "torch._C._te.simplify",
        "torch._C._te.sin",
        "torch._C._te.sinh",
        "torch._C._te.sqrt",
        "torch._C._te.tan",
        "torch._C._te.tanh",
        "torch._C._te.trim_graph",
        "torch._C._te.trunc",
        "torch._C._tensor_impl_raw_handle",
        "torch._C._test_only_add_entry_to_op_version_map",
        "torch._C._test_only_populate_upgraders",
        "torch._C._test_only_remove_entry_to_op_version_map",
        "torch._C._test_only_remove_upgraders",
        "torch._C._to_functionality_key",
        "torch._C._tracer_set_force_outplace",
        "torch._C._tracer_set_get_unique_name_fn",
        "torch._C._tracer_warn_use_python",
        "torch._C._unset_default_mobile_cpu_allocator",
        "torch._C._unset_dispatch_mode",
        "torch._C._valgrind_supported_platform",
        "torch._C._valgrind_toggle_and_dump_stats",
        "torch._C._valgrind_toggle",
        "torch._C._verbose.mkl_set_verbose",
        "torch._C._verbose.mkldnn_set_verbose",
        "torch._C._vmapmode_decrement_nesting",
        "torch._C._vmapmode_increment_nesting",
        "torch._C._warn_deprecation",
        "torch._C._warn",
        "torch._C._will_engine_execute_node",
        "torch._C._wrap_tensor_impl",
        "torch._C.fork",
        "torch._C.get_autocast_cpu_dtype",
        "torch._C.get_autocast_dtype",
        "torch._C.get_autocast_gpu_dtype",
        "torch._C.get_autocast_ipu_dtype",
        "torch._C.get_autocast_xla_dtype",
        "torch._C.get_default_dtype",
        "torch._C.get_num_interop_threads",
        "torch._C.get_num_threads",
        "torch._C.import_ir_module_from_buffer",
        "torch._C.import_ir_module",
        "torch._C.init_num_threads",
        "torch._C.is_anomaly_check_nan_enabled",
        "torch._C.is_anomaly_enabled",
        "torch._C.is_autocast_cache_enabled",
        "torch._C.is_autocast_cpu_enabled",
        "torch._C.is_autocast_enabled",
        "torch._C.is_autocast_ipu_enabled",
        "torch._C.is_autocast_xla_enabled",
        "torch._C.is_grad_enabled",
        "torch._C.is_inference_mode_enabled",
        "torch._C.merge_type_from_type_comment",
        "torch._C.parse_ir",
        "torch._C.parse_schema",
        "torch._C.parse_type_comment",
        "torch._C.read_vitals",
        "torch._C.set_vital",
        "torch._C.unify_type_list",
        "torch._C.vitals_enabled",
        "torch._C.wait",
        "torch._cast_Byte",
        "torch._cast_Char",
        "torch._cast_Double",
        "torch._cast_Float",
        "torch._cast_Half",
        "torch._cast_Int",
        "torch._cast_Long",
        "torch._cast_Short",
        "torch._choose_qparams_per_tensor",
        "torch._chunk_cat",
        "torch._coalesce",
        "torch._compute_linear_combination",
        "torch._conj_copy",
        "torch._conj_physical",
        "torch._conj",
        "torch._convert_indices_from_coo_to_csr",
        "torch._convert_indices_from_csr_to_coo",
        "torch._convert_weight_to_int4pack",
        "torch._convolution_mode",
        "torch._convolution",
        "torch._copy_from_and_resize",
        "torch._copy_from",
        "torch._cslt_compress",
        "torch._cslt_sparse_mm",
        "torch._ctc_loss",
        "torch._cudnn_ctc_loss",
        "torch._cudnn_init_dropout_state",
        "torch._cudnn_rnn_flatten_weight",
        "torch._cudnn_rnn",
        "torch._cufft_clear_plan_cache",
        "torch._cufft_get_plan_cache_max_size",
        "torch._cufft_get_plan_cache_size",
        "torch._cufft_set_plan_cache_max_size",
        "torch._cummax_helper",
        "torch._cummin_helper",
        "torch._debug_has_internal_overlap",
        "torch._dim_arange",
        "torch._dirichlet_grad",
        "torch._disable_functionalization",
        "torch._efficientzerotensor",
        "torch._embedding_bag_forward_only",
        "torch._embedding_bag",
        "torch._empty_affine_quantized",
        "torch._empty_per_channel_affine_quantized",
        "torch._enable_functionalization",
        "torch._euclidean_dist",
        "torch._fake_quantize_learnable_per_channel_affine",
        "torch._fake_quantize_learnable_per_tensor_affine",
        "torch._fake_quantize_per_tensor_affine_cachemask_tensor_qparams",
        "torch._fft_c2c",
        "torch._fft_c2r",
        "torch._fft_r2c",
        "torch._fill_mem_eff_dropout_mask_",
        "torch._foobar",
        "torch._foreach_abs_",
        "torch._foreach_abs",
        "torch._foreach_acos_",
        "torch._foreach_acos",
        "torch._foreach_add_",
        "torch._foreach_add",
        "torch._foreach_addcdiv_",
        "torch._foreach_addcdiv",
        "torch._foreach_addcmul_",
        "torch._foreach_addcmul",
        "torch._foreach_asin_",
        "torch._foreach_asin",
        "torch._foreach_atan_",
        "torch._foreach_atan",
        "torch._foreach_ceil_",
        "torch._foreach_ceil",
        "torch._foreach_clamp_max_",
        "torch._foreach_clamp_max",
        "torch._foreach_clamp_min_",
        "torch._foreach_clamp_min",
        "torch._foreach_copy_",
        "torch._foreach_cos_",
        "torch._foreach_cos",
        "torch._foreach_cosh_",
        "torch._foreach_cosh",
        "torch._foreach_div_",
        "torch._foreach_div",
        "torch._foreach_erf_",
        "torch._foreach_erf",
        "torch._foreach_erfc_",
        "torch._foreach_erfc",
        "torch._foreach_exp_",
        "torch._foreach_exp",
        "torch._foreach_expm1_",
        "torch._foreach_expm1",
        "torch._foreach_floor_",
        "torch._foreach_floor",
        "torch._foreach_frac_",
        "torch._foreach_frac",
        "torch._foreach_lerp_",
        "torch._foreach_lerp",
        "torch._foreach_lgamma_",
        "torch._foreach_lgamma",
        "torch._foreach_log_",
        "torch._foreach_log",
        "torch._foreach_log10_",
        "torch._foreach_log10",
        "torch._foreach_log1p_",
        "torch._foreach_log1p",
        "torch._foreach_log2_",
        "torch._foreach_log2",
        "torch._foreach_maximum_",
        "torch._foreach_maximum",
        "torch._foreach_minimum_",
        "torch._foreach_minimum",
        "torch._foreach_mul_",
        "torch._foreach_mul",
        "torch._foreach_neg_",
        "torch._foreach_neg",
        "torch._foreach_norm",
        "torch._foreach_pow_",
        "torch._foreach_pow",
        "torch._foreach_reciprocal_",
        "torch._foreach_reciprocal",
        "torch._foreach_round_",
        "torch._foreach_round",
        "torch._foreach_sigmoid_",
        "torch._foreach_sigmoid",
        "torch._foreach_sign_",
        "torch._foreach_sign",
        "torch._foreach_sin_",
        "torch._foreach_sin",
        "torch._foreach_sinh_",
        "torch._foreach_sinh",
        "torch._foreach_sqrt_",
        "torch._foreach_sqrt",
        "torch._foreach_sub_",
        "torch._foreach_sub",
        "torch._foreach_tan_",
        "torch._foreach_tan",
        "torch._foreach_tanh_",
        "torch._foreach_tanh",
        "torch._foreach_trunc_",
        "torch._foreach_trunc",
        "torch._foreach_zero_",
        "torch._freeze_functional_tensor",
        "torch._from_functional_tensor",
        "torch._functional_assert_async",
        "torch._functional_sym_constrain_range_for_size",
        "torch._functional_sym_constrain_range",
        "torch._functionalize_are_all_mutations_hidden_from_autograd",
        "torch._functionalize_commit_update",
        "torch._functionalize_enable_reapply_views",
        "torch._functionalize_has_data_mutation",
        "torch._functionalize_has_metadata_mutation",
        "torch._functionalize_is_multi_output_view",
        "torch._functionalize_mark_mutation_hidden_from_autograd",
        "torch._functionalize_replace",
        "torch._functionalize_sync",
        "torch._functionalize_was_storage_changed",
        "torch._fused_adam_",
        "torch._fused_adamw_",
        "torch._fused_dropout",
        "torch._fused_moving_avg_obs_fq_helper",
        "torch._fused_sdp_choice",
        "torch._fw_primal_copy",
        "torch._grid_sampler_2d_cpu_fallback",
        "torch._has_compatible_shallow_copy_type",
        "torch._histogramdd_bin_edges",
        "torch._histogramdd_from_bin_cts",
        "torch._histogramdd_from_bin_tensors",
        "torch._index_put_impl_",
        "torch._indices_copy",
        "torch._int_mm",
        "torch._is_all_true",
        "torch._is_any_true",
        "torch._is_functional_tensor",
        "torch._is_zerotensor",
        "torch._linalg_check_errors",
        "torch._linalg_det",
        "torch._linalg_eigh",
        "torch._linalg_eigvals",
        "torch._linalg_slogdet",
        "torch._linalg_solve_ex",
        "torch._linalg_svd",
        "torch._log_softmax_backward_data",
        "torch._log_softmax",
        "torch._logcumsumexp",
        "torch._lstm_mps",
        "torch._lu_with_info",
        "torch._make_dep_token",
        "torch._make_dual_copy",
        "torch._make_dual",
        "torch._make_per_channel_quantized_tensor",
        "torch._make_per_tensor_quantized_tensor",
        "torch._masked_scale",
        "torch._masked_softmax",
        "torch._mirror_autograd_meta_to",
        "torch._mixed_dtypes_linear",
        "torch._mkldnn_reshape",
        "torch._mkldnn_transpose_",
        "torch._mkldnn_transpose",
        "torch._mps_convolution_transpose",
        "torch._mps_convolution",
        "torch._native_batch_norm_legit_no_training",
        "torch._native_batch_norm_legit",
        "torch._native_multi_head_attention",
        "torch._neg_view_copy",
        "torch._neg_view",
        "torch._nested_from_padded_and_nested_example",
        "torch._nested_from_padded_tensor",
        "torch._nested_tensor_from_mask_left_aligned",
        "torch._nested_tensor_from_tensor_list",
        "torch._nested_tensor_softmax_with_shape",
        "torch._nested_view_from_buffer_copy",
        "torch._nested_view_from_buffer",
        "torch._nnpack_available",
        "torch._nnpack_spatial_convolution",
        "torch._pack_padded_sequence",
        "torch._pad_packed_sequence",
        "torch._pin_memory",
        "torch._prelu_kernel",
        "torch._propagate_xla_data",
        "torch._remove_batch_dim",
        "torch._reshape_alias_copy",
        "torch._reshape_from_tensor",
        "torch._resize_output_",
        "torch._rowwise_prune",
        "torch._sample_dirichlet",
        "torch._saturate_weight_to_fp16",
        "torch._scaled_dot_product_attention_math",
        "torch._scaled_dot_product_efficient_attention",
        "torch._scaled_dot_product_flash_attention",
        "torch._scaled_dot_product_flash_attention_for_cpu",
        "torch._scaled_dot_product_cudnn_attention",
        "torch._scaled_mm",
        "torch._shape_as_tensor",
        "torch._sobol_engine_draw",
        "torch._sobol_engine_ff_",
        "torch._sobol_engine_initialize_state_",
        "torch._sobol_engine_scramble_",
        "torch._softmax_backward_data",
        "torch._softmax",
        "torch._sparse_broadcast_to_copy",
        "torch._sparse_broadcast_to",
        "torch._sparse_csr_prod",
        "torch._sparse_csr_sum",
        "torch._sparse_log_softmax_backward_data",
        "torch._sparse_semi_structured_addmm",
        "torch._sparse_semi_structured_linear",
        "torch._sparse_semi_structured_mm",
        "torch._sparse_softmax_backward_data",
        "torch._sparse_sparse_matmul",
        "torch._sparse_sum",
        "torch._stack",
        "torch._standard_gamma_grad",
        "torch._standard_gamma",
        "torch._test_autograd_multiple_dispatch_view_copy",
        "torch._test_autograd_multiple_dispatch_view",
        "torch._test_autograd_multiple_dispatch",
        "torch._test_check_tensor",
        "torch._test_functorch_fallback",
        "torch._test_serialization_subcmul",
        "torch._to_cpu",
        "torch._to_functional_tensor",
        "torch._to_sparse_semi_structured",
        "torch._transform_bias_rescale_qkv",
        "torch._transformer_encoder_layer_fwd",
        "torch._trilinear",
        "torch._triton_multi_head_attention",
        "torch._triton_scaled_dot_attention",
        "torch._unique",
        "torch._unique2",
        "torch._unpack_dual",
        "torch._unsafe_index_put",
        "torch._unsafe_index",
        "torch._unsafe_masked_index_put_accumulate",
        "torch._unsafe_masked_index",
        "torch._use_cudnn_ctc_loss",
        "torch._use_cudnn_rnn_flatten_weight",
        "torch._values_copy",
        "torch._weight_int4pack_mm",
        "torch._weight_int8pack_mm",
        "torch._weight_norm_interface",
        "torch._weight_norm",
        "torch.abs_",
        "torch.abs",
        "torch.absolute",
        "torch.acos_",
        "torch.acos",
        "torch.acosh_",
        "torch.acosh",
        "torch.adaptive_avg_pool1d",
        "torch.adaptive_max_pool1d",
        "torch.add",
        "torch.addbmm",
        "torch.addcdiv",
        "torch.addcmul",
        "torch.addmm",
        "torch.addmv_",
        "torch.addmv",
        "torch.addr",
        "torch.adjoint",
        "torch.affine_grid_generator",
        "torch.alias_copy",
        "torch.all",
        "torch.allclose",
        "torch.alpha_dropout_",
        "torch.alpha_dropout",
        "torch.amax",
        "torch.amin",
        "torch.aminmax",
        "torch.angle",
        "torch.any",
        "torch.arange",
        "torch.arccos_",
        "torch.arccos",
        "torch.arccosh_",
        "torch.arccosh",
        "torch.arcsin_",
        "torch.arcsin",
        "torch.arcsinh_",
        "torch.arcsinh",
        "torch.arctan_",
        "torch.arctan",
        "torch.arctan2",
        "torch.arctanh_",
        "torch.arctanh",
        "torch.argmax",
        "torch.argmin",
        "torch.argsort",
        "torch.argwhere",
        "torch.as_strided_",
        "torch.as_strided_copy",
        "torch.as_strided_scatter",
        "torch.as_strided",
        "torch.as_tensor",
        "torch.asarray",
        "torch.asin_",
        "torch.asin",
        "torch.asinh_",
        "torch.asinh",
        "torch.atan_",
        "torch.atan",
        "torch.atan2",
        "torch.atanh_",
        "torch.atanh",
        "torch.avg_pool1d",
        "torch.baddbmm",
        "torch.bartlett_window",
        "torch.batch_norm_backward_elemt",
        "torch.batch_norm_backward_reduce",
        "torch.batch_norm_elemt",
        "torch.batch_norm_gather_stats_with_counts",
        "torch.batch_norm_gather_stats",
        "torch.batch_norm_stats",
        "torch.batch_norm_update_stats",
        "torch.batch_norm",
        "torch.bernoulli",
        "torch.bilinear",
        "torch.binary_cross_entropy_with_logits",
        "torch.bincount",
        "torch.binomial",
        "torch.bitwise_and",
        "torch.bitwise_left_shift",
        "torch.bitwise_not",
        "torch.bitwise_or",
        "torch.bitwise_right_shift",
        "torch.bitwise_xor",
        "torch.blackman_window",
        "torch.bmm",
        "torch.broadcast_to",
        "torch.bucketize",
        "torch.can_cast",
        "torch.cat",
        "torch.ccol_indices_copy",
        "torch.ceil_",
        "torch.ceil",
        "torch.celu_",
        "torch.celu",
        "torch.channel_shuffle",
        "torch.cholesky_inverse",
        "torch.cholesky_solve",
        "torch.cholesky",
        "torch.choose_qparams_optimized",
        "torch.chunk",
        "torch.clamp_",
        "torch.clamp_max_",
        "torch.clamp_max",
        "torch.clamp_min_",
        "torch.clamp_min",
        "torch.clamp",
        "torch.clip_",
        "torch.clip",
        "torch.clone",
        "torch.col_indices_copy",
        "torch.column_stack",
        "torch.combinations",
        "torch.complex",
        "torch.concat",
        "torch.concatenate",
        "torch.conj_physical_",
        "torch.conj_physical",
        "torch.conj",
        "torch.constant_pad_nd",
        "torch.conv_tbc",
        "torch.conv_transpose1d",
        "torch.conv_transpose2d",
        "torch.conv_transpose3d",
        "torch.conv1d",
        "torch.conv2d",
        "torch.conv3d",
        "torch.convolution",
        "torch.copysign",
        "torch.corrcoef",
        "torch.cos_",
        "torch.cos",
        "torch.cosh_",
        "torch.cosh",
        "torch.cosine_embedding_loss",
        "torch.cosine_similarity",
        "torch.count_nonzero",
        "torch.cov",
        "torch.cross",
        "torch.crow_indices_copy",
        "torch.ctc_loss",
        "torch.cudnn_affine_grid_generator",
        "torch.cudnn_batch_norm",
        "torch.cudnn_convolution_add_relu",
        "torch.cudnn_convolution_relu",
        "torch.cudnn_convolution_transpose",
        "torch.cudnn_convolution",
        "torch.cudnn_grid_sampler",
        "torch.cudnn_is_acceptable",
        "torch.cummax",
        "torch.cummin",
        "torch.cumprod",
        "torch.cumsum",
        "torch.cumulative_trapezoid",
        "torch.deg2rad_",
        "torch.deg2rad",
        "torch.dequantize",
        "torch.det",
        "torch.detach_",
        "torch.detach_copy",
        "torch.detach",
        "torch.diag_embed",
        "torch.diag",
        "torch.diagflat",
        "torch.diagonal_copy",
        "torch.diagonal_scatter",
        "torch.diagonal",
        "torch.diff",
        "torch.digamma",
        "torch.dist",
        "torch.div",
        "torch.divide",
        "torch.dot",
        "torch.dropout_",
        "torch.dropout",
        "torch.dsmm",
        "torch.dsplit",
        "torch.dstack",
        "torch.embedding_bag",
        "torch.embedding_renorm_",
        "torch.embedding",
        "torch.empty_like",
        "torch.empty_permuted",
        "torch.empty_quantized",
        "torch.empty_strided",
        "torch.empty",
        "torch.eq",
        "torch.equal",
        "torch.erf_",
        "torch.erf",
        "torch.erfc_",
        "torch.erfc",
        "torch.erfinv",
        "torch.exp_",
        "torch.exp",
        "torch.exp2_",
        "torch.exp2",
        "torch.expand_copy",
        "torch.expm1_",
        "torch.expm1",
        "torch.eye",
        "torch.fake_quantize_per_channel_affine",
        "torch.fake_quantize_per_tensor_affine",
        "torch.fbgemm_linear_fp16_weight_fp32_activation",
        "torch.fbgemm_linear_fp16_weight",
        "torch.fbgemm_linear_int8_weight_fp32_activation",
        "torch.fbgemm_linear_int8_weight",
        "torch.fbgemm_linear_quantize_weight",
        "torch.fbgemm_pack_gemm_matrix_fp16",
        "torch.fbgemm_pack_quantized_matrix",
        "torch.feature_alpha_dropout_",
        "torch.feature_alpha_dropout",
        "torch.feature_dropout_",
        "torch.feature_dropout",
        "torch.fill_",
        "torch.fill",
        "torch.fix_",
        "torch.fix",
        "torch.flatten",
        "torch.flip",
        "torch.fliplr",
        "torch.flipud",
        "torch.float_power",
        "torch.floor_",
        "torch.floor_divide",
        "torch.floor",
        "torch.fmax",
        "torch.fmin",
        "torch.fmod",
        "torch.frac_",
        "torch.frac",
        "torch.frexp",
        "torch.frobenius_norm",
        "torch.from_file",
        "torch.from_numpy",
        "torch.frombuffer",
        "torch.full_like",
        "torch.full",
        "torch.fused_moving_avg_obs_fake_quant",
        "torch.gather",
        "torch.gcd_",
        "torch.gcd",
        "torch.ge",
        "torch.geqrf",
        "torch.ger",
        "torch.get_device",
        "torch.gradient",
        "torch.greater_equal",
        "torch.greater",
        "torch.grid_sampler_2d",
        "torch.grid_sampler_3d",
        "torch.grid_sampler",
        "torch.group_norm",
        "torch.gru_cell",
        "torch.gru",
        "torch.gt",
        "torch.hamming_window",
        "torch.hann_window",
        "torch.hardshrink",
        "torch.heaviside",
        "torch.hinge_embedding_loss",
        "torch.histc",
        "torch.histogram",
        "torch.histogramdd",
        "torch.hsmm",
        "torch.hsplit",
        "torch.hspmm",
        "torch.hstack",
        "torch.hypot",
        "torch.i0_",
        "torch.i0",
        "torch.igamma",
        "torch.igammac",
        "torch.imag",
        "torch.index_add",
        "torch.index_copy",
        "torch.index_fill",
        "torch.index_put_",
        "torch.index_put",
        "torch.index_reduce",
        "torch.index_select",
        "torch.indices_copy",
        "torch.inner",
        "torch.instance_norm",
        "torch.int_repr",
        "torch.inverse",
        "torch.is_complex",
        "torch.is_conj",
        "torch.is_distributed",
        "torch.is_floating_point",
        "torch.is_inference",
        "torch.is_neg",
        "torch.is_nonzero",
        "torch.is_same_size",
        "torch.is_signed",
        "torch.is_vulkan_available",
        "torch.isclose",
        "torch.isfinite",
        "torch.isin",
        "torch.isinf",
        "torch.isnan",
        "torch.isneginf",
        "torch.isposinf",
        "torch.isreal",
        "torch.istft",
        "torch.kaiser_window",
        "torch.kl_div",
        "torch.kron",
        "torch.kthvalue",
        "torch.layer_norm",
        "torch.lcm_",
        "torch.lcm",
        "torch.ldexp_",
        "torch.ldexp",
        "torch.le",
        "torch.lerp",
        "torch.less_equal",
        "torch.less",
        "torch.lgamma",
        "torch.linspace",
        "torch.log_",
        "torch.log_softmax",
        "torch.log",
        "torch.log10_",
        "torch.log10",
        "torch.log1p_",
        "torch.log1p",
        "torch.log2_",
        "torch.log2",
        "torch.logaddexp",
        "torch.logaddexp2",
        "torch.logcumsumexp",
        "torch.logdet",
        "torch.logical_and",
        "torch.logical_not",
        "torch.logical_or",
        "torch.logical_xor",
        "torch.logit_",
        "torch.logit",
        "torch.logspace",
        "torch.logsumexp",
        "torch.lstm_cell",
        "torch.lstm",
        "torch.lt",
        "torch.lu_solve",
        "torch.lu_unpack",
        "torch.margin_ranking_loss",
        "torch.masked_fill",
        "torch.masked_scatter",
        "torch.masked_select",
        "torch.matmul",
        "torch.matrix_exp",
        "torch.matrix_power",
        "torch.max_pool1d_with_indices",
        "torch.max_pool1d",
        "torch.max_pool2d",
        "torch.max_pool3d",
        "torch.max",
        "torch.maximum",
        "torch.mean",
        "torch.median",
        "torch.min",
        "torch.minimum",
        "torch.miopen_batch_norm",
        "torch.miopen_convolution_add_relu",
        "torch.miopen_convolution_relu",
        "torch.miopen_convolution_transpose",
        "torch.miopen_convolution",
        "torch.miopen_depthwise_convolution",
        "torch.miopen_rnn",
        "torch.mkldnn_adaptive_avg_pool2d",
        "torch.mkldnn_convolution",
        "torch.mkldnn_linear_backward_weights",
        "torch.mkldnn_max_pool2d",
        "torch.mkldnn_max_pool3d",
        "torch.mkldnn_rnn_layer",
        "torch.mm",
        "torch.mode",
        "torch.moveaxis",
        "torch.movedim",
        "torch.msort",
        "torch.mul",
        "torch.multinomial",
        "torch.multiply",
        "torch.mv",
        "torch.mvlgamma",
        "torch.nan_to_num_",
        "torch.nan_to_num",
        "torch.nanmean",
        "torch.nanmedian",
        "torch.nanquantile",
        "torch.nansum",
        "torch.narrow_copy",
        "torch.narrow",
        "torch.native_batch_norm",
        "torch.native_channel_shuffle",
        "torch.native_dropout",
        "torch.native_group_norm",
        "torch.native_layer_norm",
        "torch.native_norm",
        "torch.ne",
        "torch.neg_",
        "torch.neg",
        "torch.negative_",
        "torch.negative",
        "torch.nextafter",
        "torch.nonzero_static",
        "torch.nonzero",
        "torch.norm_except_dim",
        "torch.normal",
        "torch.not_equal",
        "torch.nuclear_norm",
        "torch.numel",
        "torch.ones_like",
        "torch.ones",
        "torch.orgqr",
        "torch.ormqr",
        "torch.outer",
        "torch.pairwise_distance",
        "torch.pdist",
        "torch.permute_copy",
        "torch.permute",
        "torch.pinverse",
        "torch.pixel_shuffle",
        "torch.pixel_unshuffle",
        "torch.poisson_nll_loss",
        "torch.poisson",
        "torch.polar",
        "torch.polygamma",
        "torch.positive",
        "torch.pow",
        "torch.prelu",
        "torch._print",
        "torch.prod",
        "torch.promote_types",
        "torch.put",
        "torch.q_per_channel_axis",
        "torch.q_per_channel_scales",
        "torch.q_per_channel_zero_points",
        "torch.q_scale",
        "torch.q_zero_point",
        "torch.qr",
        "torch.quantile",
        "torch.quantize_per_channel",
        "torch.quantize_per_tensor_dynamic",
        "torch.quantize_per_tensor",
        "torch.quantized_batch_norm",
        "torch.quantized_gru_cell",
        "torch.quantized_lstm_cell",
        "torch.quantized_max_pool1d",
        "torch.quantized_max_pool2d",
        "torch.quantized_max_pool3d",
        "torch.quantized_rnn_relu_cell",
        "torch.quantized_rnn_tanh_cell",
        "torch.rad2deg_",
        "torch.rad2deg",
        "torch.rand_like",
        "torch.rand",
        "torch.randint_like",
        "torch.randint",
        "torch.randn_like",
        "torch.randn",
        "torch.randperm",
        "torch.range",
        "torch.ravel",
        "torch.real",
        "torch.reciprocal_",
        "torch.reciprocal",
        "torch.relu_",
        "torch.relu",
        "torch.remainder",
        "torch.renorm",
        "torch.repeat_interleave",
        "torch.reshape",
        "torch.resolve_conj",
        "torch.resolve_neg",
        "torch.result_type",
        "torch.rms_norm",
        "torch.rnn_relu_cell",
        "torch.rnn_relu",
        "torch.rnn_tanh_cell",
        "torch.rnn_tanh",
        "torch.roll",
        "torch.rot90",
        "torch.round_",
        "torch.round",
        "torch.row_indices_copy",
        "torch.row_stack",
        "torch.rrelu_",
        "torch.rrelu",
        "torch.rsqrt_",
        "torch.rsqrt",
        "torch.rsub",
        "torch.saddmm",
        "torch.scalar_tensor",
        "torch.scatter_add",
        "torch.scatter_reduce",
        "torch.scatter",
        "torch.searchsorted",
        "torch.segment_reduce",
        "torch.select_copy",
        "torch.select_scatter",
        "torch.select",
        "torch.selu_",
        "torch.selu",
        "torch.sgn",
        "torch.sigmoid_",
        "torch.sigmoid",
        "torch.sign",
        "torch.signal.windows.windows.sqrt",
        "torch.signbit",
        "torch.sin_",
        "torch.sin",
        "torch.sinc_",
        "torch.sinc",
        "torch.sinh_",
        "torch.sinh",
        "torch.slice_copy",
        "torch.slice_scatter",
        "torch.slogdet",
        "torch.smm",
        "torch.softmax",
        "torch.sort",
        "torch.split_copy",
        "torch.split_with_sizes_copy",
        "torch.split_with_sizes",
        "torch.spmm",
        "torch.sqrt_",
        "torch.sqrt",
        "torch.square_",
        "torch.square",
        "torch.squeeze_copy",
        "torch.squeeze",
        "torch.sspaddmm",
        "torch.stack",
        "torch.std_mean",
        "torch.std",
        "torch.sub",
        "torch.subtract",
        "torch.sum",
        "torch.svd",
        "torch.swapaxes",
        "torch.swapdims",
        "torch.sym_constrain_range_for_size",
        "torch.sym_constrain_range",
        "torch.t_copy",
        "torch.t",
        "torch.take_along_dim",
        "torch.take",
        "torch.tan_",
        "torch.tan",
        "torch.tanh_",
        "torch.tanh",
        "torch.tensor_split",
        "torch.tensor",
        "torch.threshold_",
        "torch.threshold",
        "torch.tile",
        "torch.topk",
        "torch.trace",
        "torch.transpose_copy",
        "torch.transpose",
        "torch.trapezoid",
        "torch.trapz",
        "torch.triangular_solve",
        "torch.tril_indices",
        "torch.tril",
        "torch.triplet_margin_loss",
        "torch.triu_indices",
        "torch.triu",
        "torch.true_divide",
        "torch.trunc_",
        "torch.trunc",
        "torch.unbind_copy",
        "torch.unbind",
        "torch.unflatten",
        "torch.unfold_copy",
        "torch.unsafe_chunk",
        "torch.unsafe_split_with_sizes",
        "torch.unsafe_split",
        "torch.unsqueeze_copy",
        "torch.unsqueeze",
        "torch.values_copy",
        "torch.vander",
        "torch.var_mean",
        "torch.var",
        "torch.vdot",
        "torch.view_as_complex_copy",
        "torch.view_as_complex",
        "torch.view_as_real_copy",
        "torch.view_as_real",
        "torch.view_copy",
        "torch.vsplit",
        "torch.vstack",
        "torch.where",
        "torch.xlogy_",
        "torch.xlogy",
        "torch.zero_",
        "torch.zeros",
        "torch.zeros_like",
        "torch._fused_sgd_",
        "torch.slice_inverse",
        "torch._assert_scalar",
        "torch._functional_assert_scalar",
    ],
    TorchInGraphFunctionVariable,
)


if sys.version_info >= (3, 9):
    torch_c_binding_in_graph_functions["math.lcm"] = TorchInGraphFunctionVariable
if sys.version_info >= (3, 11):
    torch_c_binding_in_graph_functions["math.exp2"] = TorchInGraphFunctionVariable
    torch_c_binding_in_graph_functions["math.cbrt"] = TorchInGraphFunctionVariable


# In graph functions (including constant folding) that are not C bindings
torch_non_c_binding_in_graph_functions = dict.fromkeys(
    [
        "torch.__future__.get_overwrite_module_params_on_conversion",
        "torch.__future__.set_overwrite_module_params_on_conversion",
        "torch.__getattr__",
        "torch._assert",
        "torch._check_index",
        "torch._check_is_size",
        "torch._check_not_implemented",
        "torch._check_tensor_all_with",
        "torch._check_tensor_all",
        "torch._check_type",
        "torch._check_value",
        "torch._check_with",
        "torch._check",
        "torch._compile._disable_dynamo",
        "torch._functorch.apis.chunk_vmap",
        "torch._functorch.autograd_function.custom_function_call_functionalize",
        "torch._functorch.autograd_function.custom_function_call_grad",
        "torch._functorch.autograd_function.custom_function_call_vmap_generate_rule",
        "torch._functorch.autograd_function.custom_function_call_vmap",
        "torch._functorch.autograd_function.generate_single_level_function",
        "torch._functorch.autograd_function.get_tangents_in_dims",
        "torch._functorch.autograd_function.has_overriden_vmap_rule",
        "torch._functorch.autograd_function.reductify_leaf",
        "torch._functorch.autograd_function.reductify",
        "torch._functorch.autograd_function.validate_vmap_returns_tuple_of_two_elements",
        "torch._functorch.autograd_function.vmapify_autograd_function",
        "torch._functorch.autograd_function.wrap_outputs_maintaining_identity",
        "torch._functorch.batch_norm_replacement.batch_norm_without_running_stats",
        "torch._functorch.batch_norm_replacement.replace_all_batch_norm_modules_",
        "torch._functorch.deprecated.combine_state_for_ensemble",
        "torch._functorch.deprecated.functionalize",
        "torch._functorch.deprecated.get_warning",
        "torch._functorch.deprecated.make_functional_with_buffers",
        "torch._functorch.deprecated.make_functional",
        "torch._functorch.deprecated.setup_docs",
        "torch._functorch.deprecated.warn_deprecated",
        "torch._functorch.eager_transforms._any_differentiable",
        "torch._functorch.eager_transforms._autograd_grad",
        "torch._functorch.eager_transforms._vjp_treespec_compare",
        "torch._functorch.eager_transforms._set_tensor_requires_grad",
        "torch._functorch.eager_transforms._jvp_treespec_compare",
        "torch._functorch.eager_transforms._linearize_treespec_compare",
        "torch._functorch.eager_transforms._is_differentiable",
        "torch._functorch.eager_transforms._maybe_unwrap_functional_tensor",
        "torch._functorch.eager_transforms._maybe_wrap_functional_tensor",
        "torch._functorch.eager_transforms._unwrap_all_tensors_from_functional",
        "torch._functorch.eager_transforms._wrap_all_tensors_to_functional",
        "torch._functorch.eager_transforms.assert_flat_tuple_of_tensors",
        "torch._functorch.eager_transforms.functionalize",
        "torch._functorch.eager_transforms.lazy_dynamo_disable",
        "torch._functorch.eager_transforms.noop",
        "torch._functorch.pyfunctorch.coerce_cinterpreter",
        "torch._functorch.pyfunctorch.dispatch_functorch",
        "torch._functorch.pyfunctorch.nested",
        "torch._functorch.pyfunctorch.retrieve_current_functorch_interpreter",
        "torch._functorch.pyfunctorch.temporarily_pop_interpreter_stack",
        "torch._functorch.utils.enable_single_level_autograd_function",
        "torch._functorch.utils.exposed_in",
        "torch._functorch.utils.unwrap_dead_wrappers",
        "torch._functorch.vmap.lazy_load_decompositions",
        "torch._guards.compile_context",
        "torch._guards.detect_fake_mode",
        "torch._guards.tracing",
        "torch._higher_order_ops.map._has_potential_branch_input_alias",
        "torch._higher_order_ops.map._has_potential_branch_input_mutation",
        "torch._higher_order_ops.map._stack_pytree",
        "torch._higher_order_ops.map._unstack_pytree",
        "torch._higher_order_ops.map.create_fw_bw_graph",
        "torch._higher_order_ops.map.map_autograd",
        "torch._higher_order_ops.map.map_dense",
        "torch._higher_order_ops.map.map_fake_tensor_mode",
        "torch._higher_order_ops.map.map_functionalize",
        "torch._higher_order_ops.map.map_proxy_torch_dispatch_mode",
        "torch._higher_order_ops.map.map_wrapper",
        "torch._higher_order_ops.map.trace_map",
        "torch._higher_order_ops.out_dtype.elementwise_dtypes",
        "torch._higher_order_ops.out_dtype.is_int_mm",
        "torch._higher_order_ops.out_dtype.out_dtype_dense",
        "torch._higher_order_ops.out_dtype.out_dtype_fake_tensor_mode",
        "torch._higher_order_ops.out_dtype.out_dtype_fallback",
        "torch._higher_order_ops.out_dtype.out_dtype_func",
        "torch._higher_order_ops.out_dtype.out_dtype_proxy",
        "torch._higher_order_ops.out_dtype.trace_out_dtype",
        "torch._higher_order_ops.utils.autograd_not_implemented_inner",
        "torch._higher_order_ops.utils.autograd_not_implemented",
        "torch._linalg_utils._symeig",
        "torch._linalg_utils.basis",
        "torch._linalg_utils.bform",
        "torch._linalg_utils.eig",
        "torch._linalg_utils.get_floating_dtype",
        "torch._linalg_utils.is_sparse",
        "torch._linalg_utils.lstsq",
        "torch._linalg_utils.matmul",
        "torch._linalg_utils.matrix_rank",
        "torch._linalg_utils.qform",
        "torch._linalg_utils.solve",
        "torch._linalg_utils.symeig",
        "torch._load_global_deps",
        "torch._lowrank._svd_lowrank",
        "torch._lowrank.get_approximate_basis",
        "torch._lowrank.pca_lowrank",
        "torch._lowrank.svd_lowrank",
        "torch._ops._compute_keyset",
        "torch._ops._get_tensors",
        "torch._ops._to_flat_tuple",
        "torch._ops.add_cached_op",
        "torch._ops.dl_open_guard",
        "torch._ops.get_cached_ops",
        "torch._ops.key_extractor",
        "torch._ops.reset_cached_ops",
        "torch._ops.resolve_key",
        "torch._preload_cuda_deps",
        "torch._register_device_module",
        "torch._running_with_deploy",
        "torch._utils._dummy_type",
        "torch._utils._flatten_dense_tensors",
        "torch._utils._unflatten_dense_tensors",
        "torch._weights_only_unpickler._get_allowed_globals",
        "torch._weights_only_unpickler.load",
        "torch.align_tensors",
        "torch.amp.autocast_mode._enter_autocast",
        "torch.amp.autocast_mode._exit_autocast",
        "torch.amp.autocast_mode.autocast_decorator",
        "torch.amp.autocast_mode.custom_bwd",
        "torch.amp.autocast_mode.custom_fwd",
        "torch.are_deterministic_algorithms_enabled",
        "torch.atleast_1d",
        "torch.atleast_2d",
        "torch.atleast_3d",
        "torch.autograd._calculate_shape",
        "torch.autograd._is_checkpoint_valid",
        "torch.autograd._make_grads",
        "torch.autograd._register_py_tensor_class_for_device",
        "torch.autograd._tensor_or_tensors_to_tuple",
        "torch.autograd.forward_ad._maybe_load_decompositions",
        "torch.autograd.function._iter_filter",
        "torch.autograd.function._iter_jit_values",
        "torch.autograd.function._iter_None_tensors",
        "torch.autograd.function._iter_tensors_permissive",
        "torch.autograd.function._iter_tensors",
        "torch.autograd.function._jit_unwrap_structured",
        "torch.autograd.function._map_tensor_data",
        "torch.autograd.function._nested_map",
        "torch.autograd.function._unflatten",
        "torch.autograd.function.once_differentiable",
        "torch.autograd.function.traceable",
        "torch.autograd.functional._as_tuple_nocheck",
        "torch.autograd.functional._as_tuple",
        "torch.autograd.functional._autograd_grad",
        "torch.autograd.functional._check_requires_grad",
        "torch.autograd.functional._construct_standard_basis_for",
        "torch.autograd.functional._fill_in_zeros",
        "torch.autograd.functional._grad_postprocess",
        "torch.autograd.functional._grad_preprocess",
        "torch.autograd.functional._jacfwd",
        "torch.autograd.functional._tuple_postprocess",
        "torch.autograd.functional._validate_v",
        "torch.autograd.functional.hessian",
        "torch.autograd.functional.hvp",
        "torch.autograd.functional.jacobian",
        "torch.autograd.functional.jvp",
        "torch.autograd.functional.vhp",
        "torch.autograd.functional.vjp",
        "torch.autograd.grad_mode._enter_inference_mode",
        "torch.autograd.grad_mode._exit_inference_mode",
        "torch.autograd.graph._get_sid",
        "torch.autograd.graph._get_tid",
        "torch.autograd.graph.allow_mutation_on_saved_tensors",
        "torch.autograd.graph.get_gradient_edge",
        "torch.autograd.graph.increment_version",
        "torch.autograd.graph.register_multi_grad_hook",
        "torch.autograd.variable",
        "torch.backends.__allow_nonbracketed_mutation",
        "torch.backends.cpu.get_cpu_capability",
        "torch.backends.cuda.can_use_efficient_attention",
        "torch.backends.cuda.can_use_flash_attention",
        "torch.backends.cuda.can_use_cudnn_attention",
        "torch.backends.cuda.enable_flash_sdp",
        "torch.backends.cuda.enable_math_sdp",
        "torch.backends.cuda.allow_fp16_bf16_reduction_math_sdp",
        "torch.backends.cuda.enable_mem_efficient_sdp",
        "torch.backends.cuda.flash_sdp_enabled",
        "torch.backends.cuda.is_built",
        "torch.backends.cuda.is_flash_attention_available",
        "torch.backends.cuda.math_sdp_enabled",
        "torch.backends.cuda.fp16_bf16_reduction_math_sdp_allowed",
        "torch.backends.cuda.mem_efficient_sdp_enabled",
        "torch.backends.cuda.cudnn_sdp_enabled",
        "torch.backends.cuda.enable_cudnn_sdp",
        "torch.backends.cuda.preferred_blas_library",
        "torch.backends.cuda.preferred_linalg_library",
        "torch.backends.cuda.sdp_kernel",
        "torch.backends.cudnn._init",
        "torch.backends.cudnn.flags",
        "torch.backends.cudnn.is_acceptable",
        "torch.backends.cudnn.is_available",
        "torch.backends.cudnn.set_flags",
        "torch.backends.cudnn.version",
        "torch.backends.disable_global_flags",
        "torch.backends.flags_frozen",
        "torch.backends.mkl.is_available",
        "torch.backends.mkldnn.flags",
        "torch.backends.mkldnn.is_available",
        "torch.backends.mkldnn.set_flags",
        "torch.backends.mps._init",
        "torch.backends.mps.is_available",
        "torch.backends.mps.is_built",
        "torch.backends.mps.is_macos13_or_newer",
        "torch.backends.openmp.is_available",
        "torch.backends.quantized._get_qengine_id",
        "torch.backends.quantized._get_qengine_str",
        "torch.block_diag",
        "torch.broadcast_tensors",
        "torch.cartesian_prod",
        "torch.cdist",
        "torch.chain_matmul",
        "torch.compile",
        "torch.compiled_with_cxx11_abi",
        "torch._C._cpu._is_avx2_supported",
        "torch._C._cpu._is_avx512_supported",
        "torch._C._cpu._is_avx512_vnni_supported",
        "torch._C._cpu._is_avx512_bf16_supported",
        "torch._C._cpu._is_amx_tile_supported",
        "torch._C._cpu._is_amx_fp16_supported",
        "torch.cpu._init_amx",
        "torch._C._cpu._is_arm_sve_supported",
        "torch.cpu.current_device",
        "torch.cpu.current_stream",
        "torch.cpu.device_count",
        "torch.cpu.is_available",
        "torch.cpu.set_device",
        "torch.cpu.stream",
        "torch.cpu.synchronize",
        "torch.cuda._check_capability",
        "torch.cuda._check_cubins",
        "torch.cuda._device_count_amdsmi",
        "torch.cuda._device_count_nvml",
        "torch.cuda._get_amdsmi_handler",
        "torch.cuda._get_amdsmi_device_index",
        "torch.cuda._get_device",
        "torch.cuda._get_generator",
        "torch.cuda._get_nvml_device_index",
        "torch.cuda._get_pynvml_handler",
        "torch.cuda._get_rng_state_offset",
        "torch.cuda._is_compiled",
        "torch.cuda._lazy_call",
        "torch.cuda._lazy_init",
        "torch.cuda._memory_viz._block_extra_legacy",
        "torch.cuda._memory_viz._block_extra",
        "torch.cuda._memory_viz._format_size",
        "torch.cuda._memory_viz._format_viz",
        "torch.cuda._memory_viz._frame_filter",
        "torch.cuda._memory_viz._frame_fmt",
        "torch.cuda._memory_viz._frames_fmt",
        "torch.cuda._memory_viz._profile_to_snapshot",
        "torch.cuda._memory_viz._report_free",
        "torch.cuda._memory_viz._write_blocks",
        "torch.cuda._memory_viz.calc_active",
        "torch.cuda._memory_viz.compare",
        "torch.cuda._memory_viz.format_flamegraph",
        "torch.cuda._memory_viz.memory",
        "torch.cuda._memory_viz.profile_plot",
        "torch.cuda._memory_viz.segment_plot",
        "torch.cuda._memory_viz.segments",
        "torch.cuda._memory_viz.segsum",
        "torch.cuda._memory_viz.trace_plot",
        "torch.cuda._memory_viz.trace",
        "torch.cuda._nvml_based_avail",
        "torch.cuda._parse_visible_devices",
        "torch.cuda._raw_device_count_amdsmi",
        "torch.cuda._raw_device_count_nvml",
        "torch.cuda._raw_device_uuid_amdsmi",
        "torch.cuda._raw_device_uuid_nvml",
        "torch.cuda._register_triton_kernels",
        "torch.cuda._set_rng_state_offset",
        "torch.cuda._set_stream_by_id",
        "torch.cuda._sleep",
        "torch.cuda._transform_uuid_to_ordinals",
        "torch.cuda._utils._get_device_index",
        "torch.cuda.amp.autocast_mode._cast",
        "torch.cuda.amp.autocast_mode.custom_bwd",
        "torch.cuda.amp.autocast_mode.custom_fwd",
        "torch.cuda.amp.common.amp_definitely_not_available",
        "torch.amp.grad_scaler._refresh_per_optimizer_state",
        "torch.cuda.can_device_access_peer",
        "torch.cuda.check_error",
        "torch.cuda.clock_rate",
        "torch.cuda.cudart",
        "torch.cuda.current_blas_handle",
        "torch.cuda.current_stream",
        "torch.cuda.default_stream",
        "torch.cuda.device_count",
        "torch.cuda.get_arch_list",
        "torch.cuda.get_device_capability",
        "torch.cuda.get_device_name",
        "torch.cuda.get_device_properties",
        "torch.cuda.get_gencode_flags",
        "torch.cuda.get_sync_debug_mode",
        "torch.cuda.graphs.graph_pool_handle",
        "torch.cuda.graphs.is_current_stream_capturing",
        "torch.cuda.graphs.make_graphed_callables",
        "torch.cuda.init",
        "torch.cuda.ipc_collect",
        "torch.cuda.is_available",
        "torch.cuda.is_bf16_supported",
        "torch.cuda.is_initialized",
        "torch.cuda.jiterator._create_jit_fn",
        "torch.cuda.jiterator._create_multi_output_jit_fn",
        "torch.cuda.memory_usage",
        "torch.cuda.memory._dump_snapshot",
        "torch.cuda.memory._free_mutex",
        "torch.cuda.memory._get_current_allocator",
        "torch.cuda.memory._host_allocator",
        "torch.cuda.memory._record_memory_history_impl",
        "torch.cuda.memory._record_memory_history_legacy",
        "torch.cuda.memory._record_memory_history",
        "torch.cuda.memory._save_memory_usage",
        "torch.cuda.memory._save_segment_usage",
        "torch.cuda.memory._set_allocator_settings",
        "torch.cuda.memory._snapshot",
        "torch.cuda.memory.caching_allocator_alloc",
        "torch.cuda.memory.caching_allocator_delete",
        "torch.cuda.memory.caching_allocator_enable",
        "torch.cuda.memory.change_current_allocator",
        "torch.cuda.memory.empty_cache",
        "torch.cuda.memory.get_allocator_backend",
        "torch.cuda.memory.list_gpu_processes",
        "torch.cuda.memory.max_memory_allocated",
        "torch.cuda.memory.max_memory_cached",
        "torch.cuda.memory.max_memory_reserved",
        "torch.cuda.memory.mem_get_info",
        "torch.cuda.memory.memory_allocated",
        "torch.cuda.memory.memory_cached",
        "torch.cuda.memory.memory_reserved",
        "torch.cuda.memory.memory_snapshot",
        "torch.cuda.memory.memory_stats_as_nested_dict",
        "torch.cuda.memory.memory_stats",
        "torch.cuda.memory.memory_summary",
        "torch.cuda.memory.reset_accumulated_memory_stats",
        "torch.cuda.memory.reset_max_memory_allocated",
        "torch.cuda.memory.reset_max_memory_cached",
        "torch.cuda.memory.reset_peak_memory_stats",
        "torch.cuda.memory.set_per_process_memory_fraction",
        "torch.cuda.nccl._check_sequence_type",
        "torch.cuda.nccl.all_gather",
        "torch.cuda.nccl.all_reduce",
        "torch.cuda.nccl.broadcast",
        "torch.cuda.nccl.init_rank",
        "torch.cuda.nccl.is_available",
        "torch.cuda.nccl.reduce_scatter",
        "torch.cuda.nccl.reduce",
        "torch.cuda.nccl.unique_id",
        "torch.cuda.nccl.version",
        "torch.cuda.nvtx.mark",
        "torch.cuda.nvtx.range_end",
        "torch.cuda.nvtx.range_pop",
        "torch.cuda.nvtx.range_push",
        "torch.cuda.nvtx.range_start",
        "torch.cuda.nvtx.range",
        "torch.cuda.power_draw",
        "torch.cuda.profiler.init",
        "torch.cuda.profiler.profile",
        "torch.cuda.profiler.start",
        "torch.cuda.profiler.stop",
        "torch.cuda.random.get_rng_state_all",
        "torch.cuda.random.initial_seed",
        "torch.cuda.random.manual_seed_all",
        "torch.cuda.random.manual_seed",
        "torch.cuda.random.seed_all",
        "torch.cuda.random.seed",
        "torch.cuda.random.set_rng_state_all",
        "torch.cuda.set_stream",
        "torch.cuda.set_sync_debug_mode",
        "torch.cuda.stream",
        "torch.cuda.synchronize",
        "torch.cuda.temperature",
        "torch.cuda.utilization",
        "torch.einsum",
        "torch.functional._check_list_size",
        "torch.functional._consecutive_return_counts",
        "torch.functional._consecutive_return_inverse_false",
        "torch.functional._consecutive_return_inverse_true",
        "torch.functional._consecutive_return_inverse",
        "torch.functional._consecutive_return_output",
        "torch.functional._lu_impl",
        "torch.functional._lu_no_infos",
        "torch.functional._lu_with_infos",
        "torch.functional._meshgrid",
        "torch.functional._return_counts",
        "torch.functional._return_inverse_false",
        "torch.functional._return_inverse_true",
        "torch.functional._return_inverse",
        "torch.functional._return_output",
        "torch.functional._unique_consecutive_impl",
        "torch.functional._unique_impl",
        "torch.functional._unravel_index",
        "torch.functional.broadcast_shapes",
        "torch.functional.lu",
        "torch.functional.unique",
        "torch.functional.unravel_index",
        "torch.futures.collect_all",
        "torch.futures.wait_all",
        "torch.fx.experimental.const_fold.split_const_subgraphs",
        "torch.fx.experimental.proxy_tensor.make_fx",
        "torch.get_deterministic_debug_mode",
        "torch.get_float32_matmul_precision",
        "torch.is_deterministic_algorithms_warn_only_enabled",
        "torch.is_storage",
        "torch.is_tensor",
        "torch.is_warn_always_enabled",
        "torch.masked._ops._any",
        "torch.masked._ops._apply_docstring_templates",
        "torch.masked._ops._canonical_dim",
        "torch.masked._ops._combine_input_and_mask",
        "torch.masked._ops._generate_docstring",
        "torch.masked._ops._input_mask",
        "torch.masked._ops._output_mask",
        "torch.masked._ops._reduction_identity",
        "torch.masked._ops._sparse_coo_flatten_indices",
        "torch.masked._ops._sparse_coo_scatter_reduction_helper",
        "torch.masked._ops._sparse_coo_where",
        "torch.masked._ops._sparse_csr_segment_reduction_helper",
        "torch.masked._ops._sparse_csr_where",
        "torch.masked._ops._std_var",
        "torch.masked._ops._where",
        "torch.masked._ops.amax",
        "torch.masked._ops.amin",
        "torch.masked._ops.argmax",
        "torch.masked._ops.argmin",
        "torch.masked._ops.corresponding_real_dtype",
        "torch.masked._ops.cumprod",
        "torch.masked._ops.cumsum",
        "torch.masked._ops.log_softmax",
        "torch.masked._ops.logaddexp",
        "torch.masked._ops.logsumexp",
        "torch.masked._ops.mean",
        "torch.masked._ops.median",
        "torch.masked._ops.norm",
        "torch.masked._ops.normalize",
        "torch.masked._ops.prod",
        "torch.masked._ops.softmax",
        "torch.masked._ops.softmin",
        "torch.masked._ops.std",
        "torch.masked._ops.sum",
        "torch.masked._ops.var",
        "torch.meshgrid",
        "torch.mps._get_default_mps_generator",
        "torch.mps.current_allocated_memory",
        "torch.mps.driver_allocated_memory",
        "torch.mps.empty_cache",
        "torch.mps.get_rng_state",
        "torch.mps.manual_seed",
        "torch.mps.profiler.profile",
        "torch.mps.profiler.start",
        "torch.mps.profiler.stop",
        "torch.mps.seed",
        "torch.mps.set_per_process_memory_fraction",
        "torch.mps.set_rng_state",
        "torch.mps.synchronize",
        "torch.nested._internal.nested_tensor.buffer_from_jagged",
        "torch.nested._internal.nested_tensor.get_tensor_symint",
        "torch.nested._internal.nested_tensor.is_expandable_to",
        "torch.nested._internal.nested_tensor.jagged_from_list",
        "torch.nested._internal.nested_tensor.jagged_from_tensor_and_lengths",
        "torch.nested._internal.nested_tensor.nested_view_from_values_offsets",
        "torch.nested._internal.nested_tensor.nested_view_from_values_offsets_lengths",
        "torch.nested.as_nested_tensor",
        "torch.nested.narrow",
        "torch.nested.nested_tensor",
        "torch.nn._reduction.get_enum",
        "torch.nn._reduction.legacy_get_enum",
        "torch.nn._reduction.legacy_get_string",
        "torch.nn.factory_kwargs",
        "torch.nn.functional.adaptive_avg_pool2d",
        "torch.nn.functional.adaptive_avg_pool3d",
        "torch.nn.functional.adaptive_max_pool1d_with_indices",
        "torch.nn.functional.adaptive_max_pool1d",
        "torch.nn.functional.adaptive_max_pool2d_with_indices",
        "torch.nn.functional.adaptive_max_pool2d",
        "torch.nn.functional.adaptive_max_pool3d_with_indices",
        "torch.nn.functional.adaptive_max_pool3d",
        "torch.nn.functional.affine_grid",
        "torch.nn.functional.alpha_dropout",
        "torch.nn.functional.assert_int_or_pair",
        "torch.nn.functional.batch_norm",
        "torch.nn.functional.binary_cross_entropy_with_logits",
        "torch.nn.functional.binary_cross_entropy",
        "torch.nn.functional.celu",
        "torch.nn.functional.cosine_embedding_loss",
        "torch.nn.functional.cross_entropy",
        "torch.nn.functional.ctc_loss",
        "torch.nn.functional.dropout",
        "torch.nn.functional.dropout1d",
        "torch.nn.functional.dropout2d",
        "torch.nn.functional.dropout3d",
        "torch.nn.functional.elu",
        "torch.nn.functional.embedding_bag",
        "torch.nn.functional.embedding",
        "torch.nn.functional.feature_alpha_dropout",
        "torch.nn.functional.fold",
        "torch.nn.functional.fractional_max_pool2d_with_indices",
        "torch.nn.functional.fractional_max_pool2d",
        "torch.nn.functional.fractional_max_pool3d_with_indices",
        "torch.nn.functional.fractional_max_pool3d",
        "torch.nn.functional.gaussian_nll_loss",
        "torch.nn.functional.glu",
        "torch.nn.functional.grid_sample",
        "torch.nn.functional.group_norm",
        "torch.nn.functional.gumbel_softmax",
        "torch.nn.functional.hardsigmoid",
        "torch.nn.functional.hardswish",
        "torch.nn.functional.hardtanh",
        "torch.nn.functional.hinge_embedding_loss",
        "torch.nn.functional.huber_loss",
        "torch.nn.functional.instance_norm",
        "torch.nn.functional.interpolate",
        "torch.nn.functional.kl_div",
        "torch.nn.functional.l1_loss",
        "torch.nn.functional.layer_norm",
        "torch.nn.functional.leaky_relu",
        "torch.nn.functional.local_response_norm",
        "torch.nn.functional.log_softmax",
        "torch.nn.functional.lp_pool1d",
        "torch.nn.functional.lp_pool2d",
        "torch.nn.functional.margin_ranking_loss",
        "torch.nn.functional.max_pool1d_with_indices",
        "torch.nn.functional.max_pool1d",
        "torch.nn.functional.max_pool2d_with_indices",
        "torch.nn.functional.max_pool2d",
        "torch.nn.functional.max_pool3d_with_indices",
        "torch.nn.functional.max_pool3d",
        "torch.nn.functional.max_unpool1d",
        "torch.nn.functional.max_unpool2d",
        "torch.nn.functional.max_unpool3d",
        "torch.nn.functional.mish",
        "torch.nn.functional.mse_loss",
        "torch.nn.functional.multi_head_attention_forward",
        "torch.nn.functional.multi_margin_loss",
        "torch.nn.functional.multilabel_margin_loss",
        "torch.nn.functional.multilabel_soft_margin_loss",
        "torch.nn.functional.nll_loss",
        "torch.nn.functional.normalize",
        "torch.nn.functional.poisson_nll_loss",
        "torch.nn.functional.relu",
        "torch.nn.functional.relu6",
        "torch.nn.functional.rrelu",
        "torch.nn.functional.selu",
        "torch.nn.functional.sigmoid",
        "torch.nn.functional.silu",
        "torch.nn.functional.smooth_l1_loss",
        "torch.nn.functional.soft_margin_loss",
        "torch.nn.functional.softmax",
        "torch.nn.functional.softmin",
        "torch.nn.functional.softsign",
        "torch.nn.functional.tanh",
        "torch.nn.functional.tanhshrink",
        "torch.nn.functional.triplet_margin_loss",
        "torch.nn.functional.unfold",
        "torch.nn.functional.upsample_bilinear",
        "torch.nn.functional.upsample_nearest",
        "torch.nn.functional.upsample",
        "torch.nn.grad._pair",
        "torch.nn.grad._single",
        "torch.nn.grad._triple",
        "torch.nn.grad.conv1d_input",
        "torch.nn.grad.conv1d_weight",
        "torch.nn.grad.conv2d_input",
        "torch.nn.grad.conv2d_weight",
        "torch.nn.grad.conv3d_input",
        "torch.nn.grad.conv3d_weight",
        "torch.nn.modules.activation._is_make_fx_tracing",
        "torch.nn.modules.utils._list_with_default",
        "torch.nn.modules.utils._ntuple",
        "torch.nn.modules.utils._quadruple",
        "torch.nn.modules.utils._reverse_repeat_tuple",
        "torch.nn.modules.utils.consume_prefix_in_state_dict_if_present",
        "torch.nn.parameter.is_lazy",
        "torch.norm",
        "torch.quantization.default_eval_fn",
        "torch.random._seed_custom_device",
        "torch.random.fork_rng",
        "torch.random.initial_seed",
        "torch.random.seed",
        "torch.return_types.pytree_register_structseq",
        "torch.set_default_dtype",
        "torch.set_default_tensor_type",
        "torch.set_deterministic_debug_mode",
        "torch.set_float32_matmul_precision",
        "torch.set_warn_always",
        "torch.signal.windows.windows._add_docstr",
        "torch.signal.windows.windows._window_function_checks",
        "torch.signal.windows.windows.bartlett",
        "torch.signal.windows.windows.blackman",
        "torch.signal.windows.windows.cosine",
        "torch.signal.windows.windows.exponential",
        "torch.signal.windows.windows.gaussian",
        "torch.signal.windows.windows.general_cosine",
        "torch.signal.windows.windows.general_hamming",
        "torch.signal.windows.windows.hamming",
        "torch.signal.windows.windows.hann",
        "torch.signal.windows.windows.kaiser",
        "torch.signal.windows.windows.merge_dicts",
        "torch.signal.windows.windows.nuttall",
        "torch.signal.windows.windows.parse_kwargs",
        "torch.sparse.semi_structured.to_sparse_semi_structured",
        "torch.sparse.sum",
        "torch.split",
        "torch.stft",
        "torch.sym_float",
        "torch.sym_int",
        "torch.sym_ite",
        "torch.sym_max",
        "torch.sym_min",
        "torch.sym_not",
        "torch.tensordot",
        "torch.typename",
        "torch.unique_consecutive",
        "torch.use_deterministic_algorithms",
    ],
    TorchInGraphFunctionVariable,
)


torch_name_rule_map = [
    manual_torch_name_rule_map,
    torch_c_binding_in_graph_functions,
    torch_non_c_binding_in_graph_functions,
]


"""
Generate the torch object - Dynamo tracing rule (the wrapping variable) map.
"""


@functools.lru_cache(None)
def get_torch_obj_rule_map() -> Dict[Any, Type["VariableTracker"]]:
    d: Dict[Any, Type[VariableTracker]] = {}
    for m in torch_name_rule_map:
        for k, v in m.items():  # type: ignore[attr-defined]
            if ".py#" not in k:
                obj = load_object(k)
            else:
                obj = _module_dir(torch) + k[len("torch/") :]
            if obj is not None:
                if obj in d and d[obj] != v:
                    raise AssertionError(
                        f"Duplicate torch object {obj} with different rules: {v}, {d[obj]}"
                    )
                else:
                    d[obj] = v
    return d


def _load_obj_from_str(fully_qualified_name):
    module, obj_name = fully_qualified_name.rsplit(".", maxsplit=1)
    return getattr(importlib.import_module(module), obj_name)


"""
Load string represented torch objects.
"""


def load_object(name):
    try:
        x = name.split("#")
        if len(x) == 2:
            obj = _load_obj_from_str(x[0])
            val = getattr(obj, x[1])
        else:
            assert len(x) == 1, f"Invalid obj name {name}"
            val = _load_obj_from_str(x[0])
        val = unwrap_if_wrapper(val)
    except (AttributeError, ImportError):
        val = None
    return val


"""
Get all torch.Tensor methods which are allowed to be in graph functions.
"""


@functools.lru_cache(None)
def get_tensor_method():
    s = OrderedSet()
    for name in dir(torch.Tensor):
        method = getattr(torch.Tensor, name)
        if isinstance(
            method, (types.MethodDescriptorType, types.WrapperDescriptorType)
        ):
            s.add(method)

    # mlazos: this is a function which we handle specially in TensorVariable
    s.add(torch.Tensor.__contains__)  # type: ignore[arg-type]
    return frozenset(s)


"""
Return if a torch object is ATen op or torch.Tensor method.
"""


def is_aten_op_or_tensor_method(obj):
    return obj in get_tensor_method() or isinstance(
        obj,
        (torch._ops.OpOverloadPacket, torch._ops.OpOverload),
    )


class FunctionIdSet:
    """
    Track a set of `id()`s of objects which are either allowed or not
    allowed to go into the generated FX graph.  Use to test for torch.*,
    numpy.*, builtins.*, etc.

    Support user modification to permit customization of what can be
    added to the graph and what will cause a graph break.
    """

    function_ids: Optional[OrderedSet[int]] = None
    function_names: Optional[Dict[int, str]] = None

    def __init__(
        self, lazy_initializer: Callable[[], Union[Dict[int, str], OrderedSet[int]]]
    ) -> None:
        self.lazy_initializer = lazy_initializer

    def __call__(self) -> OrderedSet[int]:
        if self.function_ids is None:
            value = self.lazy_initializer()
            if isinstance(value, dict):
                self.function_ids = OrderedSet(value.keys())
                self.function_names = value
            else:
                assert isinstance(value, OrderedSet)
                self.function_ids = value
        return self.function_ids

    def get_name(self, idx: int, default: str):
        self()  # lazy init
        assert self.function_names is not None
        return self.function_names.get(idx, default)

    def add(self, idx: int):
        function_ids = self()  # lazy init
        function_ids.add(idx)

    def remove(self, idx: int):
        function_ids = self()
        if idx in function_ids:
            function_ids.remove(idx)

    def __contains__(self, idx: int) -> bool:
        return idx in self()


@FunctionIdSet
def _allowed_callable_ids() -> Dict[int, str]:
    rv: Dict[int, str] = {}
    return rv


@FunctionIdSet
def _disallowed_callable_ids() -> Dict[int, str]:
    rv: Dict[int, str] = {}
    return rv


@FunctionIdSet
def _builtin_function_ids() -> Dict[int, str]:
    # See also torch/_dynamo/polyfills/loader.py, which removes items in _builtin_function_ids
    rv = {
        id(v): f"builtins.{k}"
        for k, v in builtins.__dict__.items()
        if not k.startswith("_") and callable(v)
    }
    rv.update(
        {
            id(v): f"operator.{k}"
            for k, v in operator.__dict__.items()
            if not k.startswith("_") and callable(v)
        }
    )
    rv.update(
        {
            id(cast): "typing.cast",
            id(copy.deepcopy): "copy.deepcopy",
        }
    )
    return rv


@FunctionIdSet
def _polyfilled_function_ids() -> OrderedSet[int]:
    # See also @torch._dynamo.decorators.substitute_in_graph(...), which adds items in _polyfilled_function_ids
    return OrderedSet()


@FunctionIdSet
def _numpy_function_ids() -> Dict[int, str]:
    rv = {}
    for mod in NP_SUPPORTED_MODULES:
        rv.update(
            {
                id(v): f"{mod.__name__}.{k}"
                for k, v in mod.__dict__.items()
                if callable(v)
                and (getattr(v, "__module__", None) or mod.__name__) == mod.__name__
            }
        )
    return rv


@FunctionIdSet
def _builtin_constant_ids() -> Dict[int, str]:
    """
    Collects constant builtins by eliminating callable items.
    """
    rv = {
        id(v): f"builtins.{k}"
        for k, v in builtins.__dict__.items()
        if not k.startswith("_") and not callable(v)
    }
    return rv


_lazy_module_init: Dict[str, List[Callable[[], None]]] = defaultdict(list)


def add_module_init_func(name: str, init_func: Callable[[], None]) -> None:
    """Register a module without eagerly importing it"""
    # If the module is already imported, eagerly run init
    assert "." not in name, f"Expected a root module name, but got {name}"
    assert name not in _lazy_module_init
    _lazy_module_init[name].append(init_func)


def _maybe_init_lazy_module(obj: object) -> None:
    module = getattr(obj, "__module__", None)
    if module is None:
        return

    base_module = module.split(".")[0]
    init_funcs = _lazy_module_init.pop(base_module, None)
    if init_funcs is not None:
        for fn in init_funcs:
            fn()


def is_callable_allowed(obj) -> bool:
    _maybe_init_lazy_module(obj)
    return id(obj) in _allowed_callable_ids


def is_callable_disallowed(obj) -> bool:
    _maybe_init_lazy_module(obj)
    return id(obj) in _disallowed_callable_ids


def is_forbidden(obj) -> bool:
    _maybe_init_lazy_module(obj)
    return inspect.getattr_static(obj, "_dynamo_forbidden", False)


def is_builtin_callable(obj) -> bool:
    # See also torch/_dynamo/polyfills/loader.py, which removes items in _builtin_function_ids
    return id(obj) in _builtin_function_ids


def is_builtin_constant(obj) -> bool:
    return id(obj) in _builtin_constant_ids


def is_polyfilled_callable(obj) -> bool:
    # See also @torch._dynamo.decorators.substitute_in_graph(...), which adds items in _polyfilled_function_ids
    return id(obj) in _polyfilled_function_ids


def is_numpy(obj) -> bool:
    if np is None:
        return False
    return isinstance(obj, (np.ndarray, np.generic)) or id(obj) in _numpy_function_ids


def is_numpy_dtype(obj) -> bool:
    if np is None:
        return False
    return isinstance(obj, np.dtype)


def is_numpy_type_info(obj) -> bool:
    if np is None:
        return False
    return isinstance(obj, (np.finfo, np.iinfo))


BUILTIN_SKIPLIST = (
    abc,
    collections,
    contextlib,
    copy,
    copyreg,
    dataclasses,
    enum,
    functools,
    importlib,
    inspect,
    linecache,
    logging,
    multiprocessing,
    operator,
    posixpath,
    random,
    re,
    selectors,
    signal,
    tempfile,
    threading,
    tokenize,
    torch,  # torch/* is skipped by default unless specified in FUNC_INLINELIST or MOD_INLINELIST
    traceback,
    types,
    typing,
    unittest,
    weakref,
    _collections_abc,
    _weakrefset,
)

# third party libraries skiplist is defined by str, because users may not use these libraries.
# we should use lazy import & skip in the future.
THIRDPARTY_SKIPLIST = (
    "fx2trt_oss",
    "hypothesis",
    "networkx",
    "numpy",
    "onnx",
    "onnxruntime",
    "onnx_tf",
    "pandas",
    "sklearn",
    "tabulate",
    "tensorflow",
    "tensorrt",
    "torch2trt",
    "tqdm",
    "tree",
    "tvm",
    "xarray",
)


def _as_posix_path(path):
    posix_path = Path(os.path.normpath(path)).as_posix()
    # os.path.normpath and pathlib.Path remove trailing slash, so we need to add it back
    if path.endswith((os.path.sep, "/")):
        posix_path += "/"
    return posix_path


def _strip_init_py(s):
    # TODO: Once we require py3.9 use removesuffix instead.
    suffix = "__init__.py"
    if s.endswith(suffix):
        s = s[: -len(suffix)]
    return _as_posix_path(s)


def _module_dir(m: types.ModuleType):
    # Protect against a module not exporting __file__ - this can happen for
    # frozen modules, for example.
    file = getattr(m, "__file__", None)
    return file and _strip_init_py(file)


# These are legacy workarounds, don't add new modules to this list.
# Please use the MOD_INLINELIST instead to force inline functions under particular modules.
<<<<<<< HEAD
LEGACY_MOD_INLINELIST = OrderedSet(
    [
        "torch._dynamo.external_utils",
        "torch._export.db.examples",
        "torch._export.wrappers",
        "torch._functorch.apis",
        "torch._functorch.deprecated",
        "torch._higher_order_ops.cond",
        "torch._higher_order_ops.while_loop",
        "torch._higher_order_ops.associative_scan",
        "torch._higher_order_ops.scan",
        "torch.nn.attention.flex_attention",
        "torch.ao.quantization.pt2e.export_utils",
        "torch.ao.quantization.pt2e.qat_utils",
        "torch.ao.quantization.pt2e.representation.rewrite",
        "torch.ao.quantization.pt2e.utils",
        "torch.ao.quantization.quantizer.xnnpack_quantizer",
        "torch.export.unflatten",
        "torch.optim",
    ]
)
=======
LEGACY_MOD_INLINELIST = {
    "torch._dynamo.external_utils",
    "torch._export.db.examples",
    "torch._export.wrappers",
    "torch._functorch.apis",
    "torch._functorch.deprecated",
    "torch._higher_order_ops.cond",
    "torch._higher_order_ops.while_loop",
    "torch._higher_order_ops.associative_scan",
    "torch._higher_order_ops.scan",
    "torch._higher_order_ops.utils",
    "torch.nn.attention.flex_attention",
    "torch.ao.quantization.pt2e.export_utils",
    "torch.ao.quantization.pt2e.qat_utils",
    "torch.ao.quantization.pt2e.representation.rewrite",
    "torch.ao.quantization.pt2e.utils",
    "torch.ao.quantization.quantizer.xnnpack_quantizer",
    "torch.export.unflatten",
    "torch.optim",
}
>>>>>>> 0c628836

if torch.distributed.is_available():
    LEGACY_MOD_INLINELIST |= OrderedSet(
        [
            "torch.distributed.tensor._api",
            "torch.distributed.tensor.device_mesh",
            "torch.distributed.device_mesh",
            "torch.distributed.algorithms._checkpoint.checkpoint_wrapper",
            "torch.distributed.tensor.parallel._data_parallel_utils",
            "torch.distributed.tensor.parallel._utils",
            "torch.distributed.tensor.parallel.style",
            # we have to add replicate to LEGACY_MOD_INLINELIST to ensure
            # the forward_hook won't be ignored.
            "torch.distributed._composable.replicate",
        ]
    )
    if not torch._dynamo.config.skip_fsdp_hooks:
        LEGACY_MOD_INLINELIST.add("torch.distributed._composable.fsdp")


# Force inline functions under these modules, even they are in *_SKIPLIST.
# We are using python module name instead of file or directory object to avoid circular dependency.
# Please keep this sorted alphabetically.
MOD_INLINELIST = [
    "torch._decomp",
    "torch._dynamo._trace_wrapped_higher_order_op",
    "torch._dynamo.comptime",
    "torch._dynamo.polyfills",
    "torch._functorch.autograd_function",
    "torch._functorch.eager_transforms",
    "torch._functorch.functional_call",
    "torch._functorch.vmap",
    "torch._higher_order_ops.associative_scan",
    "torch._higher_order_ops.invoke_subgraph",
    "torch._higher_order_ops.scan",
    "torch._higher_order_ops.strict_mode",
    "torch._higher_order_ops.while_loop",
    "torch._inductor.test_operators",
    "torch._library.autograd",
    "torch._library.custom_ops",
    "torch._prims",
    "torch._refs",
    "torch._tensor",
    "torch.amp.autocast_mode",
    "torch.ao.nn",
    "torch.autograd.function",
    "torch.backends.cuda",
    "torch.cuda.amp.autocast_mode",
    "torch.distributions",
    "torch.export._tree_utils",
    "torch.fx._pytree",
    "torch.fx._symbolic_trace",
    "torch.fx.experimental.proxy_tensor",
    "torch.fx.passes.shape_prop",
    "torch.nn",
    "torch.overrides",
    "torch.random",
    "torch.return_types",
    "torch.sparse",
    "torch.testing",
    "torch.utils._content_store",
    "torch.utils._contextlib",
    "torch.utils._device",
    "torch.utils._foreach_utils",
    "torch.utils._python_dispatch",
    "torch.utils._pytree",
    "torch.utils.hooks",
]
assert sorted(OrderedSet(MOD_INLINELIST)) == MOD_INLINELIST
MOD_INLINELIST = OrderedSet(MOD_INLINELIST)


if torch.distributed.is_available():
    MOD_INLINELIST.add("torch.distributed")
    if not torch._dynamo.config.skip_fsdp_hooks:
        MOD_INLINELIST.add("torch.distributed._composable.fsdp")


@functools.lru_cache(None)
def get_legacy_mod_inlinelist():
    inlinelist = OrderedSet(
        _as_posix_path(_module_dir(torch) + m[len("torch.") :].replace(".", "/"))
        for m in LEGACY_MOD_INLINELIST
    )
    return inlinelist


@functools.lru_cache(None)
def get_mod_inlinelist():
    inlinelist = OrderedSet(
        _as_posix_path(_module_dir(torch) + m[len("torch.") :].replace(".", "/"))
        for m in MOD_INLINELIST
    )
    return inlinelist


# skip some standard python builtin libs
SKIP_DIRS = [
    "<frozen importlib",
    "<frozen abc",
    "<__array_function__ internals>",
    _as_posix_path(_config_module.__file__),
    "triton/backends",
]
SKIP_DIRS.extend(map(_as_posix_path, filter(None, map(_module_dir, BUILTIN_SKIPLIST))))

SKIP_DIRS_RE = re.compile(r"match nothing^")

is_fbcode = importlib.import_module("torch._inductor.config").is_fbcode()
# Skip fbcode paths(including torch.package paths) containing
# one of the following strings.
FBCODE_SKIP_DIRS: OrderedSet[str] = OrderedSet()

FBCODE_SKIP_DIRS_RE = re.compile(f".*({'|'.join(map(re.escape, FBCODE_SKIP_DIRS))})")

# Remove this after fbcode is fully migrated to tracing through torchrec.
FBCODE_SKIP_TORCHREC_DIRS = OrderedSet(
    [
        "torchrec/distributed",
        "trochrec/fb/distributed",
        "caffe2/torch/fb/sparsenn/pooled_embeddings_modules.py",
    ]
)

FBCODE_SKIP_TORCHREC_DIRS_RE = re.compile(
    f".*({'|'.join(re.escape(_as_posix_path(d)) for d in FBCODE_SKIP_TORCHREC_DIRS)})"
)

# TODO(yanboliang, anijain2305) - There are a few concerns that we should
# resolve
# 1) Audit if torchrec/distributed is even required in FBCODE_SKIPS_DIR
# 2) To inline just one file but skip others in a directory, we could use
# manual_torch_name_rule_map but this one is hard because FBCODE can add unusual
# names like torch_package.
# So, this is a stop gap solution till then.
FBCODE_INLINE_FILES_IN_SKIPPED_DIRS = OrderedSet(
    [
        "torchrec/distributed/types.py",
    ]
)
FBCODE_INLINE_FILES_IN_SKIPPED_DIRS_RE = re.compile(
    f".*({'|'.join(re.escape(_as_posix_path(d)) for d in FBCODE_INLINE_FILES_IN_SKIPPED_DIRS)})"
)

# torch.optim is a special case,
# we usually want to inline it, but the directory
# structure does not match the module structure
# and we want to skip the functions in optim/lr_scheduler.py
# this has precedence over all other rules in check_file
FORCE_SKIP_FILES = OrderedSet([f"{_module_dir(torch)}optim/lr_scheduler.py"])


def _recompile_re():
    global SKIP_DIRS_RE
    SKIP_DIRS_RE = re.compile(
        rf"^[^\s<]*({'|'.join(re.escape(_as_posix_path(d)) for d in SKIP_DIRS)})"
    )


def add(import_name: str):
    if isinstance(import_name, types.ModuleType):
        return add(import_name.__name__)
    assert isinstance(import_name, str)
    from importlib.util import find_spec

    module_spec = find_spec(import_name)
    if not module_spec:
        return
    origin = module_spec.origin
    if origin is None:
        return
    SKIP_DIRS.append(_strip_init_py(origin))
    _recompile_re()


@dataclasses.dataclass
class SkipResult:
    skipped: bool
    reason: Optional[str]


def check_file(filename, is_inlined_call=False):
    """Should skip this file?"""
    if filename is None:
        return SkipResult(True, "filename is None")
    filename = _as_posix_path(filename)
    if filename in FORCE_SKIP_FILES:
        return SkipResult(True, "FORCE_SKIP_FILES")
    if any(filename.startswith(d) for d in get_legacy_mod_inlinelist()):
        return SkipResult(
            False,
            "LEGACY_MOD_INLINELIST",
        )
    if is_inlined_call and is_torch_inline_allowed(filename):
        return SkipResult(
            False,
            "MOD_INLINELIST",
        )
    if (
        is_fbcode
        and FBCODE_SKIP_DIRS
        and bool(FBCODE_SKIP_DIRS_RE.match(filename))
        and not bool(FBCODE_INLINE_FILES_IN_SKIPPED_DIRS_RE.match(filename))
    ):
        return SkipResult(
            True,
            "FBCODE_SKIP_DIRS",
        )

    if (
        is_fbcode
        and torch._dynamo.config.skip_torchrec
        and FBCODE_SKIP_TORCHREC_DIRS
        and bool(FBCODE_SKIP_TORCHREC_DIRS_RE.match(filename))
        and not bool(FBCODE_INLINE_FILES_IN_SKIPPED_DIRS_RE.match(filename))
    ):
        return SkipResult(True, "FBCODE_SKIP_TORCHREC_DIRS")

    if bool(SKIP_DIRS_RE.match(filename)):
        return SkipResult(True, "SKIP_DIRS")
    else:
        return SkipResult(False, "inlined by default")


@dataclasses.dataclass
class FunctionInfo:
    py_obj: Optional[object]
    name: Optional[str]
    filename: str
    code: Optional[types.CodeType]


"""
This is the main entry point to determine whether an object (function) should be inlined or skipped.
Let's illustrate the logic with an example:
    @torch.compile
    def f1(x, y):
        ......
        f2(x, y)
        ......

    def f2(x, y):
        ......
        f3(x, y)
        ......

    def f3(x, y):
        ......

There are mainly three call sites of check/check_verbose:
* The compile region entrance (like function f1), the correspoinding code is located at eval_frame.py.
* When tracing the recursively called functions (like function f2 and f3).
    * Dynamo decides inline/skip everytime it encounters a new recursively function call, and the call site
      is in InliningInstructionTranslator.check_inlineable of symbolic_convert.py.
    * If f2 is skipped by Dynamo, when evaluating the frame of f3, Dynamo need the inline/skip check again
      and the call site is in catch_errors_wrapper.catch_errors of convert_frame.py.
* For global variables and function arguments, Dynamo needs to decide if they are wrapped as SkipFunctionVariable in builder.py.

`is_inlined_call` is used to indicate if the current function call is inlined (f2 is inlined call if it passes check)
or not (f3 is not inlined call if f2 is skipped). Inside of the `check_verbose` function, there are more rules
to be checked if this `is_inlined_call`.
The reason to have this flag is that if the upper level function call (e.g, f2) is skipped,
we don't want to inline the lower level function call (e.g, f3) by default.
"""


def check_verbose(obj, is_inlined_call=False):
    if isinstance(
        obj, (UserFunctionVariable, UserMethodVariable, NestedUserFunctionVariable)
    ):
        try:
            py_obj = obj.get_function()
        except NotImplementedError:
            py_obj = None
        fi = FunctionInfo(py_obj, obj.get_name(), obj.get_filename(), obj.get_code())
    elif isinstance(obj, types.CodeType):
        fi = FunctionInfo(None, obj.co_name, obj.co_filename, obj)
    elif isinstance(obj, (types.FunctionType, types.MethodType)):
        fi = FunctionInfo(
            obj, obj.__name__, getfile(obj), obj.__code__  # type: ignore[union-attr] # FIXME Add MethodType.__code__ to typeshed
        )
    else:
        fi = FunctionInfo(obj, None, getfile(obj), None)

    # Consulte the central trace rules defined in torch._dynamo.trace_rules.
    reasons: OrderedSet[str] = OrderedSet()
    rule = lookup_inner(fi.py_obj, fi.name, fi.filename, is_inlined_call, reasons)
    if issubclass(rule, (UserFunctionVariable, PolyfilledFunctionVariable)):
        return SkipResult(
            False,
            f"inlined according trace_rules.lookup {reasons.pop()}",
        )
    else:
        assert rule == SkipFunctionVariable, rule
        return SkipResult(
            True,
            f"skipped according trace_rules.lookup {reasons.pop()}",
        )


def check(obj, is_inlined_call=False):
    return check_verbose(obj, is_inlined_call).skipped


# skip common third party libs
for _name in THIRDPARTY_SKIPLIST:
    add(_name)

_recompile_re()


def is_torch_inline_allowed(filename):
    return any(filename.startswith(d) for d in get_mod_inlinelist())


@functools.lru_cache(None)
def dynamo_dir():
    import torch._dynamo

    return _module_dir(torch._dynamo)


def is_torch(filename):
    if filename.startswith(dynamo_dir()):
        return False
    return filename.startswith(_module_dir(torch))


"""
Main entry point for looking up the trace rule (the Dynamo variable) for a given callable object.
"""


def lookup_callable(obj):
    if not hashable(obj):
        return None
    # Custom allow/disallow in graph takes precedence over the general lookup.
    if is_callable_disallowed(obj):
        return SkipFunctionVariable
    if is_callable_allowed(obj):
        return TorchInGraphFunctionVariable
    if is_polyfilled_callable(obj):
        return PolyfilledFunctionVariable
    if is_builtin_callable(obj):
        return BuiltinVariable
    return None


"""
Main entry point for looking up the trace rule (the Dynamo variable) for a given function object.
E.g, the lookup result of `torch.sin` is `TorchInGraphFunctionVariable`.
"""


def lookup(obj):
    return lookup_inner(obj)


def lookup_inner(
    obj,
    name=None,
    filename=None,
    is_direct_call=True,
    reasons: Union[None, OrderedSet[str]] = None,
):
    # Step 1: lookup obj's tracing rule in `torch_name_rule_map`.
    # The rules defined in `torch_name_rule_map` mainly includes two parts:
    # - Manually defined rules for any functions.
    # - The list of torch in graph functions.
    try:
        can_hash = hashable(obj)
    except Exception:
        can_hash = False
    if not can_hash:
        if reasons is not None:
            reasons.add("obj is not hashable")
        return None
    if obj is not None:
        if is_aten_op_or_tensor_method(obj):
            return TorchInGraphFunctionVariable
        rule = get_torch_obj_rule_map().get(obj, None)
        if rule is not None:
            if reasons is not None:
                reasons.add("get_torch_obj_rule_map")
            return rule
    elif name is not None and filename is not None and not is_direct_call:
        if name.startswith(TORCH_DYNAMO_RESUME_IN_PREFIX):
            rule = get_torch_obj_rule_map().get(
                filename + "#" + TORCH_DYNAMO_RESUME_IN_PREFIX, None
            )
        else:
            rule = get_torch_obj_rule_map().get(filename + "#" + name, None)
        if rule is not None:
            if reasons is not None:
                reasons.add("get_torch_obj_rule_map")
            return rule

    # Step 2: lookup obj's tracing rule by function name.
    if is_direct_call:
        if name == "patched_init":
            if reasons is not None:
                reasons.add("func name is patched_init")
            return SkipFunctionVariable
        elif name == "__torch_function__" or (
            obj and obj.__name__ == "__torch_function__"
        ):
            if reasons is not None:
                reasons.add("func name is __torch_function__")
            return UserFunctionVariable

    if not is_direct_call:
        if name == "__getattr__":
            # is_direct_call = False indicates that this is the top-level frame
            # being traced (i.e., it is not inlined and not called from
            # InliningInstructionTranslator).  Tracing __getattr__ at the top
            # level is unlikely because we inline it for
            # UserDefinedObjectVariable. This scenario occurs only for
            # UnspecializedNNModuleVariable, where Dynamo directly calls
            # __getattr__ during trace time, generating LOAD_ATTR bytecode
            # without going through the underlying __getattr__ data structures.
            # When this optimized bytecode is executed, Dynamo is triggered
            # again on the __getattr__ call. Therefore, we skip Dynamo tracing
            # in this case.
            if reasons is not None:
                reasons.add(
                    "Tracing __getattr__ as the top level frame, unsuitable for tracing."
                )
            return SkipFunctionVariable

    # Step 3: lookup obj's tracing rule by filename.
    if filename is None:
        filename = getfile(obj)

    skip_result = check_file(filename, is_direct_call)
    if reasons is not None:
        reasons.add(skip_result.reason)
    if skip_result.skipped:
        return SkipFunctionVariable
    else:
        return UserFunctionVariable


def clear_lru_cache():
    torch._dynamo.trace_rules.get_torch_obj_rule_map.cache_clear()
    torch._dynamo.trace_rules.get_tensor_method.cache_clear()
    torch._dynamo.trace_rules.get_legacy_mod_inlinelist.cache_clear()
    torch._dynamo.trace_rules.get_mod_inlinelist.cache_clear()
    torch._dynamo.trace_rules.dynamo_dir.cache_clear()<|MERGE_RESOLUTION|>--- conflicted
+++ resolved
@@ -2914,7 +2914,7 @@
 
 @functools.lru_cache(None)
 def get_tensor_method():
-    s = OrderedSet()
+    s = OrderedSet[Any]()
     for name in dir(torch.Tensor):
         method = getattr(torch.Tensor, name)
         if isinstance(
@@ -3207,7 +3207,6 @@
 
 # These are legacy workarounds, don't add new modules to this list.
 # Please use the MOD_INLINELIST instead to force inline functions under particular modules.
-<<<<<<< HEAD
 LEGACY_MOD_INLINELIST = OrderedSet(
     [
         "torch._dynamo.external_utils",
@@ -3219,6 +3218,7 @@
         "torch._higher_order_ops.while_loop",
         "torch._higher_order_ops.associative_scan",
         "torch._higher_order_ops.scan",
+        "torch._higher_order_ops.utils",
         "torch.nn.attention.flex_attention",
         "torch.ao.quantization.pt2e.export_utils",
         "torch.ao.quantization.pt2e.qat_utils",
@@ -3229,28 +3229,6 @@
         "torch.optim",
     ]
 )
-=======
-LEGACY_MOD_INLINELIST = {
-    "torch._dynamo.external_utils",
-    "torch._export.db.examples",
-    "torch._export.wrappers",
-    "torch._functorch.apis",
-    "torch._functorch.deprecated",
-    "torch._higher_order_ops.cond",
-    "torch._higher_order_ops.while_loop",
-    "torch._higher_order_ops.associative_scan",
-    "torch._higher_order_ops.scan",
-    "torch._higher_order_ops.utils",
-    "torch.nn.attention.flex_attention",
-    "torch.ao.quantization.pt2e.export_utils",
-    "torch.ao.quantization.pt2e.qat_utils",
-    "torch.ao.quantization.pt2e.representation.rewrite",
-    "torch.ao.quantization.pt2e.utils",
-    "torch.ao.quantization.quantizer.xnnpack_quantizer",
-    "torch.export.unflatten",
-    "torch.optim",
-}
->>>>>>> 0c628836
 
 if torch.distributed.is_available():
     LEGACY_MOD_INLINELIST |= OrderedSet(
