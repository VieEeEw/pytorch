--- conflicted
+++ resolved
@@ -2773,13 +2773,10 @@
         self._init_torch_function_mode_stack()
 
     def _init_torch_function_mode_stack(self):
-<<<<<<< HEAD
+        from .variables.torch_function import TorchFunctionModeStackVariable
+
+        TorchFunctionModeStackVariable.reset()
         self.cur_mode = None
-=======
-        from .variables.torch_function import TorchFunctionModeStackVariable
-
-        TorchFunctionModeStackVariable.reset()
->>>>>>> 05ff512f
 
         self.symbolic_torch_function_mode_stack: Deque[
             TorchFunctionModeVariable
