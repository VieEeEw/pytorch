--- conflicted
+++ resolved
@@ -23,6 +23,7 @@
 import types
 import warnings
 import weakref
+from dataclasses import dataclass
 from enum import Enum
 from os.path import dirname, join
 from typing import (
@@ -57,7 +58,11 @@
 from torch._dispatch.python import enable_python_dispatcher
 from torch._subclasses.fake_tensor import unset_fake_temporarily
 from torch._utils_internal import justknobs_check, log_export_usage
-from torch.export.dynamic_shapes import _combine_args, _process_dynamic_shapes
+from torch.export.dynamic_shapes import (
+    _combine_args,
+    _process_dynamic_shapes,
+    _RelaxedConstraint,
+)
 from torch.fx import GraphModule
 from torch.fx.experimental.proxy_tensor import make_fx
 from torch.fx.experimental.symbolic_shapes import (
@@ -114,8 +119,6 @@
         return set_eval_frame(callback)
 
 
-<<<<<<< HEAD
-=======
 @dataclass
 class DynamoStance:
     stance: str = "default"
@@ -180,7 +183,6 @@
         raise RuntimeError(f"invalid torch.compile stance '{_stance}'")
 
 
->>>>>>> 2ce2e4df
 def _reset_guarded_backend_cache():
     global cached_backends
     for backend in cached_backends.values():
@@ -443,7 +445,7 @@
                 "to use torch._dynamo.optimize(...) as an annotation/decorator. "
             )
         self.cleanup_fns = [enter() for enter in self.enter_exit_hooks]
-        self.prior = _maybe_set_eval_frame(self.callback)
+        self.prior = _maybe_set_eval_frame(_callback_from_stance(self.callback))
 
     def __exit__(self, exc_type, exc_val, exc_tb):
         assert self.prior is not unset
@@ -538,7 +540,7 @@
                 )
 
             cleanups = [enter() for enter in self.enter_exit_hooks]
-            prior = _maybe_set_eval_frame(callback)
+            prior = _maybe_set_eval_frame(_callback_from_stance(callback))
 
             # Ensure that if an assertion occurs after graph pushes
             # something onto the DynamicLayerStack then we pop it off (the
@@ -712,11 +714,9 @@
 
         assert callable(fn)
 
-        callback = self.callback
-
         @functools.wraps(fn)
         def _fn(*args, **kwargs):
-            prior = _maybe_set_eval_frame(callback)
+            prior = _maybe_set_eval_frame(_callback_from_stance(self.callback))
             try:
                 return fn(*args, **kwargs)
             finally:
@@ -884,9 +884,11 @@
         hooks,
         backend_ctx_ctor,
         dynamic=dynamic,
-        compiler_config=backend.get_compiler_config()
-        if hasattr(backend, "get_compiler_config")
-        else None,
+        compiler_config=(
+            backend.get_compiler_config()
+            if hasattr(backend, "get_compiler_config")
+            else None
+        ),
         rebuild_ctx=rebuild_ctx,
     )
 
@@ -1000,9 +1002,11 @@
                         flat_args[i],
                         symbolic_context=StatelessSymbolicContext(
                             dynamic_sizes=[
-                                DimDynamic.DYNAMIC
-                                if d in flat_args_dynamic_dims[i]
-                                else DimDynamic.STATIC
+                                (
+                                    DimDynamic.DYNAMIC
+                                    if d in flat_args_dynamic_dims[i]
+                                    else DimDynamic.STATIC
+                                )
                                 for d in range(len(flat_args[i].shape))
                             ],
                             constraint_sizes=[None] * len(flat_args[i].shape),
@@ -1069,6 +1073,8 @@
             result_gm.meta["dynamo_flat_name_to_original_fqn"] = self.module.meta[
                 "dynamo_flat_name_to_original_fqn"
             ]
+        if "dynamo_compile_id" in self.module.meta:
+            result_gm.meta["dynamo_compile_id"] = self.module.meta["dynamo_compile_id"]
         return result_gm
 
 
@@ -1668,6 +1674,7 @@
                     for c in (constraints or ())
                     if (
                         c.t_id == id(x)
+                        and not isinstance(c, _RelaxedConstraint)
                         and c.constraint_range.vr.lower != c.constraint_range.vr.upper
                     )
                 }
