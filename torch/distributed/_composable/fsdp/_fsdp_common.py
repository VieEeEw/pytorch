--- conflicted
+++ resolved
@@ -19,20 +19,14 @@
         return False
 
 else:
-<<<<<<< HEAD
-    from torch.distributed.utils import _FakeCompiledAutogradModule
-
-    ca = _FakeCompiledAutogradModule()  # type: ignore[assignment]
-=======
 
     def compiled_autograd_enabled():
         if torch.compiler.is_compiling():
             import torch._dynamo.compiled_autograd as ca
 
-            return ca.compiled_autograd_enabled or ca.in_compiled_autograd_region
+            return ca.local.enabled() or ca.local.get("in_compiled_autograd_region")
         else:
             return False
->>>>>>> 48045316
 
 
 @dataclass
@@ -139,11 +133,7 @@
     it avoids some CPU overhead by avoiding default args and not being differentiable.
     """
 
-<<<<<<< HEAD
-    if not ca.local.enabled():
-=======
     if not compiled_autograd_enabled():
->>>>>>> 48045316
         return DTensor(
             # Use the local tensor directly instead of constructing a new tensor
             # variable, e.g. with `view_as()`, since this is not differentiable
