--- conflicted
+++ resolved
@@ -128,21 +128,11 @@
 aten = torch._ops.ops.aten  # type: ignore[has-type]
 
 __all__ = [
-<<<<<<< HEAD
-    "has_symbolic_sizes_strides", "create_contiguous", "ShapeEnv", "is_concrete_int",
-    "is_concrete_float", "guard_int", "guard_float", "guard_scalar", "canonicalize_bool_expr",
-    "hint_int", "SYMPY_INTERP", "free_symbols", "is_symbol_binding_fx_node",
-    "is_concrete_bool", "is_nested_int", "SHAPEENV_EVENT_KEY", "CURRENT_NODE_KEY",
-    "has_free_symbols", "sym_eq", "SymbolicContext", "StatelessSymbolicContext",
-    "StatefulSymbolicContext", "SubclassSymbolicContext", "statically_known_true",
-    "guard_size_oblivious", "check_consistent",
-    "compute_unbacked_bindings", "ConvertIntKey",
-    "rebind_unbacked", "resolve_unbacked_bindings", "is_accessor_node",
-=======
     "has_symbolic_sizes_strides",
     "create_contiguous",
     "ShapeEnv",
     "is_concrete_int",
+    "is_concrete_float",
     "guard_int",
     "guard_float",
     "guard_scalar",
@@ -171,7 +161,6 @@
     "is_accessor_node",
     "ValueRangesSLoc",
     "SymIntEqByExpr",
->>>>>>> 0dbbcfa7
 ]
 
 # FX node metadata keys for symbolic shape FX graph.
@@ -371,7 +360,6 @@
 
     return False
 
-<<<<<<< HEAD
 def is_concrete_float(a: Union[float, SymFloat]) -> bool:
     r""" Utility to check if underlying object
     in SymInt is concrete value. Also returns
@@ -394,8 +382,6 @@
 # So make sure only type checker evaluates this alias.
 # Xref: https://www.internalfb.com/diff/D53324783
 SympyBoolean: TypeAlias = "sympy.logic.boolalg.Boolean"
-=======
->>>>>>> 0dbbcfa7
 
 def guard_size_oblivious(expr: Union[torch.SymBool, bool]) -> bool:
     """
