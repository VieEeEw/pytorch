--- conflicted
+++ resolved
@@ -22,6 +22,7 @@
 import tempfile
 import textwrap
 import threading
+import warnings
 from bisect import bisect_right
 from copy import copy
 from ctypes import c_void_p, CDLL, cdll
@@ -513,64 +514,6 @@
     return meta
 
 
-<<<<<<< HEAD
-def _reduce_fake_tensor(
-    device_map: Dict[torch.device, torch.device], t: Tensor
-) -> Tuple[Callable[[T], T], Tuple[TensorMetadata]]:
-    """
-    See FxGraphCachePickler. Custom reducer to pickle FakeTensors.
-    """
-    metadata = extract_tensor_metadata_for_cache_key(device_map, t)
-    return (_ident, (metadata,))
-
-
-def _reduce_tensor(
-    device_map: Dict[torch.device, torch.device], t: Tensor
-) -> Tuple[Callable[[T], T], Tuple[Union[TensorMetadataAndValues, TensorMetadata]]]:
-    """
-    See FxGraphCachePickler. Custom reducer to pickle Tensors.
-    """
-    from .graph import GraphLowering
-
-    if t.is_mkldnn:
-        # TODO: These tensors don't currently pickle, so we can't cache a
-        # compiled graph containing them. Just fail now. If mkldnn tensors
-        # get pickling support, we can remove this.
-        raise BypassFxGraphCache("mkldnn tensors unpickleable")
-
-    metadata = extract_tensor_metadata_for_cache_key(device_map, t)
-    if GraphLowering.can_inline_constant(t):
-        # If we see tensors, we know they're constants stored as attributes
-        # on the graph. For any inlined constant, we must include the values
-        # in the key calculation.
-        return (_ident, (TensorMetadataAndValues(metadata, t.tolist()),))
-    else:
-        # Non-inlined constants, e.g., large frozen parameters, are effectively
-        # inputs to the graph and won't affect the codegen. We can safely
-        # consider only their metadata.
-        return (_ident, (metadata,))
-
-
-def _reduce_symint(s: SymInt) -> Tuple[Callable[[T], T], Tuple[str]]:
-    """
-    See FxGraphCachePickler. Custom reducer to pickle SymInts.
-    """
-    # For hashing purposes, we only care about the name of the symbol and
-    # not the backed value. We evaluate guards stored with a cached graph
-    # to ensure a cached entity with SymInt args is safe to reuse.
-    return (_ident, (str(s),))
-
-
-def _reduce_unsupported(s: Any) -> NoReturn:
-    """
-    See FxGraphCachePickler. Custom reducer to handle any objects that we don't
-    support and therefore raise to bypass caching.
-    """
-    raise BypassFxGraphCache("Reduce unsupported")
-
-
-=======
->>>>>>> 901e58d9
 class FxGraphCachePickler(pickle.Pickler):
     """
     Custom pickler to customize the pickling of some objects (Tensors), only for the
@@ -579,9 +522,17 @@
     data that allow us to compute a stable, but safe hash.
     """
 
-    def __init__(self) -> None:
+    def __init__(self, include_non_inlined: bool = True) -> None:
+        """
+        Create an FX graph pickler. If include_non_inlined=True, then pickling will
+        include the _values_ for all Tensors. (Note that any tensors are constants
+        attached as attributes to the GraphModule). Otherwise, pickling will include
+        only the metadata for these tensors.
+        """
         self._stream = io.BytesIO()
         super().__init__(self._stream)
+
+        self.include_non_inlined = include_non_inlined
 
         self.dispatch_table = copyreg.dispatch_table.copy()
         self.dispatch_table.update(
@@ -611,35 +562,38 @@
     def _reduce_tensor(
         self,
         t: Tensor,
-    ) -> Tuple[Callable[[T], T], Tuple[TensorMetadataAndValues]]:
+    ) -> Tuple[Callable[[T], T], Tuple[Union[TensorMetadata, TensorMetadataAndValues]]]:
         """
         Custom reducer to pickle Tensors.  If we see tensors, we know they're constants
-        stored as attributes on the GraphModule. Include the values in the key
-        calculation. Small tensors will be inlined, so we can't serve the same cache
-        entry for different values anyway. Large constants are treated as parameters, so
-        we could conceivably reuse a cache entry. To do that, however, PyCodeCache would
-        need more complexity to create a new module from its cache, but with the right
-        constants attached as attributes.
-        """
+        stored as attributes on the GraphModule.
+        """
+        from .graph import GraphLowering
+
         if t.is_mkldnn:
             # TODO: These tensors don't currently pickle, so we can't cache a compiled
             # graph containing them. Just fail now. If mkldnn tensors get pickling
             # support, we can remove this.
             raise BypassFxGraphCache("mkldnn tensors unpickleable")
 
-        # Very large tensors could be expensive to copy to cpu and hash. Let's at least
-        # report if we find slowness.
-        start = time()
-        values = t.tolist()
-        elapsed = time() - start
-        if elapsed > 1.0:
-            warnings.warn(
-                f"FX graph cache handling of a large constant took {elapsed:.1}s. "
-                "Please file an issue."
-            )
-
+        # If this is an inlined constant or include_non_inlined=True, then we include
+        # the metadata and the values.
         metadata = extract_tensor_metadata_for_cache_key(t)
-        return (_ident, (TensorMetadataAndValues(metadata, values),))
+        if GraphLowering.can_inline_constant(t) or self.include_non_inlined:
+            # Very large tensors will be expensive to copy to cpu and hash. Let's at
+            # least report any slowness.
+            start = time()
+            values = t.tolist()
+            elapsed = time() - start
+            if elapsed > 1.0:
+                warnings.warn(
+                    f"FX graph cache copying of a large constant took {elapsed:.1}s. "
+                    "Please file an issue."
+                )
+
+            return (_ident, (TensorMetadataAndValues(metadata, values),))
+
+        # Otherwise, we just include the metadata.
+        return (_ident, (metadata,))
 
     def _reduce_symint(self, s: SymInt) -> Tuple[Callable[[T], T], Tuple[str]]:
         """
@@ -857,6 +811,10 @@
         return custom_pass.uuid()
 
 
+def has_frozen_params(gm: torch.fx.GraphModule) -> bool:
+    return "_frozen_param" in str(gm)
+
+
 def compiled_fx_graph_hash(
     gm: torch.fx.GraphModule,
     example_inputs: Sequence[InputType],
@@ -866,8 +824,13 @@
     """
     Generate a unique hash of the FX graph for caching.
     """
+    # To support caching when the graph has frozen params, we ignore the tensor values
+    # of non-inlined constants since they won't be included in the cache entry. Without
+    # freezing, we want to include the values of any constant attribute.
+    include_non_inlined = not has_frozen_params(gm)
+
     details = FxGraphHashDetails(gm, example_inputs, fx_kwargs, inputs_to_check)
-    pickler = FxGraphCachePickler()
+    pickler = FxGraphCachePickler(include_non_inlined)
     # The prefix distinguishes among the other kinds of objects we
     # cache in this module.
     key = "f" + pickler.get_hash(details)
@@ -878,14 +841,10 @@
 
 
 def cudagraph_post_compile(
-<<<<<<< HEAD
-    gm: torch.fx.GraphModule,
-    example_inputs: List[Any],
-=======
     example_inputs: Sequence[InputType],
->>>>>>> 901e58d9
     compiled_graph: CompiledFxGraph,
     cudagraphs: BoxedBool,
+    gm: Optional[torch.fx.GraphModule],
 ) -> None:
     """
     Checks for any reasons not to run cudagraphs and then
@@ -931,7 +890,7 @@
             stack_traces=stack_traces,
             is_backward=is_backward,
             is_inference=is_inference,
-            constants=tuple(compiled_graph.get_constants_from_gm(gm).values()),
+            constants=tuple(compiled_graph.get_constants(gm).values()),
             placeholders=placeholders,
             mutated_input_idxs=tuple(compiled_graph.mutated_input_idxs),
         )
@@ -1085,14 +1044,10 @@
     @staticmethod
     def _lookup_graph(
         key: str,
-<<<<<<< HEAD
-        gm: torch.fx.GraphModule,
-        example_inputs: List[torch.Tensor],
-=======
         example_inputs: Sequence[InputType],
->>>>>>> 901e58d9
         local: bool,
         remote_cache: Optional[RemoteCache[JsonDataTy]],
+        gm: Optional[torch.fx.GraphModule],
     ) -> Optional[CompiledFxGraph]:
         """
         Lookup a compiled graph in the cache by key. On a hit, return the
@@ -1189,7 +1144,7 @@
                 graph.cache_key,
                 artifact_path,
                 graph.cache_linemap,
-                graph.get_constants_from_gm(gm),
+                graph.get_constants(gm),
             ).call
         except OSError:
             # Not expected, but in case the PyCodeCache entry is removed from
@@ -1229,13 +1184,9 @@
     @staticmethod
     def post_compile(
         compiled_graph: CompiledFxGraph,
-<<<<<<< HEAD
-        gm: torch.fx.GraphModule,
-        example_inputs: List[torch.Tensor],
-=======
         example_inputs: Sequence[InputType],
->>>>>>> 901e58d9
         cudagraphs: BoxedBool,
+        gm: Optional[torch.fx.GraphModule] = None,
     ) -> CompiledFxGraph:
         """
         Run a set of post processing steps after loading from the cache. These involve:
@@ -1262,10 +1213,10 @@
                 BoxedBool.disable(cudagraphs)
             else:
                 cudagraph_post_compile(
-                    gm,
                     example_inputs,
                     compiled_graph,
                     cudagraphs,
+                    gm,
                 )
         inputs_to_check = compiled_graph.inputs_to_check
         # cudagraphs could have been disabled from the earlier conditions
@@ -1354,16 +1305,15 @@
                 raise BypassFxGraphCache("Unsupported post grad custom pass")
 
         # Freezing can embed constants that wouldn't be static across runs.
-        if config.freezing and not torch._utils_internal.justknobs_check(
+        if has_frozen_params(gm) and not torch._utils_internal.justknobs_check(
             "pytorch/inductor:allow_freezing_with_caching"
         ):
-            raise BypassFxGraphCache(
-                "Freezing may introduce constants that aren't static across runs"
-            )
+            raise BypassFxGraphCache("Skipping graph with frozen constants")
 
         if config.aot_inductor.use_runtime_constant_folding:
             raise BypassFxGraphCache(
-                "Runtime constant folding may introduce constants that aren't static across runs"
+                "Runtime constant folding can introduce constants that aren't "
+                "static across runs"
             )
 
         from torch._inductor.bisect_helper import BisectionManager
@@ -1448,12 +1398,12 @@
     @staticmethod
     def load_with_key(
         key: str,
-        gm: torch.fx.GraphModule,
         debug_lines: List[str],
         example_inputs: Sequence[InputType],
         local: bool,
         remote_cache: Optional[RemoteCache[JsonDataTy]],
         is_backward: bool,
+        gm: Optional[torch.fx.GraphModule] = None,
     ) -> Tuple[Optional[CompiledFxGraph], Dict[str, Any]]:
         """
         Lookup the graph with the given key, and return results and metadata.
@@ -1461,7 +1411,7 @@
         differently from FXGraphCache.
         """
         compiled_graph = FxGraphCache._lookup_graph(
-            key, gm, example_inputs, local, remote_cache
+            key, example_inputs, local, remote_cache, gm
         )
         cache_info = {
             "key": key,
@@ -1515,12 +1465,12 @@
                 remote_cache = FxGraphCache.get_remote_cache()
             compiled_graph, cache_info = FxGraphCache.load_with_key(
                 key,
-                gm,
                 debug_lines,
                 example_inputs,
                 local,
                 remote_cache,
                 is_backward=fx_kwargs.get("is_backward", False),
+                gm=gm,
             )
 
         # CACHE BYPASS: Compile the graph, don't save it to the cache
@@ -1581,11 +1531,7 @@
         )
         # Use the passed in cudagraphs so that we mutate the BoxedBool correctly
         FxGraphCache.post_compile(
-<<<<<<< HEAD
-            compiled_graph, gm, example_inputs, fx_kwargs["cudagraphs"]
-=======
             compiled_graph, example_inputs, fx_kwargs["cudagraphs"]  # type: ignore[arg-type]
->>>>>>> 901e58d9
         )
         return compiled_graph
 
@@ -1618,12 +1564,15 @@
     device_idxs: Set[int]
     mutated_inputs: Set[str]
     mutated_input_idxs: Set[int]
-    # We don't store the constants in the cache entry because they may be large,
-    # and more importantly: they may vary, e.g., in the case of frozen attributes.
-    # Instead, save the mapping from attribute names in the GraphLowering to the
-    # original name of the attribute in the GraphModule. Then we can extract the
-    # constants from the current GraphModule under compilation.
-    allocated_constant_name: Dict[str, str]
+    # We populate exactly one of the next two fields. In the common case, we store the
+    # constant attirbutes in the cache entry and re-attach them to the module created in
+    # PyCodeCache.load_by_key_path. In the case that the graph has frozen parameters,
+    # however, we save the mapping from attribute names in the GraphLowering to the
+    # original name of the attribute in the GraphModule. When we create the module from
+    # the cache entry, we then look up the constants from the current GraphModule. This
+    # scheme allows us to support caching with freezing.
+    allocated_constant_name: Optional[Dict[str, str]]
+    constants: Optional[Dict[str, torch.Tensor]]
     torchbind_constants: Dict[str, torch._C.ScriptObject]
     output_strides: Optional[List[Optional[Tuple[_StrideExprStr, ...]]]]
     disabled_cudagraphs_reason: Optional[str]
@@ -1665,7 +1614,12 @@
         self.device_idxs = set(graph.device_idxs)
         self.mutated_inputs = set(graph.mutated_inputs)
         self.mutated_input_idxs = set(graph.mutated_input_idxs)
-        self.allocated_constant_name = graph.allocated_constant_name
+        if has_frozen_params(graph.orig_gm):
+            self.allocated_constant_name = graph.allocated_constant_name
+            self.constants = None
+        else:
+            self.allocated_constant_name = None
+            self.constants = graph.constants
         self.torchbind_constants = graph.torchbind_constants
         self.output_strides = output_strides
         self.disabled_cudagraphs_reason = disabled_cudagraphs_reason
@@ -1684,14 +1638,20 @@
         finally:
             AutotuneCacheBundler.end_compile()
 
-    def get_constants_from_gm(
-        self, gm: torch.fx.GraphModule
+    def get_constants(
+        self, gm: Optional[torch.fx.GraphModule]
     ) -> Dict[str, torch.Tensor]:
         """
-        Lookup the constants from attributes on the GraphModule using the
-        allocated_constant_name map copied from the GraphModule when the
-        entry was created.
-        """
+        Get the constant attributes.
+        """
+        # Normal case: The constants are stored in the entry.
+        if self.constants is not None:
+            return self.constants
+
+        # Freezing case: Look up the constants from attributes on the GraphModule using
+        # the allocated_constant_name map.
+        assert gm is not None
+        assert self.allocated_constant_name is not None
         constants = {
             name: getattr(gm, orig_name)
             for name, orig_name in self.allocated_constant_name.items()
@@ -3067,6 +3027,7 @@
     # than once, but attach different attributes, i.e., due to different
     # constant values.
     modules: List[ModuleType] = []
+    cache: Dict[str, ModuleType] = {}
     linemaps: Dict[str, List[Tuple[Any, ...]]] = {}
 
     @classmethod
