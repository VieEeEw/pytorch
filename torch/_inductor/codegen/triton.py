--- conflicted
+++ resolved
@@ -2265,7 +2265,7 @@
                 if self.cooperative_reduction:
                     # cooperative reductions require full welford for correctness
                     result_var = self.welford_reduce(
-                        result_var, reduction_type, value, where_cond, acc_type
+                        result_var, reduction_type, value, where_cond, acc_type, dtype
                     )
                 else:
                     # For persistent reductions, don't bother with
@@ -2318,64 +2318,8 @@
                     self.post_loop_combine, result_var, accumulator, accumulator_index
                 )
             elif is_welford_reduction(reduction_type):
-<<<<<<< HEAD
                 result_var = self.welford_reduce(
-                    result_var, reduction_type, value, where_cond, acc_type
-=======
-                accumulator = f"{result_var}_mean"
-                accumulator_m2 = f"{result_var}_m2"
-                accumulator_weight = f"{result_var}_weight"
-                self.body.writeline(
-                    f"{accumulator} = tl.zeros({self.dense_size_str()}, {acc_type})"
-                )
-                self.body.writeline(
-                    f"{accumulator_m2} = tl.zeros({self.dense_size_str()}, {acc_type})"
-                )
-                self.body.writeline(
-                    f"{accumulator_weight} = tl.zeros({self.dense_size_str()}, {acc_type})"
-                )
-
-                if reduction_type == "welford_combine":
-                    mean, m2, weight = value
-                    self.compute.splice(
-                        f"""\
-                    {accumulator}_next, {accumulator_m2}_next, {accumulator_weight}_next = triton_helpers.welford_combine(
-                        {accumulator}, {accumulator_m2}, {accumulator_weight},
-                        {mean}, {m2}, {weight}
-                    )
-                    """
-                    )
-                else:
-                    assert reduction_type == "welford_reduce"
-                    self.compute.splice(
-                        f"""\
-                    {accumulator}_next, {accumulator_m2}_next, {accumulator_weight}_next = triton_helpers.welford_reduce(
-                        {value}, {accumulator}, {accumulator_m2}, {accumulator_weight}, roffset == 0
-                    )
-                    """
-                    )
-
-                self.compute.splice(
-                    f"""\
-                {accumulator} = {where_cond(f'{accumulator}_next', accumulator)}
-                {accumulator_m2} = {where_cond(f'{accumulator_m2}_next', accumulator_m2)}
-                {accumulator_weight} = {where_cond(f'{accumulator_weight}_next', accumulator_weight)}
-                """
-                )
-
-                result_mean = result_var
-                result_m2 = self.cse.newvar(dtype=dtype)
-                result_weight = self.cse.newvar(dtype=dtype)
-                result_var = self.welford_reduce_final_reduction(
-                    self.post_loop_combine,
-                    result_mean,
-                    result_m2,
-                    result_weight,
-                    accumulator,
-                    accumulator_m2,
-                    accumulator_weight,
-                    dim,
->>>>>>> b5d581d3
+                    result_var, reduction_type, value, where_cond, acc_type, dtype
                 )
             else:
                 combine_fn = ir.get_reduction_combine_fn(reduction_type, src_dtype)
@@ -2461,7 +2405,9 @@
 
         return result_var
 
-    def welford_reduce(self, result_var, reduction_type, value, where_cond, acc_type):
+    def welford_reduce(
+        self, result_var, reduction_type, value, where_cond, acc_type, dtype
+    ):
         """Helper to codegen a welford reduction"""
         dim = self.triton_tensor_ndim() - 1
         accumulator = f"{result_var}_mean"
@@ -2503,8 +2449,8 @@
             """
         )
         result_mean = result_var
-        result_m2 = self.cse.newvar()
-        result_weight = self.cse.newvar()
+        result_m2 = self.cse.newvar(dtype=dtype)
+        result_weight = self.cse.newvar(dtype=dtype)
         return self.welford_reduce_final_reduction(
             self.post_loop_combine,
             result_mean,
