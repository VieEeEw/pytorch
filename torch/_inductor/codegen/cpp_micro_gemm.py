# mypy: allow-untyped-defs
import dataclasses
from enum import Enum
from typing import Callable, Dict, List, Optional, Type

import sympy

import torch

from .. import ir
from ..cpu_vec_isa import pick_vec_isa, VecAMX, VecAVX2, VecAVX512, VecISA
from ..utils import IndentedBuffer, parallel_num_threads
from ..virtualized import V
from .common import KernelTemplate
from .cpp_template_kernel import CppTemplateKernel
from .cpp_utils import DTYPE_TO_CPP, GemmBlocking, value_to_cpp


class LayoutType(Enum):
    NORMAL = 0
    VNNI2 = 1
    VNNI4 = 2


class CppMicroGemm:
    """
    A class that codegens a kernel that computes small-sized matrix multiplication.

    A micro GEMM kernel is responsible for register blocking, instruction selection,
    and other CPU architecture-specific optimizations.

    The subclasses need to override `codegen_define` to define the kernel function
    that is called by the code generated by `codegen_call`.
    """

    # TODO(jgong5): support constant shapes and lds as template args.
    DECLARE_KERNEL = r"""
template <bool accum>
inline void {{kernel_name}}(
{%- if kernel_extra_args_declare %}
    {{kernel_extra_args_declare}}
{%- endif %}
    const {{input_t}}* __restrict__ A,
    const {{input2_t}}* __restrict__ B,
    {{output_t}}* __restrict__ C,
    int64_t M,
    int64_t N,
    int64_t K,
    int64_t lda,
    int64_t ldb,
    int64_t ldc
)
"""

    def __init__(
        self,
        name,
        input_dtype,
        input2_dtype,
        output_dtype,
        compute_dtype,
        register_blocking,
        alpha=1,
    ):
        self.name = name
        self.input_dtype = input_dtype
        assert input2_dtype is not None
        self.input2_dtype = input2_dtype
        self.output_dtype = output_dtype
        self.compute_dtype = compute_dtype
        self.register_blocking = register_blocking
        self.alpha = alpha

    def get_common_options(self):
        if self.input_dtype == torch.uint8:
            assert self.compute_dtype == torch.int32
            assert self.output_dtype == torch.int32
            assert self.input2_dtype == torch.int8
        return {
            "torch": torch,
            "kernel_name": self.name,
            "input_dtype": self.input_dtype,
            "output_dtype": self.output_dtype,
            "compute_dtype": self.compute_dtype,
            "input_t": DTYPE_TO_CPP[self.input_dtype],
<<<<<<< HEAD
            "input2_t": (
                DTYPE_TO_CPP[torch.int8]
                if self.input_dtype == torch.uint8
                else DTYPE_TO_CPP[self.input_dtype]
            ),  # TODO: support dtype other than s8 for weight
=======
            "input2_t": DTYPE_TO_CPP[self.input2_dtype],
>>>>>>> e3b3431c
            "output_t": DTYPE_TO_CPP[self.output_dtype],
            "compute_t": DTYPE_TO_CPP[self.compute_dtype],
            "alpha": self.alpha,
            "kernel_extra_args_declare": self.get_kernel_extra_args_declare(),
            "int8_gemm": self.input_dtype == torch.uint8,
            "vnni_size": 4 if self.input_dtype == torch.uint8 else 2,
        }

    def get_kernel_declaration(self):
        options = self.get_common_options()
        return KernelTemplate._template_from_string(self.DECLARE_KERNEL).render(options)

    def get_kernel_extra_args_declare(self) -> str:
        return ""

    def get_kernel_extra_args(self) -> str:
        return ""

    def codegen_define(self, kernel: CppTemplateKernel) -> str:
        raise NotImplementedError

    def codegen_call(
        self,
        kernel: CppTemplateKernel,
        A: ir.Buffer,
        B: ir.Buffer,
        C: ir.Buffer,
        accum: bool,
    ) -> str:
        """
        Generate the code for calling the templated kernel that computes
        `C += alpha * A @ B` if `accum` is True, or `C = alpha * A @ B` otherwise.
        """
        A_ptr = f"&({kernel.index(A, [0, 0])})"
        B_ptr = f"&({kernel.index(B, [0, 0])})"
        C_ptr = f"&({kernel.index(C, [0, 0])})"
        M = kernel.size(C, 0)
        N = kernel.size(C, 1)
        K = kernel.size(A, 1)
        lda = kernel.stride(A, 0)
        ldb = kernel.stride(B, 0)
        ldc = kernel.stride(C, 0)
        res = IndentedBuffer()
        res.writeline(f"{self.name}<{value_to_cpp(accum, 'bool')}>(")
        with res.indent():
            extra_args = self.get_kernel_extra_args()
            if extra_args:
                res.writeline(extra_args)
            res.writeline(f"{A_ptr},")
            res.writeline(f"{B_ptr},")
            res.writeline(f"{C_ptr},")
            res.writeline(f"{M},")
            res.writeline(f"{N},")
            res.writeline(f"{K},")
            res.writeline(f"{lda},")
            res.writeline(f"{ldb},")
            res.writeline(f"{ldc}")
        res.writeline(");")
        return res.getvalue()

    def codegen_init(
        self,
        kernel: CppTemplateKernel,
    ) -> str:
        return ""

    def codegen_finalize(
        self,
        kernel: CppTemplateKernel,
    ) -> str:
        return ""

    def get_b_layout(self) -> LayoutType:
        return LayoutType.NORMAL


@dataclasses.dataclass
class CppMicroGemmConfig:
    input_dtype: torch.dtype
    input2_dtype: torch.dtype
    output_dtype: torch.dtype
    compute_dtype: torch.dtype
    vec_isa_cls: Type[VecISA]
    register_blocking: GemmBlocking
    extra_check: Optional[Callable[..., bool]] = None


micro_gemm_configs: Dict[Type[CppMicroGemm], List[CppMicroGemmConfig]] = {}


def register_micro_gemm(*configs):
    def inner(cls):
        assert (
            cls not in micro_gemm_configs
        ), f"Duplicate micro_gemm registration for {cls}"
        assert len(configs) > 0, f"No micro_gemm configs provided for {cls}"
        micro_gemm_configs[cls] = list(configs)
        return cls

    return inner


def generate_gemm_config(
    vec_isa_cls,
    register_blockings,
    input_dtype=torch.float,
    input2_dtype=None,
    output_dtype=None,
    compute_dtype=None,
    extra_check=None,
):
    if output_dtype is None:
        output_dtype = input_dtype
    if compute_dtype is None:
        compute_dtype = output_dtype
    if input2_dtype is None:
        input2_dtype = input_dtype
    return [
        CppMicroGemmConfig(
            input_dtype,
            input2_dtype,
            output_dtype,
            compute_dtype,
            vec_isa_cls,
            GemmBlocking(*blocking),
            extra_check,
        )
        for blocking in register_blockings
    ]


class CppMicroGemmRef(CppMicroGemm):
    """
    A reference implementation of the CppMicroGemm class with naive C++ code.
    It is used for correctness debugging.
    """

    TEMPLATE_ENTRY = r"""
{{declare_kernel}} {
    for (int64_t m = 0; m < M; ++m) {
        for (int64_t n = 0; n < N; ++n) {
            {{compute_t}} result = accum ? C[m * ldc + n] : 0;
            for (int64_t k = 0; k < K; ++k) {
                result += ({{compute_t}})A[m * lda + k] * ({{compute_t}})B[k * ldb + n] * {{alpha}};
            }
            C[m * ldc + n] = result;
        }
    }
}
"""

    def __init__(
        self, name, input_dtype, input2_dtype, output_dtype, compute_dtype, alpha
    ):
        super().__init__(
            name,
            input_dtype,
            input2_dtype,
            output_dtype,
            compute_dtype,
            GemmBlocking(1, 1, 1),
            alpha,
        )

    def codegen_define(self, kernel: CppTemplateKernel) -> str:
        options = {
            "declare_kernel": self.get_kernel_declaration(),
            **self.get_common_options(),
        }
        return KernelTemplate._template_from_string(self.TEMPLATE_ENTRY).render(options)


def check_fp32_vec_extra(config, m, n, k, alpha, num_threads):
    # TODO(jgong5): support n % n_block_size != 0
    return n % config.register_blocking.block_n == 0


@register_micro_gemm(
    *generate_gemm_config(
        VecAVX512,
        [(8, 48, 1), (8, 32, 1), (16, 16, 1)],
        input_dtype=torch.float,
        extra_check=check_fp32_vec_extra,
    ),
    *generate_gemm_config(
        VecAVX512,
        [(8, 48, 1), (8, 32, 1), (16, 16, 1)],
        input_dtype=torch.bfloat16,
        output_dtype=torch.float,
        extra_check=check_fp32_vec_extra,
    ),
    *generate_gemm_config(
        VecAVX512,
        [(8, 48, 1), (8, 32, 1), (16, 16, 1)],
        input_dtype=torch.half,
        output_dtype=torch.float,
        extra_check=check_fp32_vec_extra,
    ),
    *generate_gemm_config(
        VecAVX2,
        [(4, 24, 1), (4, 16, 1), (8, 8, 1)],
        input_dtype=torch.float,
        extra_check=check_fp32_vec_extra,
    ),
    *generate_gemm_config(
        VecAVX2,
        [(4, 24, 1), (4, 16, 1), (8, 8, 1)],
        input_dtype=torch.bfloat16,
        output_dtype=torch.float,
        extra_check=check_fp32_vec_extra,
    ),
    *generate_gemm_config(
        VecAVX2,
        [(4, 24, 1), (4, 16, 1), (8, 8, 1)],
        input_dtype=torch.half,
        output_dtype=torch.float,
        extra_check=check_fp32_vec_extra,
    ),
)
class CppMicroGemmFP32Vec(CppMicroGemm):
    """
    This class generates the code for micro gemm using fp32 vec instructions for compute.
    It supports input types of torch.float, torch.bfloat16, and torch.half with fp32 output.
    """

    TEMPLATE_ENTRY = r"""
{{declare_kernel}} {
    TORCH_CHECK(N % {{block_n}} == 0, "N dimension must be multiple of {{block_n}}");
    TORCH_CHECK(K % {{block_k}} == 0, "K dimension must be multiple of {{block_k}}");
    // TODO(jgong5): loop unroll for M and N
    for (int64_t m = 0; m < M; m += {{block_m}}) {
        int64_t block_m = std::min<int64_t>(M - m, {{block_m}});
        for (int64_t n = 0; n < N; n += {{block_n}}) {
            if (block_m == {{block_m}}) {
                {{kernel_name}}_kernel<{{block_m}}, {{block_n}}, accum>(
                    A + m * lda,
                    B + n,
                    C + m * ldc + n,
                    K,
                    lda,
                    ldb,
                    ldc
                );
            } else {
                switch (block_m) {
                {%- for b in range(block_m - 1, 0, -1) %}
                case {{b}}:
                    {{kernel_name}}_kernel<{{b}}, {{block_n}}, accum>(
                        A + m * lda,
                        B + n,
                        C + m * ldc + n,
                        K,
                        lda,
                        ldb,
                        ldc
                    );
                    break;
                {%- endfor %}
                default:
                    {{kernel.assert_function}}(false, "Unsupported block_m: ", block_m);
                }
            }
        }
    }
}
"""

    TEMPLATE_KERNEL = r"""
template <int64_t BLOCK_M, int64_t BLOCK_N, bool accum>
inline void {{kernel_name}}_kernel(
    const {{input_t}}* __restrict__ A,
    const {{input_t}}* __restrict__ B,
    {{output_t}}* __restrict__ C,
    int64_t K,
    int64_t lda,
    int64_t ldb,
    int64_t ldc
) {
    using Vectorized = at::vec::Vectorized<{{compute_t}}>;
    using VectorizedIn = at::vec::Vectorized<{{input_t}}>;
    constexpr auto VLEN = Vectorized::size();
    constexpr auto ROWS = BLOCK_M;
    constexpr auto COLS = BLOCK_N / VLEN;

    Vectorized va;
    at::vec::VectorizedN<{{compute_t}}, COLS> vb;
    at::vec::VectorizedN<{{compute_t}}, ROWS*COLS> vc;

    auto loadc = [&](auto i) {
        if constexpr (accum) {
            constexpr int row = i / COLS;
            constexpr int col = i % COLS;
            vc[i] = Vectorized::loadu(C + row * ldc + col * VLEN);
        } else {
            vc[i] = Vectorized(0.0f);
        }
    };
    c10::ForcedUnroll<ROWS * COLS>{}(loadc);

    auto compute = [&, COLS](auto i, int k) {
        constexpr int row = i / COLS;
        constexpr int col = i % COLS;

        if constexpr (col == 0) {
            {%- if alpha != 1 %}
            va = Vectorized(static_cast<{{compute_t}}>(A[row * lda + k]) * {{alpha}});
            {%- else %}
            va = Vectorized(static_cast<{{compute_t}}>(A[row * lda + k]));
            {%- endif %}
        }

        if constexpr (row == 0) {
            {%- if input_dtype == torch.bfloat16 or input_dtype == torch.float16 %}
            auto b = VectorizedIn::loadu(B + k * ldb + col * VLEN, VLEN);
            vb[col] = at::vec::convert<{{compute_t}}>(b);
            {%- else %}
            vb[col] = Vectorized::loadu(B + k * ldb + col * VLEN);
            {%- endif %}
        }

        constexpr int idx = row * COLS + col;
        vc[idx] = at::vec::fmadd(va, vb[col], vc[idx]);
    };

    {{kernel.unroll_pragma(4)}}
    for (int k = 0; k < K; ++k) {
        c10::ForcedUnroll<ROWS * COLS>{}(compute, k);
    }

    // store to C
    auto storec = [&](auto i) {
        constexpr int row = i / COLS;
        constexpr int col = i % COLS;
        vc[i].store(C + row * ldc + col * VLEN);
    };
    c10::ForcedUnroll<ROWS * COLS>{}(storec);
}
"""

    def codegen_define(self, kernel: CppTemplateKernel) -> str:
        options = {
            "declare_kernel": self.get_kernel_declaration(),
            "kernel": kernel,
            "block_m": self.register_blocking.block_m,
            "block_n": self.register_blocking.block_n,
            "block_k": self.register_blocking.block_k,
            **self.get_common_options(),
        }
        result = KernelTemplate._template_from_string(self.TEMPLATE_KERNEL).render(
            options
        )
        result += KernelTemplate._template_from_string(self.TEMPLATE_ENTRY).render(
            options
        )
        return result


# extra check for CppMicroGemmAMX
def check_amx_extra(config, m, n, k, alpha, num_threads):
    vnni_size = 4 if config.input_dtype == torch.uint8 else 2
    return (
        n % config.register_blocking.block_n == 0 and k % vnni_size == 0 and alpha == 1
    )


@register_micro_gemm(
    *generate_gemm_config(
        VecAMX,
        [(32, 32, 32), (48, 16, 32), (16, 48, 32)],
        input_dtype=torch.bfloat16,
        output_dtype=torch.float,
        extra_check=check_amx_extra,
    ),
    *generate_gemm_config(
        VecAMX,
        [(32, 32, 64), (48, 16, 64)],
        input_dtype=torch.uint8,
        input2_dtype=torch.int8,
        output_dtype=torch.int32,
        compute_dtype=torch.int32,
        extra_check=check_amx_extra,
    ),
)
class CppMicroGemmAMX(CppMicroGemm):
    """
    This class generates the code for micro gemm using Advanced Matrix eXtention (AMX)
    instructions available in 4th generation Intel Xeon for compute.
    It supports input types of torch.bfloat16 with fp32 output.
    TODO(jgong5): support int8 data type.
    """

    TEMPLATE_ENTRY = r"""
{{declare_kernel}} {
    TORCH_CHECK(N % {{block_n}} == 0, "N dimension must be multiple of {{block_n}}");
    TORCH_CHECK(K % 2 == 0, "K dimension must be multiple of 2");
    // TODO(jgong5): loop unroll for M and N
    for (int64_t m = 0; m < M; m += {{block_m}}) {
        int64_t block_m = std::min<int64_t>(M - m, {{block_m}});
        int64_t m_tail = m;
        for (int64_t n = 0; n < N; n += {{block_n}}) {
            {%- for num_rows in range(block_m, 0, -16) %}
            {%- if num_rows != block_m %}
            else
            {%- endif %}
            if (block_m >= {{num_rows}}) {
                {{kernel_name}}_amx_kernel_{{num_rows}}_{{num_columns}}<accum>(
                    amx_state,
                    A + m * lda,
                    B + n,
                    C + m * ldc + n,
                    K,
                    lda,
                    ldb,
                    ldc,
                    16
                );
                block_m -= {{num_rows}};
                m_tail += {{num_rows}};
            }
            {%- endfor %}
            if (block_m > 0) {
                {{kernel_name}}_amx_kernel_16_{{num_columns}}<accum>(
                    amx_state,
                    A + m_tail * lda,
                    B + n,
                    C + m_tail * ldc + n,
                    K,
                    lda,
                    ldb,
                    ldc,
                    block_m
                );
            }
        }
    }
}
"""

    TEMPLATE_KERNEL = r"""
template <bool accum>
inline void {{kernel_name}}_amx_kernel_{{num_rows}}_{{num_columns}}(
    AMXState& amx_state,
    const {{input_t}}* __restrict__ A,
    const {{input2_t}}* __restrict__ B,
    {{output_t}}* __restrict__ C,
    int64_t K,
    int64_t lda,
    int64_t ldb,
    int64_t ldc,
    uint8_t tilecfg_rows
) {
    // TODO(jgong5): add prefetch hint for A, B, C
    auto loadconfig = [](const amx_tilecfg& cfg) {
        _tile_loadconfig(&cfg);
    };
    const auto last_k_offset = K / {{block_k}} * {{block_k}};
    const auto tail_k_size = K - last_k_offset;
    if C10_LIKELY (last_k_offset > 0) {
        amx_state.configure(tilecfg_rows, 64, {{num_rows}} / 16, {{num_columns}}, loadconfig);
    } else {
        amx_state.configure(tilecfg_rows, tail_k_size * sizeof({{input_t}}), {{num_rows}} / 16, {{num_columns}}, loadconfig);
    }
    auto load_c = [&]() {
    {%- for tile_row in range(num_rows // 16) %}
        {%- for tile_col in range(num_columns) %}
        {%- set tile_idx = tile_row * num_columns + tile_col %}
        _tile_loadd({{tile_idx}}, C + {{tile_row * 16}} * ldc + {{tile_col * 16}}, ldc * sizeof({{output_t}}));
        {%- endfor %}
    {%- endfor %}
    };
    auto zero_c = [&]() {
    {%- for tile_row in range(num_rows // 16) %}
        {%- for tile_col in range(num_columns) %}
        {%- set tile_idx = tile_row * num_columns + tile_col %}
        _tile_zero({{tile_idx}});
        {%- endfor %}
    {%- endfor %}
    };

    if constexpr (accum) {
        load_c();
    } else {
        zero_c();
    }

    auto compute = [&](int k) {
    {%- set tile_offset_a = num_rows // 16 * num_columns %}
    {%- set tile_offset_b = tile_offset_a + num_rows // 16 %}
    {%- for tile_row in range(num_rows // 16) %}
        {%- for tile_col in range(num_columns) %}
        {%- set tile_idx_a = tile_offset_a + tile_row %}
        {%- set tile_idx_b = tile_offset_b + tile_col %}
        {%- set tile_idx_c = tile_row * num_columns + tile_col %}
        {%- if tile_col == 0 %}
        _tile_loadd({{tile_idx_a}}, A + {{tile_row * 16}} * lda + k, lda * sizeof({{input_t}}));
        {%- endif %}
        {%- if tile_row == 0 %}
        _tile_loadd({{tile_idx_b}}, B + k * ldb + {{tile_col * 16 * vnni_size}}, ldb * {{vnni_size}} * sizeof({{input_t}}));
        {%- endif %}
        {%- if int8_gemm %}
        _tile_dpbusd({{tile_idx_c}}, {{tile_idx_a}}, {{tile_idx_b}});
        {%- else %}
        _tile_dpbf16ps({{tile_idx_c}}, {{tile_idx_a}}, {{tile_idx_b}});
        {%- endif %}
        {%- endfor %}
    {%- endfor %}
    };

    {{kernel.unroll_pragma(4)}}
    for (int k = 0; k < last_k_offset; k += {{block_k}}) {
        compute(k);
    }

    auto store_c = [&]() {
    // store to C
    {%- for tile_row in range(num_rows // 16) %}
        {%- for tile_col in range(num_columns) %}
        {%- set tile_idx = tile_row * num_columns + tile_col %}
        _tile_stored({{tile_idx}}, C + {{tile_row * 16}} * ldc + {{tile_col * 16}}, ldc * sizeof({{output_t}}));
        {%- endfor %}
    {%- endfor %}
    };

    // TODO(jgong5): move tail k computation to separate loopnest to save tile configuration overhead
    if C10_UNLIKELY (tail_k_size > 0) {
        if C10_LIKELY (last_k_offset > 0) {
            store_c();
            amx_state.configure(tilecfg_rows, tail_k_size * sizeof({{input_t}}), {{num_rows}} / 16, {{num_columns}}, loadconfig);
            load_c();
        }
        compute(last_k_offset);
    }

    store_c();
}
"""

    def codegen_define(self, kernel: CppTemplateKernel) -> str:
        block_m, block_n, block_k = self.register_blocking
        assert block_m % 16 == 0, "Only support block_m % 16 == 0 for AMX"
        assert block_n % 16 == 0, "Only support block_n % 16 == 0 for AMX"
        if self.input_dtype == torch.uint8:
            assert block_k == 64, "Only support block_k = 64 for AMX INT8"
        else:
            assert block_k == 32, "Only support block_k = 32 for AMX Bfloat16/Float16"
        num_columns = block_n // 16
        options = {
            "declare_kernel": self.get_kernel_declaration(),
            "kernel": kernel,
            "block_m": block_m,
            "block_n": block_n,
            "block_k": block_k,
            "num_columns": num_columns,
            **self.get_common_options(),
        }
        result = ""
        for num_rows in range(block_m, 0, -16):
            amx_kernel_options = {**options, "num_rows": num_rows}
            result += KernelTemplate._template_from_string(self.TEMPLATE_KERNEL).render(
                amx_kernel_options
            )
        result += KernelTemplate._template_from_string(self.TEMPLATE_ENTRY).render(
            options
        )
        return result

    def codegen_init(
        self,
        kernel: CppTemplateKernel,
    ) -> str:
        return "AMXState amx_state;"

    def codegen_finalize(
        self,
        kernel: CppTemplateKernel,
    ) -> str:
        return "amx_state.release([]() { _tile_release(); });"

    def get_kernel_extra_args_declare(self) -> str:
        return "AMXState& amx_state,"

    def get_kernel_extra_args(self) -> str:
        return "amx_state,"

    def get_b_layout(self):
        if self.input_dtype == torch.uint8:
            return LayoutType.VNNI4
        else:
            return LayoutType.VNNI2


def create_micro_gemm(
    name,
    m,
    n,
    k,
    input_dtype,
    input2_dtype,
    output_dtype=None,
    compute_dtype=None,
    alpha=1,
    num_threads=-1,
    use_ref=True,
) -> Optional[CppMicroGemm]:
    def create_from_config(cls, config: CppMicroGemmConfig):
        return cls(
            name,
            config.input_dtype,
            config.input2_dtype,
            config.output_dtype,
            config.compute_dtype,
            config.register_blocking,
            alpha,
        )

    assert isinstance(n, int) or n.is_number, n
    assert isinstance(k, int) or k.is_number, k
    m = V.graph.sizevars.size_hint(m, fallback=1) if isinstance(m, sympy.Expr) else m
    assert isinstance(m, int), m
    if output_dtype is None:
        output_dtype = input_dtype
    if compute_dtype is None:
        compute_dtype = output_dtype
    if num_threads < 0:
        num_threads = parallel_num_threads()
    vec_isa = pick_vec_isa()
    matched_configs = []
    for cls, configs in micro_gemm_configs.items():
        for config in configs:
            if not issubclass(vec_isa.__class__, config.vec_isa_cls):
                continue
            if (
                config.input_dtype == input_dtype
                and config.output_dtype == output_dtype
                and config.compute_dtype == compute_dtype
                and config.input2_dtype == input2_dtype
            ):
                if config.extra_check is not None and not config.extra_check(
                    config, m, n, k, alpha, num_threads
                ):
                    continue
                block_m, block_n, block_k = config.register_blocking
                # Criteria on the ranking of configurations
                # 1. ISA: AMX > VEC
                # 2. Dividable by block sizes (block_m, block_n, block_k)
                # 3. Number of mxn blocks is large enough to occupy all the threads
                # 4. Register blocks are larger
                isa_score = 0
                if config.vec_isa_cls == VecAMX:
                    isa_score += 1
                dividable_score = 0
                if m % block_m == 0:
                    dividable_score += 1
                if n % block_n == 0:
                    dividable_score += 1
                if k % block_k == 0:
                    dividable_score += 1
                occupancy_score = 0
                n_blocks = (n + block_n - 1) // block_n
                total_mxn_blocks = n_blocks * ((m + block_m - 1) // block_m)
                if n_blocks >= num_threads:
                    occupancy_score += 1
                if total_mxn_blocks >= num_threads:
                    occupancy_score += 1
                register_bytes = (
                    block_m * block_n * config.compute_dtype.itemsize
                    + (block_m * block_k + block_k * block_n)
                    * config.input_dtype.itemsize
                )
                matched_configs.append(
                    (
                        (isa_score, dividable_score, occupancy_score, register_bytes),
                        cls,
                        config,
                    )
                )
    if len(matched_configs) == 0:
        if use_ref:
            return CppMicroGemmRef(
                name, input_dtype, input2_dtype, output_dtype, compute_dtype, alpha
            )
        else:
            return None
    # TODO(jgong5): allow autotuning on choices of configs
    return create_from_config(*max(matched_configs, key=lambda x: x[0])[1:])<|MERGE_RESOLUTION|>--- conflicted
+++ resolved
@@ -83,15 +83,7 @@
             "output_dtype": self.output_dtype,
             "compute_dtype": self.compute_dtype,
             "input_t": DTYPE_TO_CPP[self.input_dtype],
-<<<<<<< HEAD
-            "input2_t": (
-                DTYPE_TO_CPP[torch.int8]
-                if self.input_dtype == torch.uint8
-                else DTYPE_TO_CPP[self.input_dtype]
-            ),  # TODO: support dtype other than s8 for weight
-=======
             "input2_t": DTYPE_TO_CPP[self.input2_dtype],
->>>>>>> e3b3431c
             "output_t": DTYPE_TO_CPP[self.output_dtype],
             "compute_t": DTYPE_TO_CPP[self.compute_dtype],
             "alpha": self.alpha,
