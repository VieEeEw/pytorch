--- conflicted
+++ resolved
@@ -55,10 +55,6 @@
         self.comment = "//"
         self.namespace = "at::"
         self.none_str = "nullptr"
-<<<<<<< HEAD
-        self.extern_call_ops = OrderedSet()
-=======
->>>>>>> 437d0dfe
         self.size = "sizes()"
         self.stride = "strides()"
         self.supports_intermediate_hooks = False
