# mypy: allow-untyped-defs
import collections
import typing
from enum import auto, Enum
from typing import Dict, List, Optional, Union


# NOTE: if these fail asserts submit a PR to increase them
TRITON_MAX_BLOCK = {
    "X": 4096,
    "Y": 1024,
    "Z": 1024,
    "R": 4096 * 16,  # * 16 is multi-kernel only
}


class ReductionHint(Enum):
    INNER = 0
    OUTER = 1
    OUTER_TINY = 2
    DEFAULT = 3


class TileHint(Enum):
    SQUARE = 0
    DEFAULT = 1


def _is_triton_available():
    try:
        import triton  # noqa: F401

        return True
    except ImportError:
        return False

<<<<<<< HEAD
    attrs_descriptor_available = True
    # Determine if 'ids_of_folded_args' is a valid field for AttrsDescriptor
    attr_desc_fields = set(dir(AttrsDescriptor))
    ids_of_folded_args_available = "ids_of_folded_args" in attr_desc_fields
    divisible_by_8_available = "divisible_by_8" in attr_desc_fields
except ImportError:
    attrs_descriptor_available = False
=======
>>>>>>> dd6099dc

# Define `AttrsDescriptorWrapper` function with clear conditional handling
if _is_triton_available():
    try:
        from triton.backends.compiler import AttrsDescriptor

        def AttrsDescriptorWrapper(
            divisible_by_16=None,
            equal_to_1=None,
        ):
            # Prepare the arguments for AttrsDescriptor
            kwargs = {
                "tt.divisibility": divisible_by_16,
                "tt.equal_to": equal_to_1,
            }

            # Instantiate AttrsDescriptor with the prepared arguments
            res = AttrsDescriptor.from_dict(kwargs)
            assert res.property_values["tt.divisibility"] == 16
            assert res.property_values["tt.equal_to"] == 1
            return res

    except ImportError:
        from triton.compiler.compiler import AttrsDescriptor

        def AttrsDescriptorWrapper(
            divisible_by_16=None,
            equal_to_1=None,
        ):
            # Prepare the arguments for AttrsDescriptor
            kwargs = {
                "divisible_by_16": divisible_by_16,
                "equal_to_1": equal_to_1,
            }

            # Instantiate AttrsDescriptor with the prepared arguments
            return AttrsDescriptor(**kwargs)

else:
    # Define a namedtuple as a fallback when AttrsDescriptor is not available
    AttrsDescriptorWrapper = collections.namedtuple(  # type: ignore[no-redef, name-match]
        "AttrsDescriptor",
        ["divisible_by_16", "equal_to_1"],
        defaults=[(), ()],
    )


_NUM_THREADS_PER_WARP = 32


class HeuristicType(Enum):
    PERSISTENT_REDUCTION = auto()
    POINTWISE = auto()
    REDUCTION = auto()
    SPLIT_SCAN = auto()
    TEMPLATE = auto()
    USER_AUTOTUNE = auto()


class AutotuneHint(Enum):
    ONE_ELEMENT_PER_THREAD = 0

    # Triton codegen tries to codegen set of AutotuneHints.
    # Enum.__repr__ looks like "<AutotuneHint.ELEMENTS_PER_WARP_32: 0>""
    # which isn't valid python.
    # Enum.__str__ will just return "AutotuneHint.ELEMENTS_PER_WARP_32".
    __repr__ = Enum.__str__


class DeviceProperties(typing.NamedTuple):
    """Copy device properties into a data structure not requiring torch to be imported"""

    type: str  # type: ignore[assignment]
    index: int  # type: ignore[assignment]
    cc: int
    major: Optional[int] = None
    regs_per_multiprocessor: Optional[int] = None
    max_threads_per_multi_processor: Optional[int] = None
    multi_processor_count: Optional[int] = None
    warp_size: Optional[int] = None

    @classmethod
    def create(cls, device):
        import torch
        from torch._dynamo.device_interface import get_interface_for_device

        device_type = device.type

        if torch.version.hip and device_type == "cuda":
            device_type = "hip"

        device_interface = get_interface_for_device(device)
        if device_type in ["cuda", "hip", "xpu"]:
            props = device_interface.get_device_properties(device)
            return cls(
                type=device_type,
                index=device.index,
                cc=device_interface.get_compute_capability(device),
                major=props.major if hasattr(props, "major") else None,
                regs_per_multiprocessor=props.regs_per_multiprocessor
                if hasattr(props, "regs_per_multiprocessor")
                else None,
                max_threads_per_multi_processor=props.max_threads_per_multi_processor
                if hasattr(props, "max_threads_per_multi_processor")
                else None,
                multi_processor_count=props.multi_processor_count
                if hasattr(props, "multi_processor_count")
                else None,
                warp_size=props.warp_size if hasattr(props, "warp_size") else 32,
            )
        return cls(
            type=device_type,
            index=device.index,
            cc=device_interface.get_compute_capability(device),
        )


class HalideInputSpec(typing.NamedTuple):
    ctype: str
    name: str
    shape: Optional[List[str]] = None
    stride: Optional[List[str]] = None
    offset: Optional[str] = None
    alias_of: Optional[str] = None

    def bindings_type(self):
        if self.ctype in ("half*", "bfloat16*"):
            return "uint16_t*"  # half not defined
        return self.ctype

    def halide_type(self):
        if self.ctype == "half*":
            return "halide_type_t(halide_type_float, 16)"  # half not defined
        if self.ctype == "bfloat16*":
            return "halide_type_t(halide_type_bfloat, 16)"  # half not defined
        return f"halide_type_of<{self.ctype.replace('*', '')}>()"

    def is_scalar(self):
        return self.shape is None

    def is_buffer(self):
        return self.shape is not None


class HalideMeta(typing.NamedTuple):
    argtypes: List[HalideInputSpec]
    target: str
    scheduler: Optional[str] = None
    scheduler_flags: Optional[Dict[str, Union[int, str]]] = None
    cuda_device: Optional[int] = None

    def args(self):
        """Command line args to pass to halide generator"""
        args = [f"target={self.target}"]
        if self.scheduler:
            args.append(f"autoscheduler={self.scheduler}")
        if self.scheduler_flags:
            assert self.scheduler
            for k, v in self.scheduler_flags.items():
                args.append(f"autoscheduler.{k}={v}")
        return args

    def is_cuda(self):
        return self.cuda_device is not None<|MERGE_RESOLUTION|>--- conflicted
+++ resolved
@@ -34,16 +34,7 @@
     except ImportError:
         return False
 
-<<<<<<< HEAD
-    attrs_descriptor_available = True
-    # Determine if 'ids_of_folded_args' is a valid field for AttrsDescriptor
-    attr_desc_fields = set(dir(AttrsDescriptor))
-    ids_of_folded_args_available = "ids_of_folded_args" in attr_desc_fields
-    divisible_by_8_available = "divisible_by_8" in attr_desc_fields
-except ImportError:
-    attrs_descriptor_available = False
-=======
->>>>>>> dd6099dc
+attrs_descriptor_available = False
 
 # Define `AttrsDescriptorWrapper` function with clear conditional handling
 if _is_triton_available():
