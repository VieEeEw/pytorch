# mypy: allow-untyped-defs
from __future__ import annotations

import contextlib
import functools
import operator

import torch
from torch._inductor.runtime.cache_dir_utils import (  # noqa: F401
    cache_dir,
    default_cache_dir,
    triton_cache_dir,
)


def conditional_product(*args):
    return functools.reduce(operator.mul, [x for x in args if x])


def ceildiv(numer: int, denom: int) -> int:
    return -(numer // -denom)


def is_power_of_2(n: int) -> bool:
    """Returns whether n = 2 ** m for some integer m."""
    return n > 0 and n & n - 1 == 0


def next_power_of_2(n: int) -> int:
    """Return the smallest power of 2 greater than or equal to n"""
    n -= 1
    n |= n >> 1
    n |= n >> 2
    n |= n >> 4
    n |= n >> 8
    n |= n >> 16
    n |= n >> 32
    n += 1
    return n


def get_num_bytes(*args: torch.Tensor, num_in_out_args: int = 0) -> int:
    """
    Return the total number of bytes the arguments of tensor type takes.

    For in/out args, tensor sizes are counted twice: once for reading and
    once for writing.

    The first num_in_out_args arguments are in out tensors.
    """
    return sum(
        arg.numel() * arg.element_size() * (1 + int(i < num_in_out_args))
        for i, arg in enumerate(args)
        if isinstance(arg, torch.Tensor)
    )


def triton_config_to_hashable(cfg):
    """
    Convert triton config to a tuple that can uniquely identify it. We can use
    the return value as a dictionary key.
    """
    items = sorted(cfg.kwargs.items())
    items.append(("num_warps", cfg.num_warps))
    items.append(("num_stages", cfg.num_stages))
    return tuple(items)


def validate_triton_config(cfg):
    # [Note: Triton pre_hook in inductor]
    # pre-hook is a lambda function, which we don't attempt to serialize.
    # right now, if a pre-hook is attached to the config, it will not be saved;
    # and then it won't be used when the config is loaded from cache.
    # So we assert - if we do get a pre_hook, it might get ignored after caching.
    assert (
        getattr(cfg, "pre_hook", None) is None
    ), "triton configs with pre_hooks not supported"


def create_bandwidth_info_str(ms, num_gb, gb_per_s, prefix="", suffix="", color=True):
    info_str = f"{prefix}{ms:.3f}ms    \t{num_gb:.3f} GB \t {gb_per_s:7.2f}GB/s{suffix}"
    slow = ms > 0.012 and gb_per_s < 650
    return red_text(info_str) if color and slow else info_str


def get_max_y_grid():
    return 65535


try:
    import colorama

    HAS_COLORAMA = True
except ModuleNotFoundError:
    HAS_COLORAMA = False
    colorama = None  # type: ignore[assignment]


def _color_text(msg, color):
    if not HAS_COLORAMA:
        return msg

    return getattr(colorama.Fore, color.upper()) + msg + colorama.Fore.RESET


def green_text(msg):
    return _color_text(msg, "green")


def yellow_text(msg):
    return _color_text(msg, "yellow")


def red_text(msg):
    return _color_text(msg, "red")


def blue_text(msg):
    return _color_text(msg, "blue")


def get_first_attr(obj, *attrs):
    """
    Return the first available attribute or throw an exception if none is present.
    """
    for attr in attrs:
        if hasattr(obj, attr):
            return getattr(obj, attr)

    raise AssertionError(f"{obj} does not has any of the attributes: {attrs}")


try:
    dynamo_timed = torch._dynamo.utils.dynamo_timed  # type: ignore[has-type]
except AttributeError:  # Compile workers only have a mock version of torch

    @contextlib.contextmanager
<<<<<<< HEAD
    def dynamo_timed(key, phase_name=None, fwd_only=True):
        yield
=======
    def dynamo_timed(
        key,
        phase_name=None,
        fwd_only=True,
        metadata=None,
        dynamo_compile_column_us=None,
    ):
        yield


def triton_hash_to_path_key(key):
    # In early versions of Triton, the hash is directly used in the path name.
    # Later, the hash is converted to base64 before being used in the path name.
    # Later, the base64 convertion was replaced to the base32
    #
    # This code tries to import _base64 and falls back to _base32 if _base64 is unavailable.
    #
    # To handle this, try to import the to-base64-conversion function.
    # If it exists, use it; otherwise, try using _base32; if both are unavailable, use the hash directly.
    try:
        from triton.runtime.cache import _base64

        return _base64(key)
    except Exception as e:
        try:
            from triton.runtime.cache import _base32

            return _base32(key)
        except Exception as e:
            return key
>>>>>>> 1c1d06a2
<|MERGE_RESOLUTION|>--- conflicted
+++ resolved
@@ -135,10 +135,6 @@
 except AttributeError:  # Compile workers only have a mock version of torch
 
     @contextlib.contextmanager
-<<<<<<< HEAD
-    def dynamo_timed(key, phase_name=None, fwd_only=True):
-        yield
-=======
     def dynamo_timed(
         key,
         phase_name=None,
@@ -168,5 +164,4 @@
 
             return _base32(key)
         except Exception as e:
-            return key
->>>>>>> 1c1d06a2
+            return key