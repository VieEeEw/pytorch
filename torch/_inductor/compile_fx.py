--- conflicted
+++ resolved
@@ -7,6 +7,7 @@
 import itertools
 import logging
 import os
+import queue
 import sys
 import time
 import warnings
@@ -24,6 +25,7 @@
     Optional,
     Sequence,
     Tuple,
+    Type,
     TYPE_CHECKING,
     TypeVar,
     Union,
@@ -120,6 +122,8 @@
 
 
 if TYPE_CHECKING:
+    import types
+
     from torch._ops import OpOverload
 
     from .ir import ExternKernelNode
@@ -1015,12 +1019,13 @@
                         p = SymExprPrinter()
                         for out in graph.graph_outputs:
                             if (
-                                hasattr(out, "layout")
-                                and len(free_unbacked_symbols(out.layout.stride)) == 0
+                                isinstance(out, IRNode)
+                                and out.has_tensor_output()
+                                and len(free_unbacked_symbols(out.get_stride())) == 0
                             ):
                                 # Convert to string for eval on the load path
                                 output_strides.append(
-                                    tuple(p.doprint(s) for s in out.layout.stride)
+                                    tuple(p.doprint(s) for s in out.get_layout().stride)
                                 )
                             else:
                                 output_strides.append(None)
@@ -1116,6 +1121,7 @@
     config: Dict[str, object]
     # TODO: Ugh - what other random state are we missing?
     deterministic_guard: DeterministicGuard
+    logger_state: _LoggerState
 
     def serialize(self) -> _WireProtocolPickledInput:
         from torch.fx._graph_pickler import _SubprocPickler
@@ -1142,6 +1148,7 @@
 class _WireProtocolOutput:
     graph: Union[CompiledFxGraph, str]
     metrics: CachedMetricsDeltas
+    logs: List[logging.LogRecord]
 
     def serialize(self) -> _WireProtocolPickledOutput:
         from torch.fx._graph_pickler import _SubprocPickler
@@ -1170,6 +1177,83 @@
         return result
 
 
+class _LoggerState:
+    loggers: Dict[str, int]
+    # This should be None outside of enter/exit
+    _cap: Optional[_CapturedLogs] = None
+
+    def __init__(self) -> None:
+        # Mapping from logger name to level.
+        self.loggers = {}
+
+        # logging.getHandlerNames()/getHandlerByName() doesn't exist until 3.12
+        root = logging.getLogger("torch._inductor")
+        logging._acquireLock()  # type: ignore[attr-defined]
+        try:
+            for name, handler in root.manager.loggerDict.items():
+                # We only want to track torch._inductor logging
+                if not name.startswith("torch._inductor"):
+                    continue
+                # If this handler propagates then assume we'll track its parent
+                if not isinstance(handler, logging.Logger):
+                    # Assume that Placeholders propagate
+                    continue
+                if handler.propagate:
+                    continue
+                self.loggers[name] = handler.level
+        finally:
+            logging._releaseLock()  # type: ignore[attr-defined]
+
+    def __enter__(self) -> _CapturedLogs:
+        assert self._cap is None
+        self._cap = _CapturedLogs(self)
+        self._cap.apply()
+        return self._cap
+
+    def __exit__(
+        self,
+        exc_type: Optional[Type[BaseException]],
+        exc_value: Optional[BaseException],
+        traceback: Optional[types.TracebackType],
+    ) -> None:
+        assert self._cap is not None
+        self._cap.remove()
+
+
+class _CapturedLogs:
+    state: _LoggerState
+    queue: queue.Queue[logging.LogRecord]
+    handlers: Optional[Dict[str, logging.Handler]]
+
+    def __init__(self, state: _LoggerState) -> None:
+        self.state = state
+        # A queue of the log entries
+        # TODO: For memory purposes should we log to a file and then respond with that?
+        self.queue = queue.Queue(-1)
+        # Mapping from name to handler (only valid when applied)
+        self.handlers = None
+
+    def remove(self) -> None:
+        assert self.handlers is not None
+        handlers, self.handlers = self.handlers, None
+        for name, handler in handlers.items():
+            logger = logging.getLogger(name)
+            logger.removeHandler(handler)
+
+    def apply(self) -> None:
+        from logging.handlers import QueueHandler
+
+        assert self.handlers is None
+        self.handlers = {}
+        for name, level in self.state.loggers.items():
+            logger = logging.getLogger(name)
+            handler = QueueHandler(self.queue)
+            self.handlers[name] = handler
+            logger.addHandler(handler)
+            if level != logging.NOTSET:
+                logger.setLevel(level)
+
+
 class _FxCompileSerialized(FxCompile):
     @override
     async def codegen_and_compile(
@@ -1180,6 +1264,8 @@
     ) -> Union[CompiledFxGraph, str]:
         context = torch._guards.TracingContext.try_get()
         deterministic_guard = DeterministicGuard._current_state()
+        logger_state = _LoggerState()
+
         try:
             input = _WireProtocolInput(
                 gm,
@@ -1188,6 +1274,7 @@
                 context,
                 config.save_config_portable(),
                 deterministic_guard,
+                logger_state,
             ).serialize()
         except (AttributeError, BypassFxGraphCache):
             # For example: AttributeError: Can't pickle local object
@@ -1200,29 +1287,6 @@
             return _InProcessFxCompile().codegen_and_compile_sync(
                 gm, example_inputs, **kwargs
             )
-<<<<<<< HEAD
-=======
-            metrics_helper = metrics.CachedMetricsHelper()
-            with V.set_graph_handler(graph):
-                graph.run(*example_inputs)
-                output_strides: List[Optional[Tuple[_StrideExprStr, ...]]] = []
-                if graph.graph_outputs is not None:
-                    # We'll put the output strides in the compiled graph so we
-                    # can later return them to the caller via TracingContext
-                    p = SymExprPrinter()
-                    for out in graph.graph_outputs:
-                        if (
-                            isinstance(out, IRNode)
-                            and out.has_tensor_output()
-                            and len(free_unbacked_symbols(out.get_stride())) == 0
-                        ):
-                            # Convert to string for eval on the load path
-                            output_strides.append(
-                                tuple(p.doprint(s) for s in out.get_layout().stride)
-                            )
-                        else:
-                            output_strides.append(None)
->>>>>>> 4718f59c
 
         output = (await self._send_to_child(input)).deserialize(gm)
 
@@ -1264,6 +1328,7 @@
             input = pickled_input.deserialize()
 
             stack.enter_context(config.patch(input.config))
+            captured_logs = stack.enter_context(input.logger_state)
             stack.enter_context(input.deterministic_guard)
             stack.enter_context(torch._guards.tracing(input.tracing_context))
             stack.enter_context(DebugContext())
@@ -1272,7 +1337,14 @@
                 input.gm, input.example_inputs, **input.kwargs
             )
 
-            return _WireProtocolOutput(output_graph, metrics.get_deltas()).serialize()
+        logs = []
+        try:
+            while True:
+                logs.append(captured_logs.queue.get_nowait())
+        except queue.Empty:
+            pass
+
+        return _WireProtocolOutput(output_graph, metrics.get_deltas(), logs).serialize()
 
 
 class _DebugFxCompile(_FxCompileSerialized):
@@ -1284,7 +1356,24 @@
         return self._run_in_child(pickled_input)
 
 
-class _SubprocessFxCompile(_FxCompileSerialized):
+class _OutOfProcessFxCompile(_FxCompileSerialized):
+    def _postprocess(self, output: _WireProtocolOutput) -> None:
+        # Since our metrics were gathered in a subprocess make sure to add them
+        # here.
+        CachedMetricsHelper.apply_deltas(output.metrics)
+
+        # And forward our collected logs. The cache is cleared when the outer
+        # function exits.
+        @functools.lru_cache(None)
+        def getLogger(name: str) -> logging.Logger:
+            return logging.getLogger(name)
+
+        for record in output.logs:
+            logger = getLogger(record.name)
+            logger.handle(record)
+
+
+class _SubprocessFxCompile(_OutOfProcessFxCompile):
     @override
     async def _send_to_child(
         self, input: _WireProtocolPickledInput
@@ -1312,11 +1401,6 @@
         end = time.time()
 
         return output
-
-    def _postprocess(self, output: _WireProtocolOutput) -> None:
-        # Since our metrics were gathered in a subprocess make sure to add them
-        # here.
-        CachedMetricsHelper.apply_deltas(output.metrics)
 
     @classmethod
     def _run_in_child_subprocess(
@@ -1343,8 +1427,11 @@
         #
         clear_inductor_caches()
         torch._inductor.metrics.reset()
+
         # TODO: turn off config.fx_graph_async_compile
-        return cls._run_in_child(pickled_input, extra_env)
+
+        result = cls._run_in_child(pickled_input, extra_env)
+        return result
 
 
 # For debugging - create a _FxCompile which writes the serialized data to a file
@@ -1363,7 +1450,7 @@
 #     with open(f"/tmp/pytorch_compile_fx_tmp_output_{idx}.bin", "wb") as f:
 #         f.write(result.value)
 #
-class _DebugFileFxCompile(_FxCompileSerialized):
+class _DebugFileFxCompile(_OutOfProcessFxCompile):
     file_index = 0
 
     @override
@@ -1383,14 +1470,15 @@
             actual = self._run_in_child(pickled_input)
             with open(name, "wb") as f:
                 f.write(actual.value)
+            return actual
+        elif False:
+            name = f"/tmp/aorenste/pytorch_compile_fx_tmp_output_{idx}.bin"
+            with open(name, "rb") as f:
+                result = _WireProtocolPickledOutput(f.read())
+                print(f"Read from {name}")
+            return result
         else:
             os._exit(-1)
-
-        name = f"/tmp/aorenste/pytorch_compile_fx_tmp_output_{idx}.bin"
-        with open(name, "rb") as f:
-            result = _WireProtocolPickledOutput(f.read())
-        print(f"Read from {name}")
-        return result
 
 
 def fx_codegen_and_compile(
