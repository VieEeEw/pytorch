--- conflicted
+++ resolved
@@ -89,8 +89,6 @@
 ]
 
 
-<<<<<<< HEAD
-=======
 def _is_symbols_binary_summation(expr: sympy.Expr) -> bool:
     # No need to check that two args are not the same, since expr is pr-optimized but we do it anyway.
     return (
@@ -102,7 +100,6 @@
     )
 
 
->>>>>>> 6a096a0b
 def _keep_float(f: Callable[..., _T]) -> Callable[..., Union[_T, sympy.Float]]:
     @functools.wraps(f)
     def inner(*args: Any) -> Union[_T, sympy.Float]:
