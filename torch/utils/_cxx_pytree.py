"""
Contains utility functions for working with nested python data structures.

A *pytree* is Python nested data structure. It is a tree in the sense that
nodes are Python collections (e.g., list, tuple, dict) and the leaves are
Python values. Furthermore, a pytree should not contain reference cycles.

pytrees are useful for working with nested collections of Tensors. For example,
one can use `tree_map` to map a function over all Tensors inside some nested
collection of Tensors and `tree_leaves` to get a flat list of all Tensors
inside some nested collection. pytrees are helpful for implementing nested
collection support for PyTorch APIs.
"""

import functools
import sys
import types
from typing import (
    Any,
    Callable,
    Iterable,
    List,
    Optional,
    overload,
    Tuple,
    Type,
    TypeVar,
    Union,
)
from typing_extensions import deprecated, TypeGuard

import optree
from optree import PyTreeSpec as TreeSpec  # direct import for type annotations

import torch.utils._pytree as python_pytree
from torch.utils._pytree import KeyEntry as KeyEntry


__all__ = [
    "PyTree",
    "Context",
    "FlattenFunc",
    "UnflattenFunc",
    "DumpableContext",
    "ToDumpableContextFn",
    "FromDumpableContextFn",
    "TreeSpec",
    "LeafSpec",
    "keystr",
    "key_get",
    "register_pytree_node",
    "tree_flatten",
    "tree_flatten_with_path",
    "tree_unflatten",
    "tree_iter",
    "tree_leaves",
    "tree_leaves_with_path",
    "tree_structure",
    "tree_map",
    "tree_map_with_path",
    "tree_map_",
    "tree_map_only",
    "tree_map_only_",
    "tree_all",
    "tree_any",
    "tree_all_only",
    "tree_any_only",
    "treespec_dumps",
    "treespec_loads",
    "treespec_pprint",
]


__TORCH_DICT_SESSION = optree.dict_insertion_ordered(True, namespace="torch")
__TORCH_DICT_SESSION.__enter__()  # enable globally and permanently


T = TypeVar("T")
S = TypeVar("S")
U = TypeVar("U")
R = TypeVar("R")


Context = Any
PyTree = Any
FlattenFunc = Callable[[PyTree], Tuple[List[Any], Context]]
UnflattenFunc = Callable[[Iterable[Any], Context], PyTree]
OpTreeUnflattenFunc = Callable[[Context, Iterable[Any]], PyTree]
DumpableContext = Any  # Any json dumpable text
ToDumpableContextFn = Callable[[Context], DumpableContext]
FromDumpableContextFn = Callable[[DumpableContext], Context]
KeyPath = Tuple[KeyEntry, ...]
FlattenWithKeysFunc = Callable[[PyTree], Tuple[List[Tuple[KeyEntry, Any]], Any]]


def _reverse_args(func: UnflattenFunc) -> OpTreeUnflattenFunc:
    @functools.wraps(func)
    def wrapped(*args: Any, **kwargs: Any) -> Any:
        return func(*reversed(args), **kwargs)

    return wrapped


def register_pytree_node(
    cls: Type[Any],
    flatten_fn: FlattenFunc,
    unflatten_fn: UnflattenFunc,
    *,
    serialized_type_name: Optional[str] = None,
    to_dumpable_context: Optional[ToDumpableContextFn] = None,
    from_dumpable_context: Optional[FromDumpableContextFn] = None,
    flatten_with_keys_fn: Optional[FlattenWithKeysFunc] = None,
) -> None:
    """Register a container-like type as pytree node.

    Args:
        cls (type): A Python type to treat as an internal pytree node.
        flatten_fn (callable): A function to be used during flattening, taking an instance of
            ``cls`` and returning a pair, with (1) an iterable for the children to be flattened
            recursively, and (2) some hashable auxiliary data to be stored in the treespec and to be
            passed to the ``unflatten_fn``.
        unflatten_fn (callable): A function taking two arguments: the auxiliary data that was
            returned by ``flatten_fn`` and stored in the treespec, and the unflattened children.
            The function should return an instance of ``cls``.
        serialized_type_name (str, optional): A keyword argument used to specify the fully
            qualified name used when serializing the tree spec.
        to_dumpable_context (callable, optional): An optional keyword argument to custom specify how
            to convert the context of the pytree to a custom json dumpable representation. This is
            used for json serialization, which is being used in :mod:`torch.export` right now.
        from_dumpable_context (callable, optional): An optional keyword argument to custom specify
            how to convert the custom json dumpable representation of the context back to the
            original context. This is used for json deserialization, which is being used in
            :mod:`torch.export` right now.

    Example::

        >>> # xdoctest: +SKIP
        >>> # Registry a Python type with lambda functions
        >>> register_pytree_node(
        ...     set,
        ...     lambda s: (sorted(s), None, None),
        ...     lambda children, _: set(children),
        ... )
    """
    if flatten_with_keys_fn is not None:
        raise NotImplementedError("KeyPaths are not yet supported in cxx_pytree.")

    _private_register_pytree_node(
        cls,
        flatten_fn,
        unflatten_fn,
        serialized_type_name=serialized_type_name,
        to_dumpable_context=to_dumpable_context,
        from_dumpable_context=from_dumpable_context,
    )

    python_pytree._private_register_pytree_node(
        cls,
        flatten_fn,
        unflatten_fn,
        serialized_type_name=serialized_type_name,
        to_dumpable_context=to_dumpable_context,
        from_dumpable_context=from_dumpable_context,
    )


@deprecated(
    "`torch.utils._cxx_pytree._register_pytree_node` is deprecated. "
    "Please use `torch.utils._cxx_pytree.register_pytree_node` instead.",
    category=FutureWarning,
)
def _register_pytree_node(
    cls: Type[Any],
    flatten_fn: FlattenFunc,
    unflatten_fn: UnflattenFunc,
    *,
    serialized_type_name: Optional[str] = None,
    to_dumpable_context: Optional[ToDumpableContextFn] = None,
    from_dumpable_context: Optional[FromDumpableContextFn] = None,
) -> None:
    """Register a container-like type as pytree node for the C++ pytree only.

    The ``namespace`` argument is used to avoid collisions that occur when different libraries
    register the same Python type with different behaviors. It is recommended to add a unique prefix
    to the namespace to avoid conflicts with other libraries. Namespaces can also be used to specify
    the same class in different namespaces for different use cases.

    .. warning::
        For safety reasons, a ``namespace`` must be specified while registering a custom type. It is
        used to isolate the behavior of flattening and unflattening a pytree node type. This is to
        prevent accidental collisions between different libraries that may register the same type.

    Args:
        cls (type): A Python type to treat as an internal pytree node.
        flatten_fn (callable): A function to be used during flattening, taking an instance of
            ``cls`` and returning a pair, with (1) an iterable for the children to be flattened
            recursively, and (2) some hashable auxiliary data to be stored in the treespec and to be
            passed to the ``unflatten_fn``.
        unflatten_fn (callable): A function taking two arguments: the auxiliary data that was
            returned by ``flatten_fn`` and stored in the treespec, and the unflattened children.
            The function should return an instance of ``cls``.
        serialized_type_name (str, optional): A keyword argument used to specify the fully
            qualified name used when serializing the tree spec.
        to_dumpable_context (callable, optional): An optional keyword argument to custom specify how
            to convert the context of the pytree to a custom json dumpable representation. This is
            used for json serialization, which is being used in :mod:`torch.export` right now.
        from_dumpable_context (callable, optional): An optional keyword argument to custom specify
            how to convert the custom json dumpable representation of the context back to the
            original context. This is used for json deserialization, which is being used in
            :mod:`torch.export` right now.
    """

    _private_register_pytree_node(
        cls,
        flatten_fn,
        unflatten_fn,
        serialized_type_name=serialized_type_name,
        to_dumpable_context=to_dumpable_context,
        from_dumpable_context=from_dumpable_context,
    )


def _private_register_pytree_node(
    cls: Type[Any],
    flatten_fn: FlattenFunc,
    unflatten_fn: UnflattenFunc,
    *,
    serialized_type_name: Optional[str] = None,
    to_dumpable_context: Optional[ToDumpableContextFn] = None,
    from_dumpable_context: Optional[FromDumpableContextFn] = None,
) -> None:
    """This is an internal function that is used to register a pytree node type
    for the C++ pytree only. End-users should use :func:`register_pytree_node`
    instead.
    """
    # TODO(XuehaiPan): remove this condition when we make Python pytree out-of-box support
    # PyStructSequence types
    if not optree.is_structseq_class(cls):
        optree.register_pytree_node(
            cls,
            flatten_fn,
            _reverse_args(unflatten_fn),
            namespace="torch",
        )


def _is_pytreespec_instance(obj: Any, /) -> TypeGuard[TreeSpec]:
    return isinstance(obj, TreeSpec)


def tree_flatten(
    tree: PyTree,
    is_leaf: Optional[Callable[[PyTree], bool]] = None,
) -> Tuple[List[Any], TreeSpec]:
    """Flatten a pytree.

    See also :func:`tree_unflatten`.

    The flattening order (i.e., the order of elements in the output list) is deterministic,
    corresponding to a left-to-right depth-first tree traversal.

    >>> tree = {"b": (2, [3, 4]), "a": 1, "c": None, "d": 5}
    >>> tree_flatten(tree)
    ([2, 3, 4, 1, None, 5], PyTreeSpec({'b': (*, [*, *]), 'a': *, 'c': *, 'd': *}, NoneIsLeaf, namespace='torch'))
    >>> tree_flatten(1)
    ([1], PyTreeSpec(*, NoneIsLeaf, namespace='torch'))
    >>> tree_flatten(None)
    ([None], PyTreeSpec(*, NoneIsLeaf, namespace='torch'))
    >>> from collections import OrderedDict
    >>> tree = OrderedDict([("b", (2, [3, 4])), ("a", 1), ("c", None), ("d", 5)])
    >>> tree_flatten(tree)
    ([2, 3, 4, 1, None, 5], PyTreeSpec(OrderedDict({'b': (*, [*, *]), 'a': *, 'c': *, 'd': *}), NoneIsLeaf, namespace='torch'))

    Args:
        tree (pytree): A pytree to flatten.
        is_leaf (callable, optional): An extra leaf predicate function that will be called at each
            flattening step. The function should have a single argument with signature
            ``is_leaf(node) -> bool``. If it returns :data:`True`, the whole subtree being treated
            as a leaf. Otherwise, the default pytree registry will be used to determine a node is a
            leaf or not. If the function is not specified, the default pytree registry will be used.

    Returns:
        A pair ``(leaves, treespec)`` where the first element is a list of leaf values and the
        second element is a treespec representing the structure of the pytree.
    """
    return optree.tree_flatten(  # type: ignore[return-value]
        tree,
        is_leaf=is_leaf,
        none_is_leaf=True,
        namespace="torch",
    )


def tree_unflatten(leaves: Iterable[Any], treespec: TreeSpec) -> PyTree:
    """Reconstruct a pytree from the treespec and the leaves.

    The inverse of :func:`tree_flatten`.

    >>> tree = {"b": (2, [3, 4]), "a": 1, "c": None, "d": 5}
    >>> leaves, treespec = tree_flatten(tree)
    >>> tree == tree_unflatten(leaves, treespec)
    True

    Args:
        leaves (iterable): The list of leaves to use for reconstruction. The list must match the
            number of leaves of the treespec.
        treespec (TreeSpec): The treespec to reconstruct.

    Returns:
        The reconstructed pytree, containing the ``leaves`` placed in the structure described by
        ``treespec``.
    """
    if not _is_pytreespec_instance(treespec):
        raise TypeError(
            f"tree_unflatten(leaves, treespec): Expected `treespec` to be instance of "
            f"PyTreeSpec but got item of type {type(treespec)}."
        )
    return optree.tree_unflatten(treespec, leaves)  # type: ignore[arg-type]


def tree_iter(
    tree: PyTree,
    is_leaf: Optional[Callable[[PyTree], bool]] = None,
) -> Iterable[Any]:
    """Get an iterator over the leaves of a pytree.

    See also :func:`tree_flatten`.

    >>> tree = {"b": (2, [3, 4]), "a": 1, "c": None, "d": 5}
    >>> list(tree_iter(tree))
    [2, 3, 4, 1, None, 5]
    >>> list(tree_iter(1))
    [1]
    >>> list(tree_iter(None))
    [None]

    Args:
        tree (pytree): A pytree to flatten.
        is_leaf (callable, optional): An extra leaf predicate function that will be called at each
            flattening step. The function should have a single argument with signature
            ``is_leaf(node) -> bool``. If it returns :data:`True`, the whole subtree being treated
            as a leaf. Otherwise, the default pytree registry will be used to determine a node is a
            leaf or not. If the function is not specified, the default pytree registry will be used.

    Returns:
        An iterator over the leaf values.
    """
    return optree.tree_iter(
        tree,
        is_leaf=is_leaf,
        none_is_leaf=True,
        namespace="torch",
    )


def tree_leaves(
    tree: PyTree,
    is_leaf: Optional[Callable[[PyTree], bool]] = None,
) -> List[Any]:
    """Get the leaves of a pytree.

    See also :func:`tree_flatten`.

    >>> tree = {"b": (2, [3, 4]), "a": 1, "c": None, "d": 5}
    >>> tree_leaves(tree)
    [2, 3, 4, 1, None, 5]
    >>> tree_leaves(1)
    [1]
    >>> tree_leaves(None)
    [None]

    Args:
        tree (pytree): A pytree to flatten.
        is_leaf (callable, optional): An extra leaf predicate function that will be called at each
            flattening step. The function should have a single argument with signature
            ``is_leaf(node) -> bool``. If it returns :data:`True`, the whole subtree being treated
            as a leaf. Otherwise, the default pytree registry will be used to determine a node is a
            leaf or not. If the function is not specified, the default pytree registry will be used.

    Returns:
        A list of leaf values.
    """
    return optree.tree_leaves(
        tree,
        is_leaf=is_leaf,
        none_is_leaf=True,
        namespace="torch",
    )


def tree_structure(
    tree: PyTree,
    is_leaf: Optional[Callable[[PyTree], bool]] = None,
) -> TreeSpec:
    """Get the treespec for a pytree.

    See also :func:`tree_flatten`.

    >>> tree = {"b": (2, [3, 4]), "a": 1, "c": None, "d": 5}
    >>> tree_structure(tree)
    PyTreeSpec({'b': (*, [*, *]), 'a': *, 'c': *, 'd': *}, NoneIsLeaf, namespace='torch')
    >>> tree_structure(1)
    PyTreeSpec(*, NoneIsLeaf, namespace='torch')
    >>> tree_structure(None)
    PyTreeSpec(*, NoneIsLeaf, namespace='torch')

    Args:
        tree (pytree): A pytree to flatten.
        is_leaf (callable, optional): An extra leaf predicate function that will be called at each
            flattening step. The function should have a single argument with signature
            ``is_leaf(node) -> bool``. If it returns :data:`True`, the whole subtree being treated
            as a leaf. Otherwise, the default pytree registry will be used to determine a node is a
            leaf or not. If the function is not specified, the default pytree registry will be used.

    Returns:
        A treespec object representing the structure of the pytree.
    """
    return optree.tree_structure(  # type: ignore[return-value]
        tree,
        is_leaf=is_leaf,
        none_is_leaf=True,
        namespace="torch",
    )


def tree_map(
    func: Callable[..., Any],
    tree: PyTree,
    *rests: PyTree,
    is_leaf: Optional[Callable[[PyTree], bool]] = None,
) -> PyTree:
    """Map a multi-input function over pytree args to produce a new pytree.

    See also :func:`tree_map_`.

    >>> tree_map(lambda x: x + 1, {"x": 7, "y": (42, 64)})
    {'x': 8, 'y': (43, 65)}
    >>> tree_map(lambda x: x is None, {"x": 7, "y": (42, 64), "z": None})
    {'x': False, 'y': (False, False), 'z': True}

    If multiple inputs are given, the structure of the tree is taken from the first input;
    subsequent inputs need only have ``tree`` as a prefix:

    >>> tree_map(lambda x, y: [x] + y, [5, 6], [[7, 9], [1, 2]])
    [[5, 7, 9], [6, 1, 2]]

    Args:
        func (callable): A function that takes ``1 + len(rests)`` arguments, to be applied at the
            corresponding leaves of the pytrees.
        tree (pytree): A pytree to be mapped over, with each leaf providing the first positional
            argument to function ``func``.
        rests (tuple of pytree): A tuple of pytrees, each of which has the same structure as
            ``tree`` or has ``tree`` as a prefix.
        is_leaf (callable, optional): An extra leaf predicate function that will be called at each
            flattening step. The function should have a single argument with signature
            ``is_leaf(node) -> bool``. If it returns :data:`True`, the whole subtree being treated
            as a leaf. Otherwise, the default pytree registry will be used to determine a node is a
            leaf or not. If the function is not specified, the default pytree registry will be used.

    Returns:
        A new pytree with the same structure as ``tree`` but with the value at each leaf given by
        ``func(x, *xs)`` where ``x`` is the value at the corresponding leaf in ``tree`` and ``xs``
        is the tuple of values at corresponding nodes in ``rests``.
    """
    return optree.tree_map(
        func,
        tree,
        *rests,
        is_leaf=is_leaf,
        none_is_leaf=True,
        namespace="torch",
    )


def tree_map_(
    func: Callable[..., Any],
    tree: PyTree,
    *rests: PyTree,
    is_leaf: Optional[Callable[[PyTree], bool]] = None,
) -> PyTree:
    """Like :func:`tree_map`, but do an inplace call on each leaf and return the original tree.

    See also :func:`tree_map`.

    Args:
        func (callable): A function that takes ``1 + len(rests)`` arguments, to be applied at the
            corresponding leaves of the pytrees.
        tree (pytree): A pytree to be mapped over, with each leaf providing the first positional
            argument to function ``func``.
        rests (tuple of pytree): A tuple of pytrees, each of which has the same structure as
            ``tree`` or has ``tree`` as a prefix.
        is_leaf (callable, optional): An extra leaf predicate function that will be called at each
            flattening step. The function should have a single argument with signature
            ``is_leaf(node) -> bool``. If it returns :data:`True`, the whole subtree being treated
            as a leaf. Otherwise, the default pytree registry will be used to determine a node is a
            leaf or not. If the function is not specified, the default pytree registry will be used.

    Returns:
        The original ``tree`` with the value at each leaf is given by the side-effect of function
        ``func(x, *xs)`` (not the return value) where ``x`` is the value at the corresponding leaf
        in ``tree`` and ``xs`` is the tuple of values at values at corresponding nodes in ``rests``.
    """
    return optree.tree_map_(
        func,
        tree,
        *rests,
        is_leaf=is_leaf,
        none_is_leaf=True,
        namespace="torch",
    )


Type2 = Tuple[Type[T], Type[S]]
Type3 = Tuple[Type[T], Type[S], Type[U]]
if sys.version_info >= (3, 10):
    TypeAny = Union[Type[Any], Tuple[Type[Any], ...], types.UnionType]
else:
    TypeAny = Union[Type[Any], Tuple[Type[Any], ...]]

Fn2 = Callable[[Union[T, S]], R]
Fn3 = Callable[[Union[T, S, U]], R]
Fn = Callable[[T], R]
FnAny = Callable[[Any], R]

MapOnlyFn = Callable[[T], Callable[[Any], Any]]


# These specializations help with type inference on the lambda passed to this
# function
@overload
def map_only(__type_or_types_or_pred: Type2[T, S]) -> MapOnlyFn[Fn2[T, S, Any]]:
    ...


@overload
def map_only(
    __type_or_types_or_pred: Type3[T, S, U],
) -> MapOnlyFn[Fn3[T, S, U, Any]]:
    ...


@overload
def map_only(__type_or_types_or_pred: Type[T]) -> MapOnlyFn[Fn[T, Any]]:
    ...


# This specialization is needed for the implementations below that call
@overload
def map_only(__type_or_types_or_pred: TypeAny) -> MapOnlyFn[FnAny[Any]]:
    ...


@overload
def map_only(
    __type_or_types_or_pred: Callable[[Any], bool],
) -> MapOnlyFn[FnAny[Any]]:
    ...


def map_only(
    __type_or_types_or_pred: Union[TypeAny, Callable[[Any], bool]],
) -> MapOnlyFn[FnAny[Any]]:
    """
    Suppose you are writing a tree_map over tensors, leaving everything
    else unchanged.  Ordinarily you would have to write:

        def go(t):
            if isinstance(t, Tensor):
                return ...
            else:
                return t

    With this function, you only need to write:

        @map_only(Tensor)
        def go(t):
            return ...

    You can also directly use 'tree_map_only'
    """
    if isinstance(__type_or_types_or_pred, (type, tuple)) or (
        sys.version_info >= (3, 10)
        and isinstance(__type_or_types_or_pred, types.UnionType)
    ):

        def pred(x: Any) -> bool:
            return isinstance(x, __type_or_types_or_pred)  # type: ignore[arg-type]

    elif callable(__type_or_types_or_pred):
        pred = __type_or_types_or_pred  # type: ignore[assignment]
    else:
        raise TypeError("Argument must be a type, a tuple of types, or a callable.")

    def wrapper(func: Callable[[T], Any]) -> Callable[[Any], Any]:
        @functools.wraps(func)
        def wrapped(x: T) -> Any:
            if pred(x):
                return func(x)
            return x

        return wrapped

    return wrapper


@overload
def tree_map_only(
    __type_or_types_or_pred: Type[T],
    func: Fn[T, Any],
    tree: PyTree,
    is_leaf: Optional[Callable[[PyTree], bool]] = None,
) -> PyTree:
    ...


@overload
def tree_map_only(
    __type_or_types_or_pred: Type2[T, S],
    func: Fn2[T, S, Any],
    tree: PyTree,
    is_leaf: Optional[Callable[[PyTree], bool]] = None,
) -> PyTree:
    ...


@overload
def tree_map_only(
    __type_or_types_or_pred: Type3[T, S, U],
    func: Fn3[T, S, U, Any],
    tree: PyTree,
    is_leaf: Optional[Callable[[PyTree], bool]] = None,
) -> PyTree:
    ...


@overload
def tree_map_only(
    __type_or_types_or_pred: Callable[[Any], bool],
    func: FnAny[Any],
    tree: PyTree,
    is_leaf: Optional[Callable[[PyTree], bool]] = None,
) -> PyTree:
    ...


def tree_map_only(
    __type_or_types_or_pred: Union[TypeAny, Callable[[Any], bool]],
    func: FnAny[Any],
    tree: PyTree,
    is_leaf: Optional[Callable[[PyTree], bool]] = None,
) -> PyTree:
    return tree_map(map_only(__type_or_types_or_pred)(func), tree, is_leaf=is_leaf)


@overload
def tree_map_only_(
    __type_or_types_or_pred: Type[T],
    func: Fn[T, Any],
    tree: PyTree,
    is_leaf: Optional[Callable[[PyTree], bool]] = None,
) -> PyTree:
    ...


@overload
def tree_map_only_(
    __type_or_types_or_pred: Type2[T, S],
    func: Fn2[T, S, Any],
    tree: PyTree,
    is_leaf: Optional[Callable[[PyTree], bool]] = None,
) -> PyTree:
    ...


@overload
def tree_map_only_(
    __type_or_types_or_pred: Type3[T, S, U],
    func: Fn3[T, S, U, Any],
    tree: PyTree,
    is_leaf: Optional[Callable[[PyTree], bool]] = None,
) -> PyTree:
    ...


@overload
def tree_map_only_(
    __type_or_types_or_pred: Callable[[Any], bool],
    func: FnAny[Any],
    tree: PyTree,
    is_leaf: Optional[Callable[[PyTree], bool]] = None,
) -> PyTree:
    ...


def tree_map_only_(
    __type_or_types_or_pred: Union[TypeAny, Callable[[Any], bool]],
    func: FnAny[Any],
    tree: PyTree,
    is_leaf: Optional[Callable[[PyTree], bool]] = None,
) -> PyTree:
    return tree_map_(map_only(__type_or_types_or_pred)(func), tree, is_leaf=is_leaf)


def tree_all(
    pred: Callable[[Any], bool],
    tree: PyTree,
    is_leaf: Optional[Callable[[PyTree], bool]] = None,
) -> bool:
    flat_args = tree_iter(tree, is_leaf=is_leaf)
    return all(map(pred, flat_args))


def tree_any(
    pred: Callable[[Any], bool],
    tree: PyTree,
    is_leaf: Optional[Callable[[PyTree], bool]] = None,
) -> bool:
    flat_args = tree_iter(tree, is_leaf=is_leaf)
    return any(map(pred, flat_args))


@overload
def tree_all_only(
    __type_or_types: Type[T],
    pred: Fn[T, bool],
    tree: PyTree,
    is_leaf: Optional[Callable[[PyTree], bool]] = None,
) -> bool:
    ...


@overload
def tree_all_only(
    __type_or_types: Type2[T, S],
    pred: Fn2[T, S, bool],
    tree: PyTree,
    is_leaf: Optional[Callable[[PyTree], bool]] = None,
) -> bool:
    ...


@overload
def tree_all_only(
    __type_or_types: Type3[T, S, U],
    pred: Fn3[T, S, U, bool],
    tree: PyTree,
    is_leaf: Optional[Callable[[PyTree], bool]] = None,
) -> bool:
    ...


def tree_all_only(
    __type_or_types: TypeAny,
    pred: FnAny[bool],
    tree: PyTree,
    is_leaf: Optional[Callable[[PyTree], bool]] = None,
) -> bool:
    flat_args = tree_iter(tree, is_leaf=is_leaf)
    return all(pred(x) for x in flat_args if isinstance(x, __type_or_types))


@overload
def tree_any_only(
    __type_or_types: Type[T],
    pred: Fn[T, bool],
    tree: PyTree,
    is_leaf: Optional[Callable[[PyTree], bool]] = None,
) -> bool:
    ...


@overload
def tree_any_only(
    __type_or_types: Type2[T, S],
    pred: Fn2[T, S, bool],
    tree: PyTree,
    is_leaf: Optional[Callable[[PyTree], bool]] = None,
) -> bool:
    ...


@overload
def tree_any_only(
    __type_or_types: Type3[T, S, U],
    pred: Fn3[T, S, U, bool],
    tree: PyTree,
    is_leaf: Optional[Callable[[PyTree], bool]] = None,
) -> bool:
    ...


def tree_any_only(
    __type_or_types: TypeAny,
    pred: FnAny[bool],
    tree: PyTree,
    is_leaf: Optional[Callable[[PyTree], bool]] = None,
) -> bool:
    flat_args = tree_iter(tree, is_leaf=is_leaf)
    return any(pred(x) for x in flat_args if isinstance(x, __type_or_types))


def broadcast_prefix(
    prefix_tree: PyTree,
    full_tree: PyTree,
    is_leaf: Optional[Callable[[PyTree], bool]] = None,
) -> List[Any]:
    """Return a list of broadcasted leaves in ``prefix_tree`` to match the number of leaves in ``full_tree``.

    If a ``prefix_tree`` is a prefix of a ``full_tree``, this means the ``full_tree`` can be
    constructed by replacing the leaves of ``prefix_tree`` with appropriate **subtrees**.

    This function returns a list of leaves with the same size as ``full_tree``. The leaves are
    replicated from ``prefix_tree``. The number of replicas is determined by the corresponding
    subtree in ``full_tree``.

    >>> broadcast_prefix(1, [1, 2, 3])
    [1, 1, 1]
    >>> broadcast_prefix([1, 2, 3], [1, 2, 3])
    [1, 2, 3]
    >>> broadcast_prefix([1, 2, 3], [1, 2, 3, 4])
    Traceback (most recent call last):
        ...
    ValueError: list arity mismatch; expected: 3, got: 4; list: [1, 2, 3, 4].
    >>> broadcast_prefix([1, 2, 3], [1, 2, (3, 4)])
    [1, 2, 3, 3]
    >>> broadcast_prefix([1, 2, 3], [1, 2, {"a": 3, "b": 4, "c": (None, 5)}])
    [1, 2, 3, 3, 3, 3]

    Args:
        prefix_tree (pytree): A pytree with the same structure as a prefix of ``full_tree``.
        full_tree (pytree): A pytree with the same structure as a suffix of ``prefix_tree``.
        is_leaf (callable, optional): An extra leaf predicate function that will be called at each
            flattening step. The function should have a single argument with signature
            ``is_leaf(node) -> bool``. If it returns :data:`True`, the whole subtree being treated
            as a leaf. Otherwise, the default pytree registry will be used to determine a node is a
            leaf or not. If the function is not specified, the default pytree registry will be used.

    Returns:
        A list of leaves in ``prefix_tree`` broadcasted to match the number of leaves in ``full_tree``.
    """
    result: List[Any] = []

    def add_leaves(x: Any, subtree: PyTree) -> None:
        subtreespec = tree_structure(subtree, is_leaf=is_leaf)
        result.extend([x] * subtreespec.num_leaves)

    tree_map_(
        add_leaves,
        prefix_tree,
        full_tree,
        is_leaf=is_leaf,
    )
    return result


# Broadcasts a pytree to the provided TreeSpec and returns the flattened
# values. If this is not possible, then this function returns None.
#
# For example, given pytree=0 and spec=TreeSpec(list, None, [LeafSpec(), LeafSpec()]),
# would return [0, 0]. This is useful for part of the vmap implementation:
# a user can pass in vmap(fn, in_dims)(*inputs). `in_dims` should be
# broadcastable to the tree structure of `inputs` and we use
# _broadcast_to_and_flatten to check this.
def _broadcast_to_and_flatten(
    tree: PyTree,
    treespec: TreeSpec,
    is_leaf: Optional[Callable[[PyTree], bool]] = None,
) -> Optional[List[Any]]:
<<<<<<< HEAD
=======
    assert _is_pytreespec_instance(treespec)
>>>>>>> c9791c9b
    full_tree = tree_unflatten([0] * treespec.num_leaves, treespec)
    try:
        return broadcast_prefix(tree, full_tree, is_leaf=is_leaf)
    except ValueError:
        return None


def treespec_dumps(treespec: TreeSpec, protocol: Optional[int] = None) -> str:
    """Serialize a treespec to a JSON string."""
    if not _is_pytreespec_instance(treespec):
        raise TypeError(
            f"treespec_dumps(treespec): Expected `treespec` to be instance of "
            f"PyTreeSpec but got item of type {type(treespec)}."
        )

    dummy_tree = tree_unflatten([0] * treespec.num_leaves, treespec)
    orig_treespec = python_pytree.tree_structure(dummy_tree)
    return python_pytree.treespec_dumps(orig_treespec, protocol=protocol)


def treespec_loads(serialized: str) -> TreeSpec:
    """Deserialize a treespec from a JSON string."""
    orig_treespec = python_pytree.treespec_loads(serialized)
    dummy_tree = python_pytree.tree_unflatten(
        [0] * orig_treespec.num_leaves,
        orig_treespec,
    )
    treespec = tree_structure(dummy_tree)
    return treespec


class _DummyLeaf:
    def __repr__(self) -> str:
        return "*"


def treespec_pprint(treespec: TreeSpec) -> str:
    dummy_tree = tree_unflatten(
        [_DummyLeaf() for _ in range(treespec.num_leaves)],
        treespec,
    )
    return repr(dummy_tree)


class LeafSpecMeta(type(TreeSpec)):  # type: ignore[misc]
    def __instancecheck__(self, instance: object) -> bool:
        return _is_pytreespec_instance(instance) and instance.is_leaf()


class LeafSpec(TreeSpec, metaclass=LeafSpecMeta):
    def __new__(cls) -> "LeafSpec":
        return optree.treespec_leaf(none_is_leaf=True)  # type: ignore[return-value]


def tree_flatten_with_path(
    tree: PyTree,
    is_leaf: Optional[Callable[[PyTree], bool]] = None,
) -> Tuple[List[Tuple[KeyPath, Any]], TreeSpec]:
    """Flattens a pytree like :func:`tree_flatten`, but also returns each leaf's key path.

    Args:
        tree: a pytree to flatten. If it contains a custom type, that type must be
            registered with an appropriate `tree_flatten_with_path_fn` when registered
            with :func:`register_pytree_node`.
        is_leaf: An extra leaf predicate function that will be called at each
            flattening step. The function should have a single argument with signature
            ``is_leaf(node) -> bool``. If it returns :data:`True`, the whole subtree being treated
            as a leaf. Otherwise, the default pytree registry will be used to determine a node is a
            leaf or not. If the function is not specified, the default pytree registry will be used.
    Returns:
        A tuple where the first element is a list of (key path, leaf) pairs, and the
        second element is a :class:`TreeSpec` representing the structure of the flattened
        tree.
    """
    raise NotImplementedError("KeyPaths are not yet supported in cxx_pytree.")


def tree_leaves_with_path(
    tree: PyTree,
    is_leaf: Optional[Callable[[PyTree], bool]] = None,
) -> List[Tuple[KeyPath, Any]]:
    """Gets the leaves of a pytree like ``tree_leaves`` and returns each leaf's key path.

    Args:
        tree: a pytree. If it contains a custom type, that type must be
            registered with an appropriate `tree_flatten_with_path_fn` when registered
            with :func:`register_pytree_node`.
        is_leaf: An extra leaf predicate function that will be called at each
            flattening step. The function should have a single argument with signature
            ``is_leaf(node) -> bool``. If it returns :data:`True`, the whole subtree being treated
            as a leaf. Otherwise, the default pytree registry will be used to determine a node is a
            leaf or not. If the function is not specified, the default pytree registry will be used.
    Returns:
        A list of (key path, leaf) pairs.
    """
    raise NotImplementedError("KeyPaths are not yet supported in cxx_pytree.")


def tree_map_with_path(
    func: Callable[..., Any],
    tree: PyTree,
    *rests: PyTree,
    is_leaf: Optional[Callable[[PyTree], bool]] = None,
) -> PyTree:
    """Like :func:`tree_map`, but the provided callable takes an additional key path argument.

    Args:
        func: A function that takes ``2 + len(rests)`` arguments, to be applied at the
            corresponding leaves of the pytrees. The first positional argument
            to ``func`` is the key path of the leaf in question. The second
            positional argument is the value of the leaf.
        tree: A pytree to be mapped over, with each leaf providing the first positional
            argument to function ``func``.
        rests: A tuple of pytrees, each of which has the same structure as
            ``tree`` or has ``tree`` as a prefix.
        is_leaf: An extra leaf predicate function that will be called at each
            flattening step. The function should have a single argument with signature
            ``is_leaf(node) -> bool``. If it returns :data:`True`, the whole subtree being treated
            as a leaf. Otherwise, the default pytree registry will be used to determine a node is a
            leaf or not. If the function is not specified, the default pytree registry will be used.

    Returns
        A new pytree with the same structure as ``tree`` but with the value at each leaf given by
        ``func(keypath, x, *xs)`` where ``keypath`` is the key path at the
        corresponding leaf in ``tree``, ``x`` is the value at that leaf, and
        ``xs`` is the tuple of values at corresponding nodes in ``rests``.
    """
    raise NotImplementedError("KeyPaths are not yet supported in cxx_pytree.")


def keystr(kp: KeyPath) -> str:
    """Given a key path, return a pretty-printed representation."""
    raise NotImplementedError("KeyPaths are not yet supported in cxx_pytree.")


def key_get(obj: Any, kp: KeyPath) -> Any:
    """Given an object and a key path, return the value at the key path."""
    raise NotImplementedError("KeyPaths are not yet supported in cxx_pytree.")


with python_pytree._NODE_REGISTRY_LOCK:
    python_pytree._cxx_pytree_imported = True
    for args, kwargs in python_pytree._cxx_pytree_pending_imports:
        _private_register_pytree_node(*args, **kwargs)<|MERGE_RESOLUTION|>--- conflicted
+++ resolved
@@ -866,10 +866,7 @@
     treespec: TreeSpec,
     is_leaf: Optional[Callable[[PyTree], bool]] = None,
 ) -> Optional[List[Any]]:
-<<<<<<< HEAD
-=======
     assert _is_pytreespec_instance(treespec)
->>>>>>> c9791c9b
     full_tree = tree_unflatten([0] * treespec.num_leaves, treespec)
     try:
         return broadcast_prefix(tree, full_tree, is_leaf=is_leaf)
