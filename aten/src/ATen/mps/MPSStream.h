--- conflicted
+++ resolved
@@ -39,20 +39,12 @@
 //-----------------------------------------------------------------
 
 enum class SyncType {
-<<<<<<< HEAD
   NONE,               // no commit to command buffer
   COMMIT,             // commit and flush the command buffer
   COMMIT_AND_WAIT,    // flush and wait for command buffer execution to finish
   COMMIT_AND_CONTINUE,// commit and continue with a new underlying command buffer
   COMMIT_ADAPTIVE,    // commit adaptively based on available memory
   COMMIT_AND_CONTINUE_ROOT, // commit and continue, but also wait for the root command buffer to finish
-=======
-  NONE, // no commit to command buffer
-  COMMIT, // commit and flush the command buffer
-  COMMIT_AND_WAIT, // flush and wait for command buffer execution to finish
-  COMMIT_AND_CONTINUE, // commit and continue with a new underlying command buffer
-  COMMIT_ADAPTIVE, // commit adaptively based on available memory
->>>>>>> e80b1b28
 };
 
 class TORCH_API MPSStream {
