--- conflicted
+++ resolved
@@ -15,13 +15,8 @@
     const double weight_decay,
     const double eps,
     const bool maximize,
-<<<<<<< HEAD
-    const c10::optional<at::Tensor>& grad_scale,
-    const c10::optional<at::Tensor>& found_inf
-=======
     const std::optional<Tensor>& grad_scale,
     const std::optional<Tensor>& found_inf
->>>>>>> a205a53c
 );
 
 void _fused_adamw_mps_impl_(
@@ -36,13 +31,8 @@
     const double weight_decay,
     const double eps,
     const bool maximize,
-<<<<<<< HEAD
-    const c10::optional<at::Tensor>& grad_scale,
-    const c10::optional<at::Tensor>& found_inf
-=======
     const std::optional<Tensor>& grad_scale,
     const std::optional<Tensor>& found_inf
->>>>>>> a205a53c
 );
 
 } // namespace at::native::mps