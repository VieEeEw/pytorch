--- conflicted
+++ resolved
@@ -578,15 +578,9 @@
   const dim3 blocks(
       div_round_up(static_cast<int32_t>(outer_dense_size * jagged_folded_size), threads_y));
 
-<<<<<<< HEAD
-  StackArray<int64_t> jagged_dims_tensor;
-  const auto num_jagged_dim = dense_tensor.dim() - 2;
-  TORCH_CHECK(static_cast<size_t>(num_jagged_dim) <= kStackArrayMaxDims);
-=======
   StackArray<int64_t> jagged_dims_tensor{};
   const int num_jagged_dim = dense_tensor.dim() - 2;
   TORCH_CHECK(num_jagged_dim <= static_cast<int>(kStackArrayMaxDims));
->>>>>>> 28013aa5
   jagged_dims_tensor.ndim = num_jagged_dim;
   std::memcpy(
       &(jagged_dims_tensor.vals[0]),
@@ -849,15 +843,9 @@
       truncated = true;
     }
     if (!truncated) {
-<<<<<<< HEAD
-      const auto oidx = offset_temp;
-      unsigned int iidx = 0;
-      for (iidx = threadIdx.x; iidx * 2 + 1 < static_cast<unsigned int>(inner_dense_size);
-=======
       const int oidx = offset_temp;
       int iidx = 0;
       for (iidx = threadIdx.x; iidx * 2 + 1 < inner_dense_size;
->>>>>>> 28013aa5
            iidx += blockDim.x) {
         output_values[offset][2 * iidx] =
             f(x_values[offset][2 * iidx],
