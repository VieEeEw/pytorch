--- conflicted
+++ resolved
@@ -362,7 +362,6 @@
   dnnl::post_ops dnnl_post_ops_;
 };
 
-<<<<<<< HEAD
 static inline void construct_attr_by_post_op(
     const c10::string_view& binary_post_op,
     double binary_alpha,
@@ -424,6 +423,4 @@
   }
 }
 
-=======
->>>>>>> 00df312a
 } // namespace at::native::onednn