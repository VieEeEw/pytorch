--- conflicted
+++ resolved
@@ -13,8 +13,8 @@
 permissions: read-all
 
 jobs:
-  get-label-type:
-    name: get-label-type
+  get-default-label-prefix:
+    name: get-default-label-prefix
     uses: pytorch/pytorch/.github/workflows/_runner-determinator.yml@main
     with:
       triggering_actor: ${{ github.triggering_actor }}
@@ -22,8 +22,6 @@
       curr_branch: ${{ github.head_ref || github.ref_name }}
       curr_ref_type: ${{ github.ref_type }}
 
-<<<<<<< HEAD
-=======
   get-test-label-type:
     name: get-test-label-type
     uses: pytorch/pytorch/.github/workflows/_runner-determinator.yml@main
@@ -35,22 +33,23 @@
       curr_ref_type: ${{ github.ref_type }}
       check_experiments: "awsa100"
 
->>>>>>> d2ec2897
   linux-focal-cuda12_1-py3_10-gcc9-inductor-build:
     name: cuda12.1-py3.10-gcc9-sm80
     uses: ./.github/workflows/_linux-build.yml
-    needs: get-label-type
+    needs:
+      - get-default-label-prefix
+      - get-test-label-type
     with:
-      runner_prefix: "${{ needs.get-label-type.outputs.label-type }}"
+      runner_prefix: "${{ needs.get-default-label-prefix.outputs.label-type }}"
       build-environment: linux-focal-cuda12.1-py3.10-gcc9-sm80
       docker-image-name: pytorch-linux-focal-cuda12.1-cudnn9-py3-gcc9-inductor-benchmarks
       cuda-arch-list: '8.0'
       test-matrix: |
         { include: [
-          { config: "inductor_huggingface_perf_compare", shard: 1, num_shards: 1, runner: "linux.gcp.a100" },
-          { config: "inductor_timm_perf_compare", shard: 1, num_shards: 2, runner: "linux.gcp.a100" },
-          { config: "inductor_timm_perf_compare", shard: 2, num_shards: 2, runner: "linux.gcp.a100" },
-          { config: "inductor_torchbench_perf_compare", shard: 1, num_shards: 1, runner: "linux.gcp.a100" },
+          { config: "inductor_huggingface_perf_compare", shard: 1, num_shards: 1, runner: "${{ needs.get-test-label-type.outputs.label-type }}linux.gcp.a100" },
+          { config: "inductor_timm_perf_compare", shard: 1, num_shards: 2, runner: "${{ needs.get-test-label-type.outputs.label-type }}linux.gcp.a100" },
+          { config: "inductor_timm_perf_compare", shard: 2, num_shards: 2, runner: "${{ needs.get-test-label-type.outputs.label-type }}linux.gcp.a100" },
+          { config: "inductor_torchbench_perf_compare", shard: 1, num_shards: 1, runner: "${{ needs.get-test-label-type.outputs.label-type }}linux.gcp.a100" },
         ]}
     secrets:
       HUGGING_FACE_HUB_TOKEN: ${{ secrets.HUGGING_FACE_HUB_TOKEN }}
