#!/bin/bash

OUTPUT_SCRIPT=${OUTPUT_SCRIPT:-/home/circleci/project/ci_test_script.sh}

# only source if file exists
if [[ -f /home/circleci/project/env ]]; then
  source /home/circleci/project/env
fi
cat >"${OUTPUT_SCRIPT}" <<EOL
# =================== The following code will be executed inside Docker container ===================
set -eux -o pipefail

retry () {
    "\$@"  || (sleep 1 && "\$@") || (sleep 2 && "\$@")
}

# Source binary env file here if exists
if [[ -e "${BINARY_ENV_FILE:-/nofile}" ]]; then
  source "${BINARY_ENV_FILE:-/nofile}"
fi

python_nodot="\$(echo $DESIRED_PYTHON | tr -d m.u)"

# Set up Python
if [[ "$PACKAGE_TYPE" == conda ]]; then
  retry conda create -qyn testenv python="$DESIRED_PYTHON"
  source activate testenv >/dev/null
elif [[ "$PACKAGE_TYPE" != libtorch ]]; then
  python_path="/opt/python/cp\$python_nodot-cp\${python_nodot}"
  # Prior to Python 3.8 paths were suffixed with an 'm'
  if [[ -d  "\${python_path}/bin" ]]; then
    export PATH="\${python_path}/bin:\$PATH"
  elif [[ -d "\${python_path}m/bin" ]]; then
    export PATH="\${python_path}m/bin:\$PATH"
  fi
fi

EXTRA_CONDA_FLAGS=""
NUMPY_PIN=""
PROTOBUF_PACKAGE="defaults::protobuf"

if [[ "\$python_nodot" = *310* ]]; then
  # There's an issue with conda channel priority where it'll randomly pick 1.19 over 1.20
  # we set a lower boundary here just to be safe
  NUMPY_PIN=">=1.21.2"
  PROTOBUF_PACKAGE="protobuf>=3.19.0"
fi

if [[ "\$python_nodot" = *39* ]]; then
  # There's an issue with conda channel priority where it'll randomly pick 1.19 over 1.20
  # we set a lower boundary here just to be safe
  NUMPY_PIN=">=1.20"
fi

# Move debug wheels out of the package dir so they don't get installed
mkdir -p /tmp/debug_final_pkgs
mv /final_pkgs/debug-*.zip /tmp/debug_final_pkgs || echo "no debug packages to move"

# Install the package
# These network calls should not have 'retry's because they are installing
# locally and aren't actually network calls
# TODO there is duplicated and inconsistent test-python-env setup across this
#   file, builder/smoke_test.sh, and builder/run_tests.sh, and also in the
#   conda build scripts themselves. These should really be consolidated
# Pick only one package of multiple available (which happens as result of workflow re-runs)
pkg="/final_pkgs/\$(ls -1 /final_pkgs|sort|tail -1)"
if [[ "\$PYTORCH_BUILD_VERSION" == *dev* ]]; then
    CHANNEL="nightly"
else
    CHANNEL="test"
fi

if [[ "$PACKAGE_TYPE" == conda ]]; then
  (
    # For some reason conda likes to re-activate the conda environment when attempting this install
    # which means that a deactivate is run and some variables might not exist when that happens,
    # namely CONDA_MKL_INTERFACE_LAYER_BACKUP from libblas so let's just ignore unbound variables when
    # it comes to the conda installation commands
    set +u
    retry conda install \${EXTRA_CONDA_FLAGS} -yq \
      "numpy\${NUMPY_PIN}" \
      mkl>=2018 \
      ninja \
      sympy>=1.12 \
      typing-extensions \
      ${PROTOBUF_PACKAGE}
    if [[ "$DESIRED_CUDA" == 'cpu' ]]; then
      retry conda install -c pytorch -y cpuonly
    else
      cu_ver="${DESIRED_CUDA:2:2}.${DESIRED_CUDA:4}"
      CUDA_PACKAGE="pytorch-cuda"
      retry conda install \${EXTRA_CONDA_FLAGS} -yq -c nvidia -c "pytorch-\${CHANNEL}" "pytorch-cuda=\${cu_ver}"
    fi
    conda install \${EXTRA_CONDA_FLAGS} -y "\$pkg" --offline
  )
elif [[ "$PACKAGE_TYPE" != libtorch ]]; then
  if [[ "\$BUILD_ENVIRONMENT" != *s390x* ]]; then
    if [[ "$USE_SPLIT_BUILD" == "true" ]]; then
      pkg_no_python="$(ls -1 /final_pkgs/torch_no_python* | sort |tail -1)"
      pkg_torch="$(ls -1 /final_pkgs/torch-* | sort |tail -1)"
      # todo: after folder is populated use the pypi_pkg channel instead
      pip install "\$pkg_no_python" "\$pkg_torch" --index-url "https://download.pytorch.org/whl/\${CHANNEL}/${DESIRED_CUDA}_pypi_pkg"
      retry pip install -q numpy protobuf typing-extensions
    else
      pip install "\$pkg" --index-url "https://download.pytorch.org/whl/\${CHANNEL}/${DESIRED_CUDA}"
      retry pip install -q numpy protobuf typing-extensions
    fi
  else
    pip install "\$pkg"
    retry pip install -q numpy protobuf typing-extensions
  fi
fi
if [[ "$PACKAGE_TYPE" == libtorch ]]; then
  pkg="\$(ls /final_pkgs/*-latest.zip)"
  unzip "\$pkg" -d /tmp
  cd /tmp/libtorch
fi

<<<<<<< HEAD
if [[ "$GPU_ARCH_TYPE" == xpu ]]; then
  # Workaround for __mkl_tmp_MOD unbound variable issue, refer https://github.com/pytorch/pytorch/issues/130543
  set +u
  source /opt/intel/oneapi/pytorch-gpu-dev-0.5/oneapi-vars.sh
fi

=======
>>>>>>> 416a7894
# Test the package
/builder/check_binary.sh

# Clean temp files
cd /builder && git clean -ffdx

# =================== The above code will be executed inside Docker container ===================
EOL
echo
echo
echo "The script that will run in the next step is:"
cat "${OUTPUT_SCRIPT}"<|MERGE_RESOLUTION|>--- conflicted
+++ resolved
@@ -116,15 +116,6 @@
   cd /tmp/libtorch
 fi
 
-<<<<<<< HEAD
-if [[ "$GPU_ARCH_TYPE" == xpu ]]; then
-  # Workaround for __mkl_tmp_MOD unbound variable issue, refer https://github.com/pytorch/pytorch/issues/130543
-  set +u
-  source /opt/intel/oneapi/pytorch-gpu-dev-0.5/oneapi-vars.sh
-fi
-
-=======
->>>>>>> 416a7894
 # Test the package
 /builder/check_binary.sh
 
