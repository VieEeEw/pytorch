from __future__ import annotations

import argparse
import functools
import json
import os
from collections import defaultdict, namedtuple, OrderedDict
from dataclasses import dataclass, field
from pathlib import Path
<<<<<<< HEAD
from typing import (
    Any,
    Callable,
    Dict,
    List,
    Literal,
    Optional,
    Sequence,
    Set,
    Tuple,
    TypeVar,
    Union,
)
=======
from typing import Any, Callable, Literal, Sequence, TypeVar
>>>>>>> f5ff1a3a

import yaml

import torchgen.api.dispatcher as dispatcher
import torchgen.api.meta as meta
import torchgen.api.native as native
import torchgen.api.structured as structured
import torchgen.dest as dest
from torchgen.aoti.fallback_ops import inductor_fallback_ops
from torchgen.api import cpp
from torchgen.api.translate import translate
from torchgen.api.types import (
    Binding,
    CppSignature,
    CppSignatureGroup,
    DispatcherSignature,
    NamedCType,
    NativeSignature,
    SpecialArgName,
)
from torchgen.context import (
    method_with_native_function,
    native_function_manager,
    with_native_function,
    with_native_function_and_indices,
)
from torchgen.gen_aoti_c_shim import (
    gen_aoti_c_shim,
    gen_static_dispatch_backend_call_signature,
    get_fallback_op_name,
    get_header_for_aoti,
)
from torchgen.gen_functionalization_type import (
    gen_functionalization_definition,
    gen_functionalization_registration,
    gen_functionalization_view_inverse_declaration,
    GenCompositeViewCopyKernel,
)
from torchgen.gen_vmap_plumbing import gen_all_vmap_plumbing
from torchgen.model import (
    Argument,
    BackendIndex,
    BackendMetadata,
    BaseOperatorName,
    DEFAULT_KERNEL_NAMESPACE,
    DispatchKey,
    FRAGMENT_NAMESPACES,
    FunctionSchema,
    is_cuda_dispatch_key,
    is_generic_dispatch_key,
    is_ufunc_dispatch_key,
    Location,
    NativeFunction,
    NativeFunctionsGroup,
    NativeFunctionsViewGroup,
    OperatorName,
    OptionalType,
    SchemaKind,
    SelfArgument,
    STRUCTURED_DISPATCH_KEYS,
    TensorOptionsArguments,
    Type,
    Variant,
    ViewSchemaKind,
)
from torchgen.native_function_generation import (
    add_generated_native_functions,
    gen_composite_functional_kernel,
    gen_composite_out_kernel,
    pre_group_native_functions,
)
from torchgen.selective_build.selector import SelectiveBuilder
from torchgen.utils import (
    assert_never,
    concatMap,
    context,
    FileManager,
    make_file_manager,
    mapMaybe,
    NamespaceHelper,
    Target,
)
from torchgen.yaml_utils import YamlDumper, YamlLoader


T = TypeVar("T")

# Welcome to the ATen code generator v2!  The ATen code generator is
# responsible for parsing native_functions.yaml and then generating
# various generated files (e.g., TypeDefault.cpp) based on the operators
# defined in this file.  This means that the code generator knows how to
# parse function schema, and then translate this into various C++ types
# and boilerplate code.
#
# Some things to know about this file when you modify it:
#
# - This file has STRICT mypy typechecking.  Typecheck it with
#   `mypy --config mypy-strict.ini` in the root source directory
#
# - Most of the heavy lifting lives in external modules:
#   - 'model' has the data model for native_functions.yaml.  The classes
#     in those file represent what you see when you look at
#     a native_functions.yaml
#   - 'api' has conversions for how to translate JIT schema into
#     the various C++ APIs that the codegen interacts with.  There
#     are in fact THREE different C++ APIs: the public C++ API,
#     the dispatcher API, and the legacy dispatcher API.  See each
#     of these respective files for more information

# ~~~~~~~~~~~~~~~~~~~~~~~~~~~~~~~~~~~~~~~~~~~~~~~~~~~~~~~~~~~~~~~~~~~ #
#
#                         HELPER FUNCTIONS
#
# ~~~~~~~~~~~~~~~~~~~~~~~~~~~~~~~~~~~~~~~~~~~~~~~~~~~~~~~~~~~~~~~~~~~ #


# A custom loader for YAML to let us also keep track of line numbers
# of each entry in the YAML file
class LineLoader(YamlLoader):
    def construct_mapping(self, node, deep=False):  # type: ignore[no-untyped-def]
        mapping = super().construct_mapping(node, deep=deep)  # type: ignore[no-untyped-call]
        # Add 1 so line numbering starts at 1
        mapping["__line__"] = node.start_mark.line + 1
        return mapping


# Parse native_functions.yaml into a sequence of NativeFunctions and Backend Indices.
ParsedYaml = namedtuple("ParsedYaml", ["native_functions", "backend_indices"])


_GLOBAL_PARSE_NATIVE_YAML_CACHE: dict[str, ParsedYaml] = {}
_GLOBAL_PARSE_TAGS_YAML_CACHE: dict[str, set[str]] = {}


def parse_native_yaml_struct(
    es: object,
    valid_tags: set[str],
    ignore_keys: set[DispatchKey] | None = None,
    path: str = "<stdin>",
    skip_native_fns_gen: bool = False,
) -> ParsedYaml:
    assert isinstance(es, list)
    rs: list[NativeFunction] = []
    bs: dict[DispatchKey, dict[OperatorName, BackendMetadata]] = defaultdict(dict)
    for e in es:
        assert isinstance(e, dict), f"expected to be dict: {e}"
        assert isinstance(e.get("__line__"), int), e
        loc = Location(path, e["__line__"])
        funcs = e.get("func")
        assert funcs is not None, f"missed 'func' in {e}"
        with context(lambda: f"in {loc}:\n  {funcs}"):
            func, m = NativeFunction.from_yaml(e, loc, valid_tags, ignore_keys)
            rs.append(func)
            BackendIndex.grow_index(bs, m)
    error_check_native_functions(rs)
    # Default dict is to prevent the codegen from barfing when we have a dispatch key that has no kernels yet.
    indices: dict[DispatchKey, BackendIndex] = defaultdict(
        lambda: BackendIndex(
            dispatch_key=DispatchKey.Undefined,
            use_out_as_primary=True,
            external=False,
            device_guard=False,
            # I'm actually not sure about this; undefined could be hit on
            # empty TensorList, hypothetically that could have sizes in it
            index={},
        )
    )
    if not skip_native_fns_gen:
        add_generated_native_functions(rs, bs)
    for k, v in bs.items():
        # All structured in-tree operators are implemented in terms of their out operator.
        indices[k] = BackendIndex(
            dispatch_key=k,
            use_out_as_primary=True,
            external=False,
            # Only cuda-like devices in tree require device guards
            device_guard=is_cuda_dispatch_key(k),
            index=v,
        )
    return ParsedYaml(rs, indices)


def parse_tags_yaml_struct(es: object, path: str = "<stdin>") -> set[str]:
    assert isinstance(es, list)
    rs: set[str] = set()
    for e in es:
        assert isinstance(e.get("__line__"), int), e
        loc = Location(path, e["__line__"])
        tags = e.get("tag")
        with context(lambda: f"in {loc}:\n  {tags}"):
            e_i = e.copy()
            name = e_i.pop("tag")
            desc = e_i.pop("desc", "")
            # ensure that each tag has a non-empty description
            assert desc != ""
            rs.add(name)
    return rs


@functools.lru_cache(maxsize=None)
def parse_tags_yaml(path: str) -> set[str]:
    global _GLOBAL_PARSE_TAGS_YAML_CACHE
    if path not in _GLOBAL_PARSE_TAGS_YAML_CACHE:
        with open(path) as f:
            es = yaml.load(f, Loader=LineLoader)
            _GLOBAL_PARSE_TAGS_YAML_CACHE[path] = parse_tags_yaml_struct(es, path=path)

    return _GLOBAL_PARSE_TAGS_YAML_CACHE[path]


def parse_native_yaml(
    path: str,
    tags_yaml_path: str,
    ignore_keys: set[DispatchKey] | None = None,
    *,
    skip_native_fns_gen: bool = False,
    loaded_yaml: object | None = None,
) -> ParsedYaml:
    global _GLOBAL_PARSE_NATIVE_YAML_CACHE
    if path not in _GLOBAL_PARSE_NATIVE_YAML_CACHE:
        valid_tags = parse_tags_yaml(tags_yaml_path)

        # if a loaded yaml is provided, use that instead of reading from path
        if loaded_yaml is None:
            with open(path) as f:
                es = yaml.load(f, Loader=LineLoader)
        else:
            es = loaded_yaml

        _GLOBAL_PARSE_NATIVE_YAML_CACHE[path] = parse_native_yaml_struct(
            es,
            valid_tags,
            ignore_keys,
            path=path,
            skip_native_fns_gen=skip_native_fns_gen,
        )

    return _GLOBAL_PARSE_NATIVE_YAML_CACHE[path]


# Some assertions are already performed during parsing, but those are only within a single NativeFunction.
# Assertions here are meant to be performed across NativeFunctions.
def error_check_native_functions(funcs: Sequence[NativeFunction]) -> None:
    func_map: dict[OperatorName, NativeFunction] = {}
    base_func_map: dict[BaseOperatorName, list[NativeFunction]] = defaultdict(list)
    for f in funcs:
        func_map[f.func.name] = f
        base_func_map[f.func.name.name].append(f)
    for f in funcs:
        if f.structured_delegate is not None:
            delegate_func = func_map.get(f.structured_delegate)
            assert delegate_func is not None, (
                f"{f.func.name} is marked as a structured_delegate pointing to "
                f"{f.structured_delegate}, but {f.structured_delegate} is missing."
            )
            assert delegate_func.structured, (
                f"{f.func.name} is marked as a structured_delegate pointing to "
                f"{f.structured_delegate}, but {f.structured_delegate} is not marked as structured. "
                f"Consider adding 'structured=True' to the delegated operator"
            )
        # See Note [resize_ in Functionalization]
        # resize_() is technically an inplace view op (and therefore needs the tag),
        # but it would be overkill to add a true "view" variant of resize.
        # Instead, resize_() gets special treatment in functionalization,
        # and we have a resize() op that is non-aliasing + functional.
        if (
            "inplace_view" in f.tags
            and str(f.func.name) != "resize_"
            and str(f.func.name) != "resize_as_"
            and str(f.func.name.name) != "set_"
        ):
            base_name = f.func.name.name
            assert base_name.inplace, (
                f"{f.func.name} is marked with tag: inplace_view, but it doesn't follow the naming "
                "convention for inplace ops - the codegen expects the base name to have a trailing underscore. "
            )
            out_of_place_base_name = BaseOperatorName(
                base_name.base, False, base_name.dunder_method
            )
            assert len(base_func_map[out_of_place_base_name]) > 0, (
                f"{f.func.name} is marked with tag: inplace_view. The codegen expects there to be a corresponding "
                f"out-of-place view op with the name '{base_name}' and matching schema, but it didn't find one. "
            )


def cpp_string(s: str) -> str:
    """Convert a python string into a c++ string literal"""
    s = s.replace("\\", "\\\\")
    s = s.replace('"', '\\"')
    s = s.replace("\a", "\\a")
    s = s.replace("\b", "\\b")
    s = s.replace("\f", "\\f")
    s = s.replace("\n", "\\n")
    s = s.replace("\v", "\\v")
    s = s.replace("\t", "\\t")
    return f'"{s}"'


# ~~~~~~~~~~~~~~~~~~~~~~~~~~~~~~~~~~~~~~~~~~~~~~~~~~~~~~~~~~~~~~~~~~~ #
#
#                        C++ CODE GENERATION
#
# ~~~~~~~~~~~~~~~~~~~~~~~~~~~~~~~~~~~~~~~~~~~~~~~~~~~~~~~~~~~~~~~~~~~ #

# Most functions in this section are curried: they consist of a function
# that takes some parameters (e.g., what is to be generated) which itself
# returns a function that actually maps NativeFunction to the code
# to be generated.  This pattern makes it convenient to use map, concatMap
# and similar functional combinators.


def static_dispatch_keys(backends: list[BackendIndex]) -> list[DispatchKey]:
    if len(backends) == 0:
        return []
    else:
        return [backend.dispatch_key for backend in backends] + [
            DispatchKey.CompositeImplicitAutograd,
            DispatchKey.CompositeImplicitAutogradNestedTensor,
            DispatchKey.CompositeExplicitAutograd,
            DispatchKey.CompositeExplicitAutogradNonFunctional,
        ]


def get_static_dispatch_backend(
    f: NativeFunction, backend_index: BackendIndex
) -> DispatchKey | None:
    if f.structured_delegate is not None or backend_index.has_kernel(f):
        # TODO: for ops with structured_delegate it should check the dispatch table of
        # the out variant instead. For now, these structured ops all have CPU/CUDA kernels
        # so we always dispatch to the `backend`, but this could be wrong when we
        # migrate math/default_backend ops to use structured delegate.
        return backend_index.dispatch_key
    elif f.has_composite_explicit_autograd_kernel:
        return DispatchKey.CompositeExplicitAutograd
    elif f.has_composite_explicit_autograd_non_functional_kernel:
        return DispatchKey.CompositeExplicitAutogradNonFunctional
    elif f.has_composite_implicit_autograd_kernel:
        return DispatchKey.CompositeImplicitAutograd
    elif f.has_composite_implicit_autograd_nested_tensor_kernel:
        return DispatchKey.CompositeImplicitAutogradNestedTensor
    return None


def static_dispatch_ops_header(
    f: NativeFunction, backend_index: list[BackendIndex]
) -> str | None:
    if backend_index is None or f.manual_kernel_registration:
        return None

    output = []
    for index in backend_index:
        dispatch_key = get_static_dispatch_backend(f, index)
        if dispatch_key is not None:
            output.append(
                f"#include <ATen/ops/{f.root_name}_{dispatch_key.lower()}_dispatch.h>"
            )
    return "\n".join(output)


def static_dispatch_extra_headers(backends: list[BackendIndex]) -> list[str]:
    return [
        f"#include <ATen/{dispatch_key}Functions.h>"
        for dispatch_key in static_dispatch_keys(backends)
    ]


# Translates arguments of `sig` to CppSignature bindings.
# Note that we have a special case for `memory_format` argument and this case is not covered by
# tools.codegen.api.translate() yet as its application is limited to static dispatch.
def translate_args(
    sig: CppSignature | DispatcherSignature,
    cpp_sig: CppSignature,
) -> str:
    # Adds SpecialArgName.possibly_redundant_memory_format NamedCType for memory_format bindings
    def add_spl_memory_format_binding(input_bindings: list[Binding]) -> list[Binding]:
        output_bindings: list[Binding] = []
        for binding in input_bindings:
            if binding.name == "memory_format":
                spl_mem_format_binding = Binding(
                    nctype=NamedCType(
                        SpecialArgName.possibly_redundant_memory_format,
                        binding.nctype.type,
                    ),
                    name=binding.name,
                    default=binding.default,
                    argument=binding.argument,
                )
                output_bindings.append(spl_mem_format_binding)
            else:
                output_bindings.append(binding)
        return output_bindings

    src_bindings = list(sig.arguments())
    goal_bindings = list(cpp_sig.arguments())
    # When last argument of CPP signature has SpecialArgName.possibly_redundant_memory_format NCType,
    # get memory_format bindings of dispatcher signature to have the same NCType as well
    for arg in goal_bindings:
        if arg.nctype.name == SpecialArgName.possibly_redundant_memory_format:
            src_bindings = add_spl_memory_format_binding(src_bindings)
            break
    exprs = translate(src_bindings, goal_bindings)
    return ", ".join(a.expr for a in exprs)


def generate_static_dispatch_backend_call(
    sig: CppSignature | DispatcherSignature,
    f: NativeFunction,
    backend_index: BackendIndex,
) -> str:
    cpp_sig = gen_static_dispatch_backend_call_signature(sig, f)
    name = cpp_sig.name()
    exprs = translate_args(sig, cpp_sig)
    backend_metadata = backend_index.get_kernel(f)
    kernel_ns = (
        backend_metadata.cpp_namespace
        if backend_metadata and backend_metadata.cpp_namespace
        else DEFAULT_KERNEL_NAMESPACE
    )
    ns = kernel_ns.replace("::native", "")
    return f"return {ns}::{backend_index.dispatch_key.lower()}::{name}({exprs});"


def generate_static_dispatch_fallback_call(
    sig: CppSignature | DispatcherSignature,
    f: NativeFunction,
    backend_indices: list[BackendIndex],
) -> str:
    cpp_sigs = CppSignatureGroup.from_native_function(
        f, method=False, fallback_binding=False
    )
    if sig.symint and f.func.has_symint():
        cpp_sig = cpp_sigs.symint_signature
    else:
        cpp_sig = cpp_sigs.signature
    assert cpp_sig is not None
    name = cpp_sig.name()
    exprs = translate_args(sig, cpp_sig)
    ns = DEFAULT_KERNEL_NAMESPACE.replace("::native", "")
    if f.has_composite_explicit_autograd_kernel:
        return f"return {ns}::{DispatchKey.CompositeExplicitAutograd.lower()}::{name}({exprs});"
    elif f.has_composite_explicit_autograd_non_functional_kernel:
        return f"return {ns}::{DispatchKey.CompositeExplicitAutogradNonFunctional.lower()}::{name}({exprs});"
    elif f.has_composite_implicit_autograd_kernel:
        return f"return {ns}::{DispatchKey.CompositeImplicitAutograd.lower()}::{name}({exprs});"
    elif f.has_composite_implicit_autograd_nested_tensor_kernel:
        return f"return {ns}::{DispatchKey.CompositeImplicitAutogradNestedTensor.lower()}::{name}({exprs});"
    else:
        return f"""TORCH_CHECK(false, "Static dispatch does not support {name} for\
{', '.join([str(index.dispatch_key)for index in backend_indices])} ");"""


def static_dispatch(
    sig: CppSignature | DispatcherSignature,
    f: NativeFunction,
    backend_indices: list[BackendIndex],
) -> str:
    """
    For a given `NativeFunction`, find out the corresponding backend and dispatch to it. If more than one
    backends exsit, fallback to static dispatch by determining dispatch key from inputs.
    Arguments:
        sig: A CppSignature or DispatcherSignature for this native function we want to use.
        f: NativeFunction to generate static dispatch.
        backend_indices: All available backends.
    Return:
        C++ code to call backend-specific functions, e.g., "return at::cpu::add(self, other, scale);"
    """
    if len(backend_indices) == 0 or f.manual_kernel_registration:
        return ""

    keys = [
        b
        for b in backend_indices
        if b.has_kernel(f)
        or (
            f.structured_delegate is not None
            and b.dispatch_key in STRUCTURED_DISPATCH_KEYS
        )
    ]
    if len(keys) == 1:
        return generate_static_dispatch_backend_call(sig, f, keys[0])
    elif len(keys) == 0:
        return generate_static_dispatch_fallback_call(sig, f, backend_indices)

    native_tensor_args = [
        a.name
        for a in sig.arguments()
        if isinstance(a.argument, SelfArgument)
        or isinstance(a.argument, Argument)
        and a.argument.type.is_tensor_like()
    ]
    tensor_args = ", ".join(native_tensor_args)
    tensor_opts = f.func.arguments.tensor_options

    stmts = []
    subexprs: list[str] = []
    if tensor_opts is not None:
        subexprs.append(
            "DispatchKeySet(c10::computeDispatchKey(dtype, layout, device))"
        )
    if tensor_args != "":
        subexprs.append(f"c10::detail::multi_dispatch_key_set({tensor_args})")
    stmts.append(f"""DispatchKeySet _dk_set = {' | '.join(subexprs)};""")
    stmts.append("DispatchKey _dk = c10::highestPriorityBackendTypeId(_dk_set);")

    dispatch_code = []
    for index in keys:
        dispatch_code.append(f"""case DispatchKey::{index.dispatch_key}:""")
        dispatch_code.append(
            f"""\t{generate_static_dispatch_backend_call(sig, f, index)};"""
        )

    fallback = generate_static_dispatch_fallback_call(sig, f, backend_indices)
    connector = "\n\t\t"

    return f"""
    {connector.join(stmts)}
    switch (_dk) {{
        {connector.join(dispatch_code)}
        default:
            {fallback}
    }}
    """


# Generates RegisterSchema.cpp.  Depending on the selector, either
# all schemas are registered, or only some are (in the case of
# selective build)
@dataclass(frozen=True)
class RegisterSchema:
    selector: SelectiveBuilder
    known_tags: dict[str, int] = field(default_factory=dict)

    @method_with_native_function
    def __call__(self, f: NativeFunction) -> str | None:
        if not self.selector.is_native_function_selected(f):
            return None
        tags = "{" + ", ".join(f"at::Tag::{tag}" for tag in sorted(f.tags)) + "}"
        if tags == "{}":
            return f"m.def({cpp_string(str(f.func))}, {{}});\n"
        maybe_tags = ""
        if tags not in self.known_tags:
            idx = len(self.known_tags)
            self.known_tags[tags] = idx
            maybe_tags = f"const std::vector<at::Tag> tags_{idx} = {tags};\n"
        return f"{maybe_tags}m.def({cpp_string(str(f.func))}, tags_{self.known_tags[tags]});\n"


# Generates Operators.h and Operators.cpp.
# These provide macros that, given an operator and overload name, allow users
# to access an "un-overloaded" function version of the operator. This
# is useful for extension writers who want to (1) want to decltype the operator
# and (2) don't want to worry about method-only operators.
@dataclass(frozen=True)
class ComputeOperators:
    target: Literal[Target.DECLARATION, Target.DEFINITION]
    static_dispatch_backend_indices: list[BackendIndex]

    @method_with_native_function
    def __call__(self, f: NativeFunction) -> str:
        sig = DispatcherSignature.from_schema(f.func)
        name = f.func.name.unambiguous_name()

        if self.target is Target.DECLARATION:
            # Note [The ATen Operators API]
            # The ATen Operators API lives in the at::_ops namespace, and contains compile-time
            # metadata about each operator + entry points into the Dispatcher.
            # The C++ function, method, and redispatch API's are all implemented as wrappers
            # into various bits of the structs defined here.
            #
            # Important characteristics about the Operators API:
            # (1) It follows the Dispatcher API.
            #     This is kind of necessary to avoid overhead.
            #     For example: if it followed the C++ API, then all of the faithful C++ factory functions
            #     would need to wrap their arguments into TensorOptions only to unwrap them again.
            # (2) Overload names are disambiguated.
            #     This is helpful for pytorch extenders who would like to decltype() an aten operator,
            #     that has overloads, e.g. decltype(at::_ops::mul_Tensor::call)
            # (3) No argument defaulting is allowed.
            #     This is more of an implementation detail to avoid #include cycles,
            #     since TensorBody.h (which defines the Tensor class) needs to include this file.
            # (4) manual_cpp_bindings and faithful names are not included in the API.
            #     This applies to stuff like __dispatch__is_complex(), and add_outf().
            #     These aren't "real aten ops", they're just additional functions provided by the C++ API.
            #     They're implemented as wrappers in Functions.h that call into the actual operators
            #     defined here, i.e. at::_ops::is_complex::call() and at::_ops::add_out::call().
            #     This means that ATEN_OP(is_complex) will not fastpath, and will go through the dispatcher.
            return f"""
struct TORCH_API {name} {{
  using schema = {sig.type()};
  using ptr_schema = schema*;
  // See Note [static constexpr char* members for windows NVCC]
  STATIC_CONSTEXPR_STR_INL_EXCEPT_WIN_CUDA(name, "aten::{f.func.name.name}")
  STATIC_CONSTEXPR_STR_INL_EXCEPT_WIN_CUDA(overload_name, "{f.func.name.overload_name}")
  STATIC_CONSTEXPR_STR_INL_EXCEPT_WIN_CUDA(schema_str, {cpp_string(str(f.func))})
  static {sig.defn(name="call", is_redispatching_fn=False)};
  static {sig.defn(name="redispatch", is_redispatching_fn=True)};
}};"""

        elif self.target is Target.DEFINITION:
            defns = f"""
STATIC_CONST_STR_OUT_OF_LINE_FOR_WIN_CUDA({name}, name, "aten::{f.func.name.name}")
STATIC_CONST_STR_OUT_OF_LINE_FOR_WIN_CUDA({name}, overload_name, "{f.func.name.overload_name}")
STATIC_CONST_STR_OUT_OF_LINE_FOR_WIN_CUDA({name}, schema_str, {cpp_string(str(f.func))})

// aten::{f.func}
static C10_NOINLINE c10::TypedOperatorHandle<{name}::schema> create_{name}_typed_handle() {{
  return c10::Dispatcher::singleton()
      .findSchemaOrThrow({name}::name, {name}::overload_name)
      .typed<{name}::schema>();
}}
"""
            for is_redispatching_fn in [False, True]:
                if is_redispatching_fn:
                    dispatcher_exprs_str = ", ".join(
                        ["dispatchKeySet"] + [a.name for a in sig.arguments()]
                    )
                    method_base = "redispatch"
                else:
                    dispatcher_exprs_str = ", ".join([a.name for a in sig.arguments()])
                    method_base = "call"

                dispatcher_call = method_base
                method_name = f"{name}::{method_base}"

                fn_body = f"""
    static auto op = create_{name}_typed_handle();
    return op.{dispatcher_call}({dispatcher_exprs_str});"""

                if (
                    not is_redispatching_fn
                    and len(self.static_dispatch_backend_indices) > 0
                ):
                    # call() should go through static dispatch
                    fn_body = static_dispatch(
                        sig, f, backend_indices=self.static_dispatch_backend_indices
                    )
                defns += f"""
// aten::{f.func}
{sig.defn(name=method_name, is_redispatching_fn=is_redispatching_fn)} {{
    {fn_body}
}}
"""
            return defns
        else:
            assert_never(self.target)


# Generates Functions.h, which provides the functional public C++ API,
# and the scaffolding to call into the dispatcher from these functions.
@dataclass(frozen=True)
class ComputeFunction:
    @method_with_native_function
    def __call__(self, f: NativeFunction) -> str | None:
        sig_group = CppSignatureGroup.from_native_function(
            f, method=False, fallback_binding=f.manual_cpp_binding
        )
        has_symint = f.func.has_symint()

        result = ""
        for sig in sig_group.signatures():
            # See Note [The ATen Operators API]
            target_sig = DispatcherSignature.from_schema(f.func)
            exprs = translate(sig.arguments(), target_sig.arguments())
            exprs_str = ", ".join([e.expr for e in exprs])

            if sig.symint:
                intlike_t = "c10::SymInt"
            else:
                intlike_t = "int64_t"

            if Variant.function in f.variants:
                result += f"""
// aten::{f.func}
inline {sig.decl()} {{
    return at::_ops::{f.func.name.unambiguous_name()}::call({exprs_str});
}}"""

            # The template function can be used from template situations
            # where you want to switch between the symint or not version
            # depending on a template argument
            #
            # NB: we ALWAYS generate this even for methods.  But we put it in
            # this header so it can take advantage of per-op headers
            if has_symint:
                result += f"""
namespace symint {{
  template <typename T, typename = std::enable_if_t<std::is_same<T, {intlike_t}>::value>>
  {sig.decl(suppress_symint_suffix=True)} {{
    return at::_ops::{f.func.name.unambiguous_name()}::call({exprs_str});
  }}
}}
"""
        return result


# Generates TensorBody.h. This file provides the object-oriented (method-based)
# public C++ API, and the scaffolding to call into the dispatcher from these functions.
@dataclass(frozen=True)
class ComputeTensorMethod:
    target: Literal[Target.DECLARATION, Target.DEFINITION]
    static_dispatch_backend_indices: list[BackendIndex]

    @method_with_native_function
    def __call__(self, f: NativeFunction) -> str | None:
        if Variant.method not in f.variants:
            return None

        assert not f.func.is_out_fn()
        assert f.func.arguments.self_arg is not None

        sig_group = CppSignatureGroup.from_native_function(
            f, method=True, fallback_binding=f.manual_cpp_binding
        )

        if self.target is Target.DECLARATION:
            result = ""
            for sig in sig_group.signatures():
                result += f"{sig.decl()} const;\n"
            return result

        if self.target is not Target.DEFINITION:
            assert_never(self.target)

        result = ""

        for sig in sig_group.signatures():
            target_sig = DispatcherSignature.from_schema(f.func)
            exprs = translate(sig.arguments(), target_sig.arguments(), method=True)
            exprs_str = ", ".join([e.expr for e in exprs])

            result += f"""
// aten::{f.func}
inline {sig.defn(prefix="Tensor::")} const {{
    return at::_ops::{f.func.name.unambiguous_name()}::call({exprs_str});
}}
"""

        return result


# Generates RedispatchFunctions.h.
# This is similar to the C++ API defined in Functions.h, but provides access
# to the dispatcher's redispatch API.
@dataclass(frozen=True)
class ComputeRedispatchFunction:
    @method_with_native_function
    def __call__(self, f: NativeFunction) -> str | None:
        # We unconditionally generate function variants of the redispatch API.
        # This is mainly because we can namespace functions separately, but not methods,
        sig_group = CppSignatureGroup.from_native_function(
            f, method=False, fallback_binding=f.manual_cpp_binding
        )

        result = ""
        for sig in sig_group.signatures():
            target_sig = DispatcherSignature.from_schema(f.func)
            exprs = translate(sig.arguments(), target_sig.arguments())
            exprs_str = ", ".join(["dispatchKeySet"] + [a.expr for a in exprs])

            result += f"""
// aten::{f.func}
inline {sig.decl(is_redispatching_fn=True)} {{
    return at::_ops::{f.func.name.unambiguous_name()}::redispatch({exprs_str});
}}
"""

        return result


# Generates ATenOpList.cpp, a runtime accessible list of all aten
# operators.
# TODO: This was historically used to help some JIT interop code
# figure out whether or not to treat aten namespace'd operators
# one way or another, we should reevaluate if this is actually needed.
@with_native_function
def compute_aten_op(f: NativeFunction) -> str:
    return f'{{"aten::{f.func.name.name}", "{f.func.name.overload_name}"}},'


# Generates MetaFunctions.h
def compute_meta_function_declaration(g: NativeFunctionsGroup) -> str | None:
    if not g.structured:
        return None
    with native_function_manager(g.out):
        name = meta.name(g)
        args = structured.meta_arguments(g)
        args_str = ", ".join(a.decl() for a in args)
        parent_class = g.out.structured_inherits
        if parent_class is None:
            parent_class = "at::impl::MetaBase"
        meta_return = "void"
        precomputed = g.out.precomputed if g.structured else None

        if precomputed:
            # Generate the template declaration with one bool parameter for each
            # precomputed element. Each parameter is true if the corresponding (in
            # terms of position) precomputed element has been set.
            precomputed_values = [*precomputed.replace.values(), precomputed.add]
            precomputed_elements = [
                elem for replace_list in precomputed_values for elem in replace_list
            ]
            precomputed_template_parameters = [
                elem.name.upper() for elem in precomputed_elements
            ]
            precomputed_template_params_str = ", ".join(
                f"bool {param} = false" for param in precomputed_template_parameters
            )
            precompute_template_decl = f"template <{precomputed_template_params_str}>"

            # Generate a string containing declarations of all precomputed elements.
            precomputed_elements_with_cpp_types = [
                structured.argument_type(elem, binds=elem.name)
                for elem in precomputed_elements
            ]

            precomputed_elements_decl = ";\n".join(
                f"{elem.cpp_type(strip_ref=True)} {elem.name}"
                for elem in precomputed_elements_with_cpp_types
            )

            # Generate "setter" methods for each precomputed element. Each method will return
            # a new instance of precompute_out with the template parameter that corresponds to
            # the member set by the method to true (to indicate that it has been set).
            setter_methods = []
            for i, elem in enumerate(precomputed_elements):
                # Generate the signature. The return type will be the same
                # as the type of `this` but with the template parameter
                # corresponding to the element set by this method set to true.
                # The assert generated below will ensure that this template
                # parameter is false on the type of `this`.
                return_ty_templates = ", ".join(
                    precomputed_template_parameters[:i]
                    + ["true"]
                    + precomputed_template_parameters[i + 1 :]
                )
                return_ty = f"precompute_out<{return_ty_templates}>"
                elem_cpp_ty = precomputed_elements_with_cpp_types[i].cpp_type(
                    strip_ref=True
                )
                signature = f"{return_ty} set_{elem.name}({elem_cpp_ty} value)"

                # Generate an assert which checks that the
                # template parameter corresponding to the precomputed
                # element that is set by this method is false on the
                # class corresponding to the object that `this` points to.
                # This ensures that each element can be set only once.
                assert_msg = f'"{elem.name} already set"'
                assert_stmt = f"static_assert({precomputed_template_parameters[i]} == false, {assert_msg});"

                # Generate the new object construction block. All state
                # except the element that this method sets is copied from the
                # object that `this` points to. The value for the element that
                # the method sets is taken from a method parameter.
                construction_stmts = []
                construction_stmts.append(f"{return_ty} ret;")

                for j, elem in enumerate(precomputed_elements):
                    if i == j:
                        construction_stmts.append(f"ret.{elem.name} = value;")
                    else:
                        construction_stmts.append(
                            f"ret.{elem.name} = this->{elem.name};"
                        )

                construction_stmts.append("return ret;")
                construction_block = "\n".join(construction_stmts)

                setter_methods.append(
                    f"""
                    {signature} {{
                        {assert_stmt}
                        {construction_block}
                    }}
                """
                )
            setter_methods_decl = "\n".join(setter_methods)

            # Meta should return an instance of the struct containing the precomputed elements.
            meta_return_template_params = ", ".join(
                ["true"] * len(precomputed_template_parameters)
            )
            # This typedef (actually a using statement) is needed so that TORCH_META_FUNC can reuse the return
            # type (which has a variable number of template parameters).
            meta_return_typedef = f"using meta_return_ty = precompute_out <{meta_return_template_params}>;"
            meta_return = "meta_return_ty"
            precomputed_decl = f"""
                {precompute_template_decl}
                struct TORCH_API precompute_out {{
                    {setter_methods_decl}
                    {precomputed_elements_decl};
            }};"""
        else:
            meta_return_typedef = ""
            precomputed_decl = ""

        return f"""\
struct TORCH_API structured_{name} : public {parent_class} {{
    {precomputed_decl}
    {meta_return_typedef}
    {meta_return} meta({args_str});
}};
"""


def needs_backend_select(f: NativeFunction, selector: SelectiveBuilder) -> bool:
    name = str(f.func.name.name)
    if name.endswith("_like") or name.startswith("new_"):
        return False
    if f.func.arguments.tensor_options is None:
        return False
    return selector.is_native_function_selected(f)


# Generates RegisterBackendSelect.cpp, a series of kernels which provide
# specialized computation of dispatch key for operator signatures which cannot
# be easily done automatically using templating.
@dataclass(frozen=True)
class ComputeBackendSelect:
    target: Literal[Target.DEFINITION, Target.REGISTRATION]

    # Selector object to determine which operators to generate
    # registration code for.
    selector: SelectiveBuilder

    @method_with_native_function
    def __call__(self, f: NativeFunction) -> str | None:
        if not needs_backend_select(f, self.selector):
            return None

        name = native.name(f.func)
        # BackendSelect can go to Meta, so it must preserve symints
        native_sig = NativeSignature(f.func, symint=True)

        native_tensor_args = [
            a
            for a in native_sig.arguments()
            if isinstance(a.argument, Argument) and a.argument.type.is_tensor_like()
        ]

        dispatcher_sig = DispatcherSignature.from_schema(f.func)

        sig: NativeSignature | DispatcherSignature
        sig = dispatcher_sig
        dispatcher_exprs = dispatcher_sig.exprs()
        dispatch_key = "c10::computeDispatchKey(dtype, layout, device)"

        if self.target is Target.DEFINITION:
            # I don't think there's actually a good reason to generate
            # these two cases differently
            # The first case could probably be improved though- it calls computeDispatchKeySet(),
            # which looks at TLS dispatch keys- there should not be any by the time we reach backend select.
            if native_tensor_args:
                assert f.func.arguments.has_tensor_arg()
                tensor_args = ", ".join(a.name for a in native_tensor_args)
                compute_dk = f"""\
DispatchKeySet _dk_set = c10::DispatchKeySet({dispatch_key}) | c10::detail::multi_dispatch_key_set({tensor_args});
DispatchKeySet _dk_mask = c10::DispatchKeySet(DispatchKeySet::FULL_AFTER, DispatchKey::BackendSelect);
DispatchKeySet _dk = c10::impl::computeDispatchKeySet(_dk_set, _dk_mask);"""
            else:
                assert not f.func.arguments.has_tensor_arg()
                compute_dk = (
                    f"DispatchKeySet _dk = c10::DispatchKeySet({dispatch_key});"
                )
            return f"""\
// aten::{f.func}
C10_ALWAYS_INLINE
{sig.defn(name)} {{
  {compute_dk}
  return at::_ops::{f.func.name.unambiguous_name()}::redispatch(
      _dk, {', '.join(a.expr for a in dispatcher_exprs)});
}}
"""
        elif self.target is Target.REGISTRATION:
            return f"""m.impl("aten::{f.func.name}", TORCH_FN({name}));"""
        else:
            assert_never(self.target)


# ~~~~~~~~~~~~~~~~~~~~~~~~~~~~~~~~~~~~~~~~~~~~~~~~~~~~~~~~~~~~~~~~~~~ #
#
#                       YAML CODE GENERATION
#
# ~~~~~~~~~~~~~~~~~~~~~~~~~~~~~~~~~~~~~~~~~~~~~~~~~~~~~~~~~~~~~~~~~~~ #


def format_yaml(data: object) -> str:
    # Ignore alias in Dumper
    YamlDumper.ignore_aliases = lambda self, data: True  # type: ignore[assignment]

    # Support serializing OrderedDict
    def dict_representer(dumper: Any, data: Any) -> Any:
        return dumper.represent_dict(data.items())

    YamlDumper.add_representer(OrderedDict, dict_representer)  # type: ignore[no-untyped-call]
    # Some yaml parsers (e.g. Haskell's) don't understand line breaks.
    # width=1e9 turns off optional line breaks and improves
    # the portability of the outputted yaml.
    return yaml.dump(data, default_flow_style=False, Dumper=YamlDumper, width=1e9)  # type: ignore[no-any-return, call-overload]


# For some reason, some defaults we write to YAML are written as native
# YAML objects, rather than doing them uniformly as strings.  This
# function detects those cases and converts them into native Python
# objects.
def pythonify_default(s: str) -> object:
    if s == "true":
        return True
    elif s == "false":
        return False

    try:
        return int(s)
    except ValueError:
        try:
            return float(s)
        except ValueError:
            return s


# What is a dynamic type?  Over time, the semantic meaning of
# dynamic type has degraded to meaninglessness (in the old days,
# it captured dtype-ness of types, but that has gone away with
# the removal of TH).  These days, it's mostly the same thing as
# the C++ API argument type, except that Tensor and Tensor?
# arguments simply present as Tensor.
#
# TODO: Get rid of dynamic_type, after getting tools/autograd
# to use the new codegen framework
def dynamic_type(t: Type) -> str:
    if isinstance(t, OptionalType):
        return dynamic_type(t.elem)
    # Note we don't use t.is_tensor_like() here because it would
    # also include Tensor[]
    if str(t) == "Tensor":
        return "at::Tensor"
    # This is a legacy concept, so never report SymInt
    return cpp.argumenttype_type(
        t, mutable=False, binds="__placeholder__", symint=False
    ).cpp_type()


def compute_method_of_yaml(variants: set[Variant]) -> list[str]:
    # This is written out explicitly to ensure that Tensor and
    # namespace are put into the list in the right order
    method_of = ["Type"]
    if Variant.method in variants:
        method_of.append("Tensor")
    if Variant.function in variants:
        method_of.append("namespace")
    return method_of


def compute_returns_yaml(
    f: NativeFunction,
) -> tuple[list[dict[str, str]], dict[str, str]]:
    # Note [name and field_name]
    # ~~~~~~~~~~~~~~~~~~~~~~~~~~
    # To understand name_to_field_name, we must first talk about this
    # schema:
    #
    #   lstsq.X(Tensor self, Tensor A, *, Tensor(a!) X, Tensor(b!) qr) -> (Tensor(a!) solution, Tensor(b!) QR)
    #
    # There is something very odd about this schema: it is an out
    # variant of the function (that is to say, it will convert into
    # at::lstsq_out() in the C++ API), but the names of the output
    # return arguments don't match the keyword argument names of
    # the inputs.  It TURNS OUT that in this situation, the historical
    # Declarations.yaml we want to output is this (abbreviated to
    # only show relevant fields):
    #
    #   arguments:
    #     ...
    #   - field_name: solution
    #     name: X
    #   - field_name: QR
    #     name: qr
    #     ...
    #
    #   returns:
    #   - field_name: solution
    #     name: X
    #   - field_name: QR
    #     name: qr
    #
    # The name of the return fields is stored in 'field_name', and the
    # name of the arguments is stored in 'name'.  So when we process
    # arguments, we need a way to get at the corresponding return.  At
    # the moment, this is most conveniently done by constructing a
    # mapping from name (the argument concept) to field_name (the
    # return concept) while processing return arguments, since we don't
    # directly maintain this correspondence in the modeling of function
    # schema itself.
    #
    # See also https://github.com/pytorch/pytorch/issues/43114
    name_to_field_name: dict[str, str] = {}

    # Compute the returns field of the YAML entry
    names = cpp.return_names(f)
    returns = []
    for i, (r, name) in enumerate(zip(f.func.returns, names)):
        ret = {
            "dynamic_type": dynamic_type(r.type),
            "name": name,
            # legacy, report ints
            "type": cpp.return_type(r, symint=False).cpp_type(),
        }

        if r.name:
            # See Note [name and field_name]
            ret["field_name"] = r.name
            if f.func.is_out_fn():
                name_to_field_name[f.func.arguments.out[i].name] = r.name

        returns.append(ret)

    return returns, name_to_field_name


# arguments in yaml roughly corresponds to the public C++ API
def compute_cpp_argument_yaml(
    cpp_a: Binding,
    *,
    schema_order: bool,
    kwarg_only_set: set[str],
    out_arg_set: set[str],
    name_to_field_name: dict[str, str],
) -> object:
    if isinstance(cpp_a.argument, TensorOptionsArguments):
        arg: dict[str, object] = {
            "annotation": None,
            "dynamic_type": "at::TensorOptions",
            "is_nullable": False,
            "name": cpp_a.name,
            "type": cpp_a.type,
            "kwarg_only": True,
        }
        if cpp_a.default is not None:
            arg["default"] = cpp_a.default
        return arg
    elif isinstance(cpp_a.argument, SelfArgument):
        raise AssertionError
    elif isinstance(cpp_a.argument, Argument):
        return compute_argument_yaml(
            cpp_a.argument,
            schema_order=schema_order,
            kwarg_only_set=kwarg_only_set,
            out_arg_set=out_arg_set,
            name_to_field_name=name_to_field_name,
        )


def compute_argument_yaml(
    a: Argument,
    *,
    schema_order: bool,
    kwarg_only_set: set[str],
    out_arg_set: set[str],
    name_to_field_name: dict[str, str],
) -> object:
    arg: dict[str, object] = {
        "annotation": str(a.annotation) if a.annotation else None,
        "dynamic_type": dynamic_type(a.type),
        "is_nullable": a.type.is_nullable(),
        "name": a.name,
        # legacy, report ints
        "type": cpp.argument_type(a, binds="__placeholder__", symint=False).cpp_type(),
    }
    if a.default is not None:
        arg["default"] = pythonify_default(
            cpp.default_expr(a.default, a.type, symint=False)
        )
    if a.name in kwarg_only_set:
        arg["kwarg_only"] = True
    if a.name in out_arg_set:
        arg["output"] = True
        arg["allocate"] = True
        # See Note [name and field_name]
        if a.name in name_to_field_name:
            arg["field_name"] = name_to_field_name[a.name]
    # Historically, booleans don't get their size recorded, because it
    # is already built into the cpp type (e.g., std::array<bool, 4>)
    l = a.type.is_list_like()
    if l is not None and l.size is not None and str(l.elem) != "bool":
        arg["size"] = l.size
    return arg


@with_native_function
def compute_declaration_yaml(f: NativeFunction) -> object:
    returns, name_to_field_name = compute_returns_yaml(f)

    # These sets are used to conveniently test if an argument is a
    # kwarg-only or out argument
    kwarg_only_set = {a.name for a in f.func.arguments.flat_kwarg_only}
    out_arg_set = {a.name for a in f.func.arguments.out}

    sig_group = CppSignatureGroup.from_native_function(
        f, method=False, fallback_binding=False
    )
    cpp_args = sig_group.signature.arguments()
    arguments = [
        compute_cpp_argument_yaml(
            cpp_a,
            schema_order=False,
            kwarg_only_set=kwarg_only_set,
            out_arg_set=out_arg_set,
            name_to_field_name=name_to_field_name,
        )
        for cpp_a in cpp_args
    ]

    schema_order_jit_arguments = list(f.func.schema_order_arguments())

    schema_order_arguments = [
        compute_argument_yaml(
            a,
            schema_order=True,
            kwarg_only_set=kwarg_only_set,
            out_arg_set=out_arg_set,
            name_to_field_name=name_to_field_name,
        )
        for a in schema_order_jit_arguments
    ]

    cpp_schema_order_types = [
        # NB: method here doesn't matter
        r.type
        for a in schema_order_jit_arguments
        for r in cpp.argument(
            a,
            method=False,
            cpp_no_default_args=set(),
            faithful=False,
            symint=False,
            has_tensor_options=False,
        )
    ]

    # legacy, report ints
    cpp_returns = cpp.returns_type(f.func.returns, symint=False).cpp_type()
    schema_order_cpp_signature = f"{cpp_returns} ({', '.join(cpp_schema_order_types)})"

    is_factory_method = (
        any(isinstance(a.argument, TensorOptionsArguments) for a in cpp_args)
        and Variant.method not in f.variants
    )

    return OrderedDict(
        [
            ("name", cpp.name(f.func)),
            ("operator_name", str(f.func.name.name)),
            ("overload_name", str(f.func.name.overload_name)),
            ("manual_kernel_registration", f.manual_kernel_registration),
            (
                "category_override",
                f.category_override if f.category_override is not None else "",
            ),
            ("schema_string", f"aten::{f.func}"),
            ("arguments", arguments),
            ("schema_order_cpp_signature", schema_order_cpp_signature),
            ("schema_order_arguments", schema_order_arguments),
            ("method_of", compute_method_of_yaml(f.variants)),
            ("mode", "native"),
            ("python_module", "" if f.python_module is None else f.python_module),
            ("returns", returns),
            ("inplace", f.func.name.name.inplace),
            ("is_factory_method", is_factory_method),
            ("abstract", f.is_abstract),
            ("device_guard", f.device_guard),
            ("with_gil", False),
            ("deprecated", False),
            ("has_math_kernel", f.has_composite_implicit_autograd_kernel),
        ]
    )


# See Note [Auto generated composite kernels]
def has_autogenerated_composite_kernel(f: NativeFunction) -> bool:
    return (f.structured or f.structured_delegate is not None) and (
        f.func.kind() == SchemaKind.functional or f.func.kind() == SchemaKind.inplace
    )


@with_native_function_and_indices
def compute_registration_declarations(
    f: NativeFunction, backend_indices: dict[DispatchKey, BackendIndex]
) -> str:
    name = dispatcher.name(f.func)
    returns_type = dispatcher.returns_type(
        f.func.returns
    ).cpp_type_registration_declarations()
    args = dispatcher.arguments(f.func)
    args_str = ", ".join(a.no_default().decl_registration_declarations() for a in args)
    comment_data: dict[str, str] = {
        "schema": f"aten::{f.func}",
        # TODO: What exactly is the semantics of the 'dispatch' field?
        "dispatch": str(
            {k for k, v in backend_indices.items() if v.has_kernel(f)}
            != {DispatchKey.CompositeImplicitAutograd}
            and {k for k, v in backend_indices.items() if v.has_kernel(f)}
            != {
                DispatchKey.CompositeImplicitAutograd,
                DispatchKey.CompositeImplicitAutogradNestedTensor,
            }
        ),
        "default": str(f.has_composite_kernel or has_autogenerated_composite_kernel(f)),
    }
    return f"""{returns_type} {name}({args_str}); // {json.dumps(comment_data)}
"""


# ~~~~~~~~~~~~~~~~~~~~~~~~~~~~~~~~~~~~~~~~~~~~~~~~~~~~~~~~~~~~~~~~~~~ #
#
#                           RUN IT ALL
#
# ~~~~~~~~~~~~~~~~~~~~~~~~~~~~~~~~~~~~~~~~~~~~~~~~~~~~~~~~~~~~~~~~~~~ #


def get_custom_build_selector(
    provided_op_registration_allowlist: list[str] | None,
    op_selection_yaml_path: str | None,
) -> SelectiveBuilder:
    assert not (
        provided_op_registration_allowlist is not None
        and op_selection_yaml_path is not None
    ), (
        "Both provided_op_registration_allowlist and "
        + "op_selection_yaml_path can NOT be provided at the "
        + "same time."
    )

    op_registration_allowlist: set[str] | None = None
    if provided_op_registration_allowlist is not None:
        op_registration_allowlist = set(provided_op_registration_allowlist)

    if op_registration_allowlist is not None:
        selector = SelectiveBuilder.from_legacy_op_registration_allow_list(
            op_registration_allowlist,
            True,
            False,
        )
    elif op_selection_yaml_path is not None:
        selector = SelectiveBuilder.from_yaml_path(op_selection_yaml_path)
    else:
        selector = SelectiveBuilder.get_nop_selector()

    return selector


def get_grouped_by_view_native_functions(
    native_functions: Sequence[NativeFunction],
) -> Sequence[NativeFunction | NativeFunctionsViewGroup]:
    def maybe_create_view_group(
        d: dict[ViewSchemaKind | SchemaKind, NativeFunction]
    ) -> list[NativeFunction | NativeFunctionsViewGroup]:
        funcs: list[NativeFunction | NativeFunctionsViewGroup] = []
        if ViewSchemaKind.aliasing in d:
            view = d.pop(ViewSchemaKind.aliasing)
            view_inplace = d.pop(ViewSchemaKind.aliasing_inplace, None)
            view_copy = d.pop(SchemaKind.functional, None)

            funcs.append(
                NativeFunctionsViewGroup(
                    view=view,
                    view_copy=view_copy,
                    view_inplace=view_inplace,
                )
            )
        # Take the remaining functions that weren't part of the view group
        # and emit them separately
        funcs.extend(d.values())
        return funcs

    grouped_by_views: dict[
        FunctionSchema, dict[SchemaKind | ViewSchemaKind, NativeFunction]
    ] = defaultdict(dict)
    for f in native_functions:
        schema = f.func.view_signature()
        view_kind: ViewSchemaKind = f.view_schema_kind
        # We need to group up ops relevant to the same "view", consisting of:
        # view op (ViewSchemaKind.aliasing)
        # view_inplace op (ViewSchemaKind.aliasing_inplace)
        # view_copy op (SchemaKind.functional)
        if view_kind == ViewSchemaKind.non_aliasing:
            kind = f.func.kind()
            assert kind not in grouped_by_views[schema]
            grouped_by_views[schema][kind] = f
        else:
            assert (
                view_kind not in grouped_by_views[schema]
            ), f"{view_kind} already in {grouped_by_views[schema].keys()}"
            grouped_by_views[schema][view_kind] = f

    return list(concatMap(maybe_create_view_group, grouped_by_views.values()))


def get_grouped_native_functions(
    native_functions: Sequence[NativeFunction],
) -> Sequence[NativeFunction | NativeFunctionsGroup]:
    def flatten_pre_group(
        d: dict[SchemaKind, NativeFunction]
    ) -> Sequence[NativeFunction | NativeFunctionsGroup]:
        r = NativeFunctionsGroup.from_dict(d)
        if r is None:
            # Invariant: any NativeFunctions that are code-generated
            # should have been grouped into NativeFunctionsGroup objects
            assert not any("generated" in f.tags for f in d.values())
            return list(d.values())
        else:
            return [r]

    # TODO: how come ValuesView isn't a Sequence lol
    pre_grouped_native_functions = pre_group_native_functions(native_functions)
    return list(
        concatMap(flatten_pre_group, list(pre_grouped_native_functions.values()))
    )


def get_ns_grouped_kernels(
    *,
    grouped_native_functions: Sequence[NativeFunction | NativeFunctionsGroup],
    backend_indices: dict[DispatchKey, BackendIndex],
    native_function_decl_gen: Callable[
        [NativeFunctionsGroup | NativeFunction, BackendIndex], list[str]
    ] = dest.compute_native_function_declaration,
) -> dict[str, list[str]]:
    ns_grouped_kernels: dict[str, list[str]] = defaultdict(list)
    for f in grouped_native_functions:
        native_function_namespaces = set()
        dispatch_keys = set()
        for dispatch_key, backend_idx in backend_indices.items():
            backend_metadata = backend_idx.get_kernel(f)
            if backend_metadata:
                namespace = backend_metadata.cpp_namespace
                dispatch_keys.add(dispatch_key)
                native_function_namespaces.add(namespace)
            else:
                namespace = DEFAULT_KERNEL_NAMESPACE
            assert (
                len(native_function_namespaces) <= 1
            ), f"Codegen only supports one namespace per operator, got {native_function_namespaces} from {dispatch_keys}"
            ns_grouped_kernels[namespace].extend(
                native_function_decl_gen(f, backend_idx)
            )
    return ns_grouped_kernels


def get_native_function_declarations_from_ns_grouped_kernels(
    *,
    ns_grouped_kernels: dict[str, list[str]],
) -> list[str]:
    declarations: list[str] = []
    newline = "\n"
    for namespace, kernels in ns_grouped_kernels.items():
        ns_helper = NamespaceHelper(
            namespace_str=namespace,
            entity_name="",
            max_level=4,
        )
        # Convert to a set first to remove duplicate kernel names. Backends are
        # allowed to repeat kernel names; only generate the declaration once!
        ordered_kernels = list(OrderedDict.fromkeys(kernels))
        declarations.extend(
            f"""
{ns_helper.prologue}
{newline.join(ordered_kernels)}
{ns_helper.epilogue}
        """.split(
                newline
            )
        )
    return declarations


# Return native function declarations grouped by their namespaces.
def get_native_function_declarations(
    *,
    grouped_native_functions: Sequence[NativeFunction | NativeFunctionsGroup],
    backend_indices: dict[DispatchKey, BackendIndex],
    native_function_decl_gen: Callable[
        [NativeFunctionsGroup | NativeFunction, BackendIndex], list[str]
    ] = dest.compute_native_function_declaration,
) -> list[str]:
    """
    Generate kernel declarations, in `NativeFunction(s).h`.
    :param grouped_native_functions: a sequence of `NativeFunction` or `NativeFunctionGroup`.
    :param backend_indices: kernel collections grouped by dispatch key.
    :param native_function_decl_gen: callable to generate kernel declaration for each `NativeFunction`.
    :return: a list of string, from the string with all declarations, grouped by namespaces, split by newline.
    """

    ns_grouped_kernels = get_ns_grouped_kernels(
        grouped_native_functions=grouped_native_functions,
        backend_indices=backend_indices,
        native_function_decl_gen=native_function_decl_gen,
    )
    return get_native_function_declarations_from_ns_grouped_kernels(
        ns_grouped_kernels=ns_grouped_kernels
    )


def get_kernel_namespace(
    *, f: NativeFunction | NativeFunctionsGroup, backend_idx: BackendIndex
) -> str:
    backend_metadata = backend_idx.get_kernel(f)
    assert not backend_metadata or "::native" in backend_metadata.cpp_namespace, (
        f"The kernel for function {f.func.name if isinstance(f, NativeFunction) else f.functional.func.name} "
        f"with dispatch key {backend_idx.dispatch_key}"
        f" has a namespace {backend_metadata.cpp_namespace} and it's not ending with '::native'."
    )
    return (
        backend_metadata.cpp_namespace if backend_metadata else DEFAULT_KERNEL_NAMESPACE
    )


# Return native function definitions grouped by dispatch key and custom namespace.
# Used in RegisterDispatchKey.cpp and etc.
def get_native_function_definitions(
    *,
    fm: FileManager,
    grouped_native_functions: Sequence[NativeFunction | NativeFunctionsGroup],
    dispatch_key: DispatchKey,
    backend_idx: BackendIndex,
    selector: SelectiveBuilder,
    rocm: bool,
    symint: bool,
    skip_dispatcher_op_registration: bool,
    gen_dispatch_helpers: bool,
) -> list[str]:
    definitions: list[str] = []
    ns_definitions: dict[str, list[str]] = defaultdict(list)
    anonymous_definitions: dict[str, list[str]] = defaultdict(list)
    registrations: dict[str, dict[str, list[str]]] = defaultdict(dict)
    newline = "\n"
    ns_gen = dest.RegisterDispatchKey(
        backend_idx,
        Target.NAMESPACED_DEFINITION,
        selector,
        rocm=rocm,
        symint=symint,
        class_method_name=None,
        skip_dispatcher_op_registration=skip_dispatcher_op_registration,
    )
    anonymous_gen = dest.RegisterDispatchKey(
        backend_idx,
        Target.ANONYMOUS_DEFINITION,
        selector,
        rocm=rocm,
        symint=symint,
        class_method_name=None,
        skip_dispatcher_op_registration=skip_dispatcher_op_registration,
    )
    reg_gen = dest.RegisterDispatchKey(
        backend_idx,
        Target.REGISTRATION,
        selector,
        rocm=rocm,
        symint=symint,
        class_method_name=None,
        skip_dispatcher_op_registration=skip_dispatcher_op_registration,
    )
    for f in grouped_native_functions:
        kernel_namespace = get_kernel_namespace(f=f, backend_idx=backend_idx).replace(
            "::native", ""
        )

        ns_definitions[kernel_namespace].extend(
            ns_gen(f),
        )
        anonymous_definitions[kernel_namespace].extend(
            anonymous_gen(f),
        )
        namespace = (
            f.namespace if isinstance(f, NativeFunction) else f.functional.namespace
        )
        if namespace not in registrations[kernel_namespace]:
            registrations[kernel_namespace] = defaultdict(list)
        registrations[kernel_namespace][namespace].extend(
            reg_gen(f),
        )

    for kernel_namespace in ns_definitions:
        if len(ns_definitions[kernel_namespace]) == 0:
            continue
        ns_helper = NamespaceHelper(namespace_str=kernel_namespace)
        registration_body = ""
        for namespace in registrations[kernel_namespace]:
            if not registrations[kernel_namespace][namespace]:
                continue
            registration_body += f"""
TORCH_LIBRARY_IMPL({namespace}, {dispatch_key}, m) {{
    {newline.join(registrations[kernel_namespace][namespace])}
}};"""
        definitions.extend(
            fm.substitute_with_template(
                "RegisterDispatchDefinitions.ini",
                lambda: {
                    "ns_prologue": ns_helper.prologue,
                    "ns_epilogue": ns_helper.epilogue,
                    "dispatch_helpers": dest.gen_registration_helpers(backend_idx)
                    if gen_dispatch_helpers
                    else [],
                    "dispatch_anonymous_definitions": anonymous_definitions[
                        kernel_namespace
                    ],
                    "static_init_dispatch_registrations": ""
                    if skip_dispatcher_op_registration
                    else registration_body,
                    "deferred_dispatch_registrations": "",
                    "dispatch_namespace": dispatch_key.lower(),
                    "dispatch_namespaced_definitions": ns_definitions[kernel_namespace],
                },
            ).split(newline)
        )

    return definitions


# Return native function declarations grouped by dispatch key and custom namespace.
# Used in CPUFunctions_inl.h and etc.
def get_namespaced_declaration(
    *,
    grouped_native_functions: Sequence[NativeFunction | NativeFunctionsGroup],
    dispatch_key: DispatchKey,
    backend_idx: BackendIndex,
    selector: SelectiveBuilder,
    rocm: bool,
    symint: bool,
) -> list[str]:
    declarations: list[str] = []
    ns_grouped_kernels: dict[str, list[str]] = defaultdict(list)
    newline = "\n"
    func = dest.RegisterDispatchKey(
        backend_idx,
        Target.NAMESPACED_DECLARATION,
        selector,
        rocm=rocm,
        class_method_name=None,
        skip_dispatcher_op_registration=False,
        symint=symint,
    )
    for f in grouped_native_functions:
        namespace = get_kernel_namespace(f=f, backend_idx=backend_idx).replace(
            "native", dispatch_key.lower()
        )

        ns_grouped_kernels[namespace].extend(
            func(f),
        )

    for namespace, kernels in ns_grouped_kernels.items():
        if len(kernels) == 0:
            continue
        ns_helper = NamespaceHelper(
            namespace_str=namespace, entity_name="", max_level=3
        )
        ordered_kernels = list(OrderedDict.fromkeys(kernels))
        declarations.extend(
            f"""
{ns_helper.prologue}
{newline.join(ordered_kernels)}
{ns_helper.epilogue}
        """.split(
                newline
            )
        )
    return declarations


# Return native function schema registration code for aten and other namespaces.
def get_native_function_schema_registrations(
    *,
    native_functions: Sequence[NativeFunction],
    schema_selector: SelectiveBuilder,
) -> tuple[list[str], str]:
    ns_native_functions: dict[str, list[NativeFunction]] = defaultdict(list)
    for native_function in native_functions:
        ns_native_functions[native_function.namespace].append(native_function)
    schema_registrations = ""
    aten_schema_registrations = []
    custom_namespace = None
    for namespace, funcs in ns_native_functions.items():
        schema_registrations_body = list(
            mapMaybe(RegisterSchema(schema_selector), funcs)
        )
        # NB: we have to separate aten namespace registration from other namespaces,
        # because in the template we hardcoded an operator for ATen already.
        if namespace == "aten":
            aten_schema_registrations = schema_registrations_body
        else:
            custom_namespace = namespace
            tab = "\t"
            # if the namespace is predefined, we should use define a library fragment
            # instead of a new library
            torch_library_macro = (
                "TORCH_LIBRARY_FRAGMENT"
                if namespace in FRAGMENT_NAMESPACES
                else "TORCH_LIBRARY"
            )
            schema_registrations += f"""
{torch_library_macro}({custom_namespace}, m) {{
  {tab.join(schema_registrations_body)}
}};"""
    return (aten_schema_registrations, schema_registrations)


def gen_aggregated_headers(
    *,
    native_functions: Sequence[NativeFunction],
    grouped_native_functions: Sequence[NativeFunction | NativeFunctionsGroup],
    structured_native_functions: Sequence[NativeFunctionsGroup],
    static_dispatch_idx: list[BackendIndex],
    selector: SelectiveBuilder,
    backend_indices: dict[DispatchKey, BackendIndex],
    cpu_fm: FileManager,
    cuda_fm: FileManager,
    functions_keys: set[DispatchKey],
    dispatch_keys: Sequence[DispatchKey],
    rocm: bool,
) -> None:
    # Buck doesn't support dynamic output files, so we aggregate all operator
    # headers into a single file
    cpu_fm.write(
        "NativeMetaFunctions.h",
        lambda: {
            "NativeMetaFunctions_includes": [],
            "NativeMetaFunctions_declarations": list(
                mapMaybe(compute_meta_function_declaration, structured_native_functions)
            ),
        },
    )
    method_native_functions = [
        fn for fn in native_functions if Variant.method in fn.variants
    ]
    non_method_native_functions = [
        fn for fn in native_functions if fn not in method_native_functions
    ]
    cpu_fm.write(
        "MethodOperators.h",
        lambda: {
            "MethodOperators_includes": [],
            "MethodOperators_declarations": list(
                mapMaybe(
                    ComputeOperators(
                        Target.DECLARATION,
                        static_dispatch_backend_indices=static_dispatch_idx,
                    ),
                    method_native_functions,
                )
            ),
        },
    )
    cpu_fm.write(
        "Operators.h",
        lambda: {
            "Operators_includes": ["#include <ATen/MethodOperators.h>"],
            "Operators_declarations": list(
                mapMaybe(
                    ComputeOperators(
                        Target.DECLARATION,
                        static_dispatch_backend_indices=static_dispatch_idx,
                    ),
                    non_method_native_functions,
                )
            ),
        },
    )
    cpu_fm.write(
        "Functions.h",
        lambda: {
            "static_dispatch_extra_headers": static_dispatch_extra_headers(
                static_dispatch_idx
            ),
            "Functions_includes": ["#include <ATen/Operators.h>"],
            "Functions_declarations": list(
                mapMaybe(
                    ComputeFunction(),
                    native_functions,
                )
            ),
        },
    )
    declarations = get_native_function_declarations(
        grouped_native_functions=grouped_native_functions,
        backend_indices=backend_indices,
    )
    cpu_fm.write(
        "NativeFunctions.h",
        lambda: {
            "NativeFunctions_includes": ["#include <ATen/NativeMetaFunctions.h>"],
            "NativeFunctions_declarations": declarations,
        },
    )

    for dispatch_key in dispatch_keys:
        fm = cuda_fm if is_cuda_dispatch_key(dispatch_key) else cpu_fm
        if dispatch_key in functions_keys:
            inl_headers = f"#include <ATen/{dispatch_key}Functions_inl.h>"

            fm.write_with_template(
                f"{dispatch_key}Functions.h",
                "DispatchKeyFunctions.h",
                lambda: {
                    "dispatch_key": str(dispatch_key),
                    "inline_headers": inl_headers,
                },
            )
            fm.write_with_template(
                f"{dispatch_key}Functions_inl.h",
                "DispatchKeyFunctions_inl.h",
                lambda: {
                    "DispatchKeyFunctions_inl_includes": [],
                    "dispatch_namespace": dispatch_key.lower(),
                    "dispatch_namespaced_declarations": get_namespaced_declaration(
                        grouped_native_functions=grouped_native_functions,
                        dispatch_key=dispatch_key,
                        backend_idx=backend_indices[dispatch_key],
                        selector=selector,
                        rocm=rocm,
                        symint=True,
                    ),
                },
            )

        del fm


def gen_per_operator_headers(
    *,
    native_functions: Sequence[NativeFunction],
    grouped_native_functions: Sequence[NativeFunction | NativeFunctionsGroup],
    static_dispatch_idx: list[BackendIndex],
    selector: SelectiveBuilder,
    backend_indices: dict[DispatchKey, BackendIndex],
    cpu_fm: FileManager,
    cuda_fm: FileManager,
    ops_fm: FileManager,
    functions_keys: set[DispatchKey],
    dispatch_keys: Sequence[DispatchKey],
    rocm: bool,
) -> None:
    # For CMake builds, split operator declarations into separate headers in
    # the ATen/ops folder to split up header dependencies
    functions_by_root_name: dict[str, list[NativeFunction]] = defaultdict(list)
    for fn in native_functions:
        functions_by_root_name[fn.root_name].append(fn)

    grouped_functions_by_root_name: dict[
        str, list[NativeFunction | NativeFunctionsGroup]
    ] = defaultdict(list)
    for group in grouped_native_functions:
        name = group.root_name
        grouped_functions_by_root_name[name].append(group)

    for name, functions in functions_by_root_name.items():
        ops_fm.write_with_template(
            f"{name}_ops.h",
            "Operator.h",
            lambda: {
                "declarations": list(
                    mapMaybe(
                        ComputeOperators(
                            Target.DECLARATION,
                            static_dispatch_backend_indices=static_dispatch_idx,
                        ),
                        functions,
                    )
                ),
            },
        )

        ops_fm.write_with_template(
            f"{name}.h",
            "Function.h",
            lambda: {
                "static_dispatch_ops_headers": list(
                    mapMaybe(
                        lambda fn: static_dispatch_ops_header(
                            fn, backend_index=static_dispatch_idx
                        ),
                        functions,
                    )
                ),
                "operator_includes": f"#include <ATen/ops/{name}_ops.h>",
                "function_definitions": list(
                    mapMaybe(
                        ComputeFunction(),
                        functions,
                    )
                ),
            },
        )

        grouped_functions = grouped_functions_by_root_name.get(name, [])
        structured_functions = [
            fn
            for fn in grouped_functions
            if isinstance(fn, NativeFunctionsGroup) and fn.structured
        ]
        is_structured = len(structured_functions) > 0

        if is_structured:
            ops_fm.write_with_template(
                f"{name}_meta.h",
                "NativeMetaFunction.h",
                lambda: {
                    "meta_function_declarations": list(
                        mapMaybe(
                            compute_meta_function_declaration, structured_functions
                        )
                    ),
                },
            )
        declarations = get_native_function_declarations(
            grouped_native_functions=grouped_functions,
            backend_indices=backend_indices,
            native_function_decl_gen=dest.compute_native_function_declaration,
        )
        ops_fm.write_with_template(
            f"{name}_native.h",
            "NativeFunction.h",
            lambda: {
                "extra_includes": (
                    f"#include <ATen/ops/{name}_meta.h>" if is_structured else []
                ),
                "native_function_declarations": declarations,
            },
        )

    for category, suffix in [
        ("Functions", ""),
        ("Operators", "_ops"),
        ("NativeMetaFunctions", "_meta"),
        ("NativeFunctions", "_native"),
    ]:
        cpu_fm.write(
            f"{category}.h",
            lambda: {
                f"{category}_includes": [
                    f"#include <ATen/ops/{name}{suffix}.h>"
                    for name in sorted(functions_by_root_name.keys())
                ],
                f"{category}_declarations": [],
            },
        )

    for dispatch_key in dispatch_keys:
        if dispatch_key not in functions_keys:
            continue

        dispatch_namespace = dispatch_key.lower()
        dispatch_names = []

        for name, functions in functions_by_root_name.items():
            grouped_functions = grouped_functions_by_root_name.get(name, [])
            declarations = list(
                concatMap(
                    dest.RegisterDispatchKey(
                        backend_indices[dispatch_key],
                        Target.NAMESPACED_DECLARATION,
                        selector,
                        rocm=rocm,
                        symint=True,
                        class_method_name=None,
                        skip_dispatcher_op_registration=False,
                    ),
                    grouped_functions,
                )
            )

            if len(declarations) == 0:
                continue

            dispatch_names.append(name)
            ops_fm.write_with_template(
                f"{name}_{dispatch_namespace}_dispatch.h",
                "DispatchKeyFunction.h",
                lambda: {
                    "dispatch_namespace": dispatch_namespace,
                    "dispatch_namespaced_declarations": declarations,
                },
            )

        fm = cuda_fm if is_cuda_dispatch_key(dispatch_key) else cpu_fm
        inl_headers = f"#include <ATen/{dispatch_key}Functions_inl.h>"

        fm.write_with_template(
            f"{dispatch_key}Functions.h",
            "DispatchKeyFunctions.h",
            lambda: {
                "dispatch_key": str(dispatch_key),
                "inline_headers": inl_headers,
            },
        )
        fm.write_with_template(
            f"{dispatch_key}Functions_inl.h",
            "DispatchKeyFunctions_inl.h",
            lambda: {
                "dispatch_namespace": dispatch_namespace,
                "DispatchKeyFunctions_inl_includes": [
                    f"#include <ATen/ops/{name}_{dispatch_namespace}_dispatch.h>"
                    for name in sorted(dispatch_names)
                ],
                "dispatch_namespaced_declarations": [],
            },
        )
        del fm

    cpu_fm.write(
        "MethodOperators.h",
        lambda: {
            "MethodOperators_includes": sorted(
                f"#include <ATen/ops/{name}_ops.h>"
                for name, functions in functions_by_root_name.items()
                if any(Variant.method in fn.variants for fn in functions)
            ),
            "MethodOperators_declarations": [],
        },
    )


def gen_headers(
    *,
    native_functions: Sequence[NativeFunction],
    valid_tags: set[str],
    grouped_native_functions: Sequence[NativeFunction | NativeFunctionsGroup],
    structured_native_functions: Sequence[NativeFunctionsGroup],
    static_dispatch_idx: list[BackendIndex],
    selector: SelectiveBuilder,
    backend_indices: dict[DispatchKey, BackendIndex],
    core_fm: FileManager,
    cpu_fm: FileManager,
    cuda_fm: FileManager,
    ops_fm: FileManager,
    dispatch_keys: Sequence[DispatchKey],
    functions_keys: set[DispatchKey],
    rocm: bool,
    per_operator_headers: bool,
) -> None:
    if per_operator_headers:
        gen_per_operator_headers(
            native_functions=native_functions,
            grouped_native_functions=grouped_native_functions,
            static_dispatch_idx=static_dispatch_idx,
            selector=selector,
            backend_indices=backend_indices,
            cpu_fm=cpu_fm,
            cuda_fm=cuda_fm,
            ops_fm=ops_fm,
            dispatch_keys=dispatch_keys,
            functions_keys=functions_keys,
            rocm=rocm,
        )
    else:
        gen_aggregated_headers(
            native_functions=native_functions,
            grouped_native_functions=grouped_native_functions,
            structured_native_functions=structured_native_functions,
            static_dispatch_idx=static_dispatch_idx,
            selector=selector,
            backend_indices=backend_indices,
            cpu_fm=cpu_fm,
            cuda_fm=cuda_fm,
            dispatch_keys=dispatch_keys,
            functions_keys=functions_keys,
            rocm=rocm,
        )

    core_fm.write(
        "TensorBody.h",
        lambda: {
            "tensor_method_declarations": list(
                mapMaybe(
                    ComputeTensorMethod(
                        target=Target.DECLARATION,
                        static_dispatch_backend_indices=static_dispatch_idx,
                    ),
                    native_functions,
                )
            ),
            "tensor_method_definitions": list(
                mapMaybe(
                    ComputeTensorMethod(
                        target=Target.DEFINITION,
                        static_dispatch_backend_indices=static_dispatch_idx,
                    ),
                    native_functions,
                )
            ),
        },
    )

    cpu_fm.write(
        "RedispatchFunctions.h",
        lambda: {
            "function_redispatch_definitions": list(
                mapMaybe(ComputeRedispatchFunction(), native_functions)
            ),
        },
    )

    cpu_fm.write(
        "RegistrationDeclarations.h",
        lambda: {
            "registration_declarations": [
                compute_registration_declarations(f, backend_indices)
                for f in native_functions
            ],
        },
    )

    cpu_fm.write(
        "VmapGeneratedPlumbing.h", lambda: gen_all_vmap_plumbing(native_functions)
    )

    def gen_aten_interned_strings() -> dict[str, str]:
        attrs: set[str] = set()  # All function argument names
        names = set()  # All ATen function names
        for func in native_functions:
            names.add(str(func.func.name.name))
            # Some operators don't have a functional variant but we still create a
            # symbol without the underscore
            names.add(func.func.name.name.base)

            attrs.update(arg.name for arg in func.func.schema_order_arguments())

        # These are keywords in C++, so aren't valid symbol names
        # https://en.cppreference.com/w/cpp/language/operator_alternative
        names -= {
            "and",
            "and_eq",
            "bitand",
            "bitor",
            "compl",
            "not",
            "not_eq",
            "or",
            "or_eq",
            "xor",
            "xor_eq",
        }

        return {
            "aten_symbols": " \\\n".join(
                [f"_(aten, {name})" for name in sorted(names)]
            ),
            "attr_symbols": " \\\n".join(
                [f"_(attr, {name})" for name in sorted(attrs)]
            ),
        }

    core_fm.write("aten_interned_strings.h", gen_aten_interned_strings)

    def gen_tags_enum() -> dict[str, str]:
        return {"enum_of_valid_tags": (",\n".join(sorted(valid_tags)))}

    core_fm.write("enum_tag.h", gen_tags_enum)


def gen_source_files(
    *,
    native_functions: Sequence[NativeFunction],
    grouped_native_functions: Sequence[NativeFunction | NativeFunctionsGroup],
    structured_native_functions: Sequence[NativeFunctionsGroup],
    view_groups: Sequence[NativeFunctionsViewGroup],
    selector: SelectiveBuilder,
    static_dispatch_idx: list[BackendIndex],
    backend_indices: dict[DispatchKey, BackendIndex],
    aoti_fm: FileManager,
    core_fm: FileManager,
    cpu_fm: FileManager,
    cpu_vec_fm: FileManager,
    cuda_fm: FileManager,
    dispatch_keys: Sequence[DispatchKey],
    functions_keys: set[DispatchKey],
    rocm: bool,
    force_schema_registration: bool,
    per_operator_headers: bool,
    skip_dispatcher_op_registration: bool,
    update_aoti_c_shim: bool,
) -> None:
    extra_cuda_headers = """\
#include <c10/cuda/CUDAGuard.h>
#include <ATen/cuda/ATenCUDAGeneral.h>
#include <ATen/cuda/CUDADevice.h>
#include <ATen/cuda/CUDAContext.h>"""
    if rocm:
        extra_cuda_headers = """\
#include <ATen/hip/impl/HIPGuardImplMasqueradingAsCUDA.h>
#include <ATen/hip/ATenHIPGeneral.h>
#include <ATen/hip/HIPDevice.h>
#include <ATen/hip/HIPContext.h>"""

    for dispatch_key in dispatch_keys:
        fm = cuda_fm if is_cuda_dispatch_key(dispatch_key) else cpu_fm

        if per_operator_headers:

            def operator_headers() -> list[str]:
                headers = []
                for g in grouped_native_functions:
                    is_registered = False
                    if backend_index.has_kernel(g):
                        is_registered = True
                    # The above has_kernel test on a group will only test for
                    # the existence of out dispatch, because that's how
                    # structured kernels work. But sometimes functions can be
                    # grouped but not be structured, and then you need to check
                    # each individual piece, as they may have manual dispatch
                    # entries.
                    elif isinstance(g, NativeFunctionsGroup) and any(
                        backend_index.has_kernel(fn) for fn in g.functions()
                    ):
                        is_registered = True
                    # TODO: this condition is a bit questionable
                    # (It has to do with the fact that structured kernels get generated kernels
                    # to the Meta + CompositeExplicitAutogradNonFunctional keys).
                    elif g.structured and dispatch_key in (
                        DispatchKey.Meta,
                        DispatchKey.CompositeExplicitAutogradNonFunctional,
                    ):
                        is_registered = True
                    if not is_registered:
                        continue

                    headers.append(f"#include <ATen/ops/{g.root_name}_native.h>")
                    if (
                        dispatch_key
                        == DispatchKey.CompositeExplicitAutogradNonFunctional
                    ):
                        headers.append(f"#include <ATen/ops/{g.root_name}.h>")
                    if dispatch_key in functions_keys:
                        headers.append(
                            f"#include <ATen/ops/{g.root_name}_{dispatch_namespace}_dispatch.h>"
                        )

                return sorted(set(headers))

        else:

            def operator_headers() -> list[str]:
                headers = ["#include <ATen/NativeFunctions.h>"]
                if dispatch_key == DispatchKey.CompositeExplicitAutogradNonFunctional:
                    headers.append("#include <ATen/Functions.h>")
                if dispatch_key in functions_keys:
                    headers.append(f"#include <ATen/{dispatch_key!s}Functions.h>")
                return headers

        backend_index = backend_indices[dispatch_key]
        ns_grouped_native_functions = defaultdict(list)
        for grouped_native_function in grouped_native_functions:
            namespace = (
                grouped_native_function.namespace
                if isinstance(grouped_native_function, NativeFunction)
                else grouped_native_function.functional.namespace
            )
            ns_grouped_native_functions[namespace].append(grouped_native_function)

        dispatch_namespace = str(dispatch_key).lower()

        # CompositeImplicitAutogradNestdTensor does not currently user the helpers generated
        # compilation will fail when `-Werror=unused-function` flag is set
        gen_dispatch_helpers: bool = (
            dispatch_key != DispatchKey.CompositeImplicitAutogradNestedTensor
        )

        dispatch_definitions = get_native_function_definitions(
            fm=fm,
            grouped_native_functions=grouped_native_functions,
            dispatch_key=dispatch_key,
            backend_idx=backend_index,
            selector=selector,
            rocm=rocm,
            symint=True,
            skip_dispatcher_op_registration=skip_dispatcher_op_registration,
            gen_dispatch_helpers=gen_dispatch_helpers,
        )
        fm.write_with_template(
            f"Register{dispatch_key}.cpp",
            "RegisterDispatchKey.cpp",
            lambda: {
                "extra_cuda_headers": extra_cuda_headers
                if is_cuda_dispatch_key(dispatch_key)
                else "",
                "external_backend_headers": "",
                "dispatch_headers": dest.gen_registration_headers(
                    backend_index, per_operator_headers, rocm
                ),
                "ops_headers": operator_headers(),
                "dispatch_helpers": "",
                "dispatch_definitions": dispatch_definitions,
            },
        )

        for g in structured_native_functions:
            if not g.out.ufunc_inner_loop or not is_ufunc_dispatch_key(dispatch_key):
                continue
            name = g.functional.func.name.name
            if dispatch_key is DispatchKey.CPU:
                assert fm is cpu_fm
                fm.write_with_template(
                    f"UfuncCPU_{name}.cpp",
                    "UfuncCPU.cpp",
                    lambda: {
                        "meta_declaration": compute_meta_function_declaration(g),
                        "native_declaration": dest.compute_native_function_declaration(
                            g, backend_indices[dispatch_key]
                        ),
                        "native_definitions": dest.compute_ufunc_cpu(g),
                    },
                )
                cpu_vec_fm.write_with_template(
                    f"UfuncCPUKernel_{name}.cpp",
                    "UfuncCPUKernel.cpp",
                    lambda: {
                        "name": name,
                        "native_definitions": dest.compute_ufunc_cpu_kernel(g),
                    },
                )
            elif dispatch_key is DispatchKey.CUDA:
                cuda_headers = "#include <ATen/native/cuda/Loops.cuh>"
                if rocm:
                    cuda_headers = "#include <ATen/native/hip/Loops.cuh>"
                fm.write_with_template(
                    f"UfuncCUDA_{name}.cu",
                    "UfuncCUDA.cu",
                    lambda: {
                        "name": name,
                        "cuda_headers": cuda_headers,
                        "meta_declaration": compute_meta_function_declaration(g),
                        "native_declaration": dest.compute_native_function_declaration(
                            g, backend_indices[dispatch_key]
                        ),
                        "native_definitions": dest.compute_ufunc_cuda(g),
                    },
                )
            else:
                raise AssertionError(f"unrecognized {dispatch_key} for ufunc")

        structured_func_group_dict = dict()
        for func_group in structured_native_functions:
            for func in func_group.functions():
                if func.structured_delegate is not None:
                    structured_func_group_dict[func.structured_delegate] = func_group
                    break

        if dispatch_key in (DispatchKey.CPU, DispatchKey.CUDA):
            fallbacks = dict()
            for func in native_functions:
                op_name = get_fallback_op_name(func)
                if op_name in inductor_fallback_ops:
                    fallbacks[op_name] = func
            fallback_native_functions = tuple(
                value for _, value in sorted(fallbacks.items())
            )

            # header files were checked in for ABI-compatiblilty checking
            header_file_name = f"c_shim_{dispatch_key.lower()}.h"
            new_header = gen_aoti_c_shim(
                fallback_native_functions,
                structured_func_group_dict,
                dispatch_key,
                backend_indices,
                header=True,
                includes="",
            )
            if update_aoti_c_shim:
                aoti_fm.write(
                    header_file_name,
                    lambda: new_header,
                )
            else:
                try:
                    with open(
                        os.path.join(aoti_fm.install_dir, header_file_name)
                    ) as old_file:
                        old_header = old_file.read()
                        assert (
                            old_header == new_header
                        ), """

WARNING: The generated AOTInductor C shim header files have unexpectedly changed. This
indicates an AOTInductor fallback operator ABI backward compatibility breakage!!!
Only in a limited number of situations, this is allowed:

1. You added a fallback op to the inductor_fallback_ops list in torchgen/aoti/fallback_ops.py.
If that's the case, run `python torchgen/gen.py --update-aoti-c-shim` to update the existing
C shim header files.

2. You added a new default argument to an existing fallback op. This is clearly a BC breaking
change in the AOTInductor land. In this case, you need to keep a manual copy of that existing
fallback op in a file, e.g. torch/csrc/inductor/aoti_torch/c/shim.h, bump up the version
number of that fallback op in the newly generated C shim files, and update the cpp wrapper
codegen to generate the correct cpp call for this op. Contact AOTInductor team for assistance.

                        """
                except FileNotFoundError:
                    print(
                        f"{os.path.join(aoti_fm.install_dir, header_file_name)} not found"
                    )

            # cpp files are always generated on-the-fly
            def headers_for_aoti() -> str:
                headers = []
                for func in fallback_native_functions:
                    header = get_header_for_aoti(
                        func, structured_func_group_dict, dispatch_key, backend_indices
                    )
                    if header is not None:
                        headers.append(header)
                return "\n".join(sorted(set(headers)))

            extra_headers = (
                extra_cuda_headers if is_cuda_dispatch_key(dispatch_key) else ""
            )

            aoti_fm.write(
                f"c_shim_{dispatch_key.lower()}.cpp",
                lambda: gen_aoti_c_shim(
                    fallback_native_functions,
                    structured_func_group_dict,
                    dispatch_key,
                    backend_indices,
                    header=False,
                    includes=headers_for_aoti() + "\n" + extra_headers,
                ),
            )

        del fm

    # BackendSelect is generated specially
    def gen_backend_select() -> dict[str, list[str]]:
        relevant_fns = [
            fn for fn in native_functions if needs_backend_select(fn, selector)
        ]
        return {
            "ops_headers": [
                f"#include <ATen/ops/{fn.root_name}_ops.h>" for fn in relevant_fns
            ],
            "backend_select_method_definitions": list(
                mapMaybe(
                    ComputeBackendSelect(Target.DEFINITION, selector), relevant_fns
                )
            ),
            "backend_select_function_registrations": list(
                mapMaybe(
                    ComputeBackendSelect(Target.REGISTRATION, selector), relevant_fns
                )
            ),
        }

    cpu_fm.write("RegisterBackendSelect.cpp", gen_backend_select)

    schema_selector = selector
    if force_schema_registration:
        schema_selector = SelectiveBuilder.get_nop_selector()

    (
        aten_schema_registrations,
        schema_registrations,
    ) = get_native_function_schema_registrations(
        native_functions=native_functions, schema_selector=schema_selector
    )
    cpu_fm.write(
        "RegisterSchema.cpp",
        lambda: {
            "aten_schema_registrations": []
            if skip_dispatcher_op_registration
            else aten_schema_registrations,
            "schema_registrations": []
            if skip_dispatcher_op_registration
            else schema_registrations,
        },
    )

    def key_func(
        fn: NativeFunction | NativeFunctionsGroup | NativeFunctionsViewGroup,
    ) -> str:
        return fn.root_name

    cpu_fm.write_sharded(
        "Operators.cpp",
        native_functions,
        key_fn=key_func,
        env_callable=lambda fn: {
            "operator_headers": [f"#include <ATen/ops/{fn.root_name}.h>"],
            "definitions": [
                ComputeOperators(
                    Target.DEFINITION,
                    static_dispatch_backend_indices=static_dispatch_idx,
                )(fn)
            ],
        },
        base_env={
            "static_dispatch_extra_headers": static_dispatch_extra_headers(
                static_dispatch_idx
            ),
        },
        num_shards=5,
        sharded_keys={
            "operator_headers",
            "definitions",
            "static_dispatch_extra_headers",
        },
    )

    cpu_fm.write("Functions.cpp", dict)

    core_fm.write("TensorMethods.cpp", dict)

    core_fm.write(
        "ATenOpList.cpp",
        lambda: {
            "aten_ops": list(mapMaybe(compute_aten_op, native_functions)),
        },
    )

    def functionalization_env_callable(
        g: NativeFunction | NativeFunctionsGroup | NativeFunctionsViewGroup,
    ) -> dict[str, list[str]]:
        def gen_op_headers(
            g: NativeFunction | NativeFunctionsGroup | NativeFunctionsViewGroup,
        ) -> list[str]:
            if isinstance(g, NativeFunctionsViewGroup):
                # view ops always get a functionalization kernel
                headers = [
                    f"#include <ATen/ops/{g.view.root_name}_native.h>",
                    f"#include <ATen/ops/{g.view.root_name}_ops.h>",
                ]
                if g.view_copy is not None:
                    headers += [
                        f"#include <ATen/ops/{g.view_copy.root_name}_native.h>",
                        f"#include <ATen/ops/{g.view_copy.root_name}_ops.h>",
                    ]
                return headers
            elif isinstance(g, NativeFunctionsGroup):
                headers = [
                    f"#include <ATen/ops/{g.functional.root_name}_native.h>",
                    f"#include <ATen/ops/{g.functional.root_name}_ops.h>",
                    f"#include <ATen/ops/{g.out.root_name}_native.h>",
                    f"#include <ATen/ops/{g.out.root_name}_ops.h>",
                ]
                if g.inplace is not None:
                    headers += [
                        f"#include <ATen/ops/{g.inplace.root_name}_native.h>",
                        f"#include <ATen/ops/{g.inplace.root_name}_ops.h>",
                    ]
                if g.mutable is not None:
                    headers += [
                        f"#include <ATen/ops/{g.mutable.root_name}_native.h>",
                        f"#include <ATen/ops/{g.mutable.root_name}_ops.h>",
                    ]
                return headers
            else:
                return [
                    f"#include <ATen/ops/{g.root_name}_native.h>",
                    f"#include <ATen/ops/{g.root_name}_ops.h>",
                ]

        return {
            "ops_headers": gen_op_headers(g),
            "func_definitions": gen_functionalization_definition(
                selector,
                g,
            ),
            "func_registrations": gen_functionalization_registration(
                selector,
                g,
                backend_indices[DispatchKey.CompositeImplicitAutograd],
            ),
        }

    all_groups: list[
        NativeFunction | NativeFunctionsGroup | NativeFunctionsViewGroup
    ] = list(structured_native_functions) + list(
        view_groups  # type: ignore[assignment, arg-type, operator]
    )
    # Note: all operators that functionalization needs to handle (mutable and aliasing ops) should be grouped properly.
    # The only reason we really need to deal with direct NativeFunctions here (instead of the groups) is because:
    # (1) We can provide better error checking (error out if someone introduces a mutable op that doesn't obey the grouping logic)
    # (2) functionalization needs to manually register CompositeImplicitAutograd kernels, which might not be grouped.
    #     Although this could go away long-term if we add a dedicated dispatch key for decompositions.
    structured_map: dict[OperatorName, NativeFunction] = {
        f.func.name: f
        for f in concatMap(lambda g: list(g.functions()), structured_native_functions)
    }
    view_map: dict[OperatorName, NativeFunction] = {
        f.func.name: f for f in concatMap(lambda g: list(g.functions()), view_groups)
    }
    for f in native_functions:
        if f.func.name not in structured_map and f.func.name not in view_map:
            all_groups.append(f)

    cpu_fm.write_sharded(
        "RegisterFunctionalization.cpp",
        all_groups,
        key_fn=key_func,
        env_callable=functionalization_env_callable,
        num_shards=4,
        sharded_keys={
            "ops_headers",
            "func_definitions",
            "func_registrations",
            "func_add_back_views_definitions",
            "func_add_back_views_registrations",
        },
    )

    cpu_fm.write(
        "FunctionalInverses.h",
        lambda: {
            "view_inverse_declarations": list(
                mapMaybe(
                    lambda g: gen_functionalization_view_inverse_declaration(
                        selector, g
                    ),
                    view_groups,
                )
            )
        },
    )

    # Note [view_copy NativeFunctions]
    # Every view operator in native_functions.yaml that is not CompositeImplicitAutograd
    # needs to have a corresponding non-aliasing {view}_copy variant.
    # Backends that use functionalization and don't know how to handle aliasing ops
    # are expected to implement kernels for these {view}_copy kernels instead.
    # The code for {view}_copy operators in core is pretty boilerplate-heavy however,
    # so we codegen the following:
    # (1) A CompositeExplicitAutogradNonFunctional kernel for every {view}_copy operator.
    #     These are never explicitly invoked by the functionalization pass,
    #     but they could theoretically be called from user code (I added these kernels for completeness,
    #     since the ops are part of the public API).
    # (2) A derivative formula for every {view}_copy operator
    #     {view}_copy operators can re-use the same derivative formulas as their {view} op counterparts,
    #     so rather than stamping all of the entries out in derivatives.yaml,
    #     we codegen them in.
    #     This is similar to how autograd codegen doesn't require inplace ops to have a derivatives.yaml entry.
    cpu_fm.write(
        "CompositeViewCopyKernels.cpp",
        lambda: {
            "ops_headers": [
                "\n".join(
                    f"#include <ATen/ops/{f.root_name}_ops.h>\n"
                    # NB: this include is important as it ensures we
                    # set the visibility on generated view_copy kernels
                    # correctly
                    f"#include <ATen/ops/{f.root_name}_native.h>"
                    for f in (
                        [g.view] if g.view_copy is None else [g.view, g.view_copy]
                    )
                )
                for g in view_groups
            ]
            + [
                "\n".join(
                    f"#include <ATen/ops/{f.root_name}_ops.h>"
                    for f in [g.inplace, g.mutable, g.functional]
                    if f is not None and "generated" not in f.tags
                )
                for g in structured_native_functions
            ],
            "CompositeViewCopyKernel_Definitions": list(
                mapMaybe(
                    GenCompositeViewCopyKernel(
                        backend_indices[
                            DispatchKey.CompositeExplicitAutogradNonFunctional
                        ]
                    ),
                    view_groups,
                )
            ),
            "GeneratedCompositeFunctional_Definitions": list(
                mapMaybe(
                    gen_composite_functional_kernel,
                    structured_native_functions,
                )
            ),
            "GeneratedCompositeOut_Definitions": list(
                mapMaybe(
                    gen_composite_out_kernel,
                    structured_native_functions,
                )
            ),
        },
    )


def gen_declarations_yaml(
    cpu_fm: FileManager, native_functions: Sequence[NativeFunction]
) -> None:
    cpu_fm.write(
        "Declarations.yaml",
        lambda: format_yaml([compute_declaration_yaml(f) for f in native_functions]),
    )


def get_torchgen_root() -> Path:
    """
    If you're depending on torchgen out-of-tree, you can use the root to figure
    out the path to native_functions.yaml
    """
    return Path(__file__).parent.resolve()


def main() -> None:
    parser = argparse.ArgumentParser(description="Generate ATen source files")
    parser.add_argument(
        "-s",
        "--source-path",
        help="path to source directory for ATen",
        default="aten/src/ATen",
    )
    parser.add_argument(
        "-o",
        "--output-dependencies",
        help="output a list of dependencies into the given file and exit",
    )
    parser.add_argument(
        "--dry-run",
        action="store_true",
        help="run without writing any files (still updates outputs)",
    )
    parser.add_argument(
        "--per-operator-headers",
        action="store_true",
        help="generate separate headers per operator in ATen/ops",
    )
    parser.add_argument(
        "-d",
        "--install-dir",
        "--install_dir",
        help="output directory",
        default="build/aten/src/ATen",
    )
    parser.add_argument(
        "--aoti-install-dir",
        "--aoti_install_dir",
        help="output directory for AOTInductor shim",
        default="torch/csrc/inductor/aoti_torch/generated",
    )
    parser.add_argument(
        "--rocm",
        action="store_true",
        help="reinterpret CUDA as ROCm/HIP and adjust filepaths accordingly",
    )
    parser.add_argument(
        "--mps",
        action="store_true",
        help="Generate MPS registration code when set",
    )
    # TODO: --op-registration-whitelist will be removed when all call-sites
    # for gen.py are moved over to using the operator YAML file for mobile
    # custom build.
    parser.add_argument(
        "--op-registration-whitelist",
        "--op_registration_whitelist",
        nargs="*",
        help="filter op registrations by the whitelist (if set); "
        "each item is `namespace`::`operator name` without overload name; "
        "e.g.: aten::empty aten::conv2d ...",
    )
    parser.add_argument(
        "--op-selection-yaml-path",
        "--op_selection_yaml_path",
        help="Provide a path to the operator selection (for custom build) YAML "
        "that contains the information about the set of selected operators "
        "and their categories (training, ...). Each operator is either a "
        "full operator name with overload or just a bare operator name. "
        "The operator names also contain the namespace prefix (e.g. aten::)",
    )
    parser.add_argument(
        "--backend-whitelist",
        "--backend_whitelist",
        nargs="*",
        help="filter dispatch backend by the whitelist (if set), "
        "e.g.: CPU CUDA QuantizedCPU ...",
    )
    parser.add_argument(
        "--static-dispatch-backend",
        "--static_dispatch_backend",
        nargs="*",
        help="generate static dispatch code for the specific backend (if set)",
    )
    parser.add_argument(
        "--skip-dispatcher-op-registration",
        "--skip_dispatcher_op_registration",
        action="store_true",
        help="Avoid registering operators into the dispatcher.",
    )
    parser.add_argument(
        "--force-schema-registration",
        "--force_schema_registration",
        action="store_true",
        help="force it to generate schema-only registrations for all ops, including"
        "those that are not listed on --op-registration-whitelist",
    )
    parser.add_argument(
        "--generate",
        type=str,
        nargs="*",
        choices=["headers", "sources", "declarations_yaml"],
        default=["headers", "sources", "declarations_yaml"],
        help="Generate only a subset of files",
    )
    parser.add_argument(
        "--update-aoti-c-shim",
        action="store_true",
        help="Update AOTInductor C shim after adding an entry to inductor_fallback_ops in torchgen/aoti/fallback_ops.py. "
        "WARNING: Do not use this unless you are sure what you are doing!!!",
    )

    options = parser.parse_args()

    selector = get_custom_build_selector(
        options.op_registration_whitelist,
        options.op_selection_yaml_path,
    )

    native_yaml_path = os.path.join(options.source_path, "native/native_functions.yaml")
    tags_yaml_path = os.path.join(options.source_path, "native/tags.yaml")

    from torchgen.model import dispatch_keys

    # TODO: stop generating CUDA kernels for non-CUDA builds
    ignore_keys = set()
    if not options.mps:
        ignore_keys.add(DispatchKey.MPS)

        if DispatchKey.MPS in dispatch_keys:
            del dispatch_keys[dispatch_keys.index(DispatchKey.MPS)]

    parsed_yaml = parse_native_yaml(native_yaml_path, tags_yaml_path, ignore_keys)
    valid_tags = _GLOBAL_PARSE_TAGS_YAML_CACHE[tags_yaml_path]
    native_functions, backend_indices = (
        parsed_yaml.native_functions,
        parsed_yaml.backend_indices,
    )

    grouped_native_functions = get_grouped_native_functions(native_functions)

    structured_native_functions = [
        g for g in grouped_native_functions if isinstance(g, NativeFunctionsGroup)
    ]
    native_functions_with_view_groups = get_grouped_by_view_native_functions(
        native_functions
    )
    view_groups = [
        g
        for g in native_functions_with_view_groups
        if isinstance(g, NativeFunctionsViewGroup)
    ]

    # NB: It is mandatory to NOT use os.path.join here, as the install directory
    # will eventually be ingested by cmake, which does not respect Windows style
    # path slashes.  If you switch this to use os.path.join, you'll get an error
    # like:
    #
    #   Syntax error in cmake code when parsing string
    #
    #     C:/Jenkins/workspace/pytorch-builds/pytorch-win-ws2016-cuda9-cudnn7-py3-build/build/aten/src/ATen\core/TensorMethods.h
    #
    #   Invalid character escape '\c'.
    core_install_dir = f"{options.install_dir}/core"
    Path(core_install_dir).mkdir(parents=True, exist_ok=True)
    ops_install_dir = f"{options.install_dir}/ops"
    Path(ops_install_dir).mkdir(parents=True, exist_ok=True)
    aoti_install_dir = f"{options.aoti_install_dir}"
    Path(aoti_install_dir).mkdir(parents=True, exist_ok=True)

    core_fm = make_file_manager(options=options, install_dir=core_install_dir)
    cpu_fm = make_file_manager(options=options)
    cpu_vec_fm = make_file_manager(options=options)
    cuda_fm = make_file_manager(options=options)
    ops_fm = make_file_manager(options=options, install_dir=ops_install_dir)
    aoti_fm = make_file_manager(options=options, install_dir=aoti_install_dir)

    # Only a limited set of dispatch keys get CPUFunctions.h headers generated
    # for them; this is the set
    functions_keys = {
        DispatchKey.CPU,
        DispatchKey.CUDA,
        DispatchKey.CompositeImplicitAutograd,
        DispatchKey.CompositeImplicitAutogradNestedTensor,
        DispatchKey.CompositeExplicitAutograd,
        DispatchKey.CompositeExplicitAutogradNonFunctional,
        DispatchKey.Meta,
    }
    if options.mps:
        functions_keys.add(DispatchKey.MPS)

    if options.backend_whitelist:
        dispatch_keys = [
            k
            for k in dispatch_keys
            if is_generic_dispatch_key(k) or str(k) in options.backend_whitelist
        ]

    static_dispatch_idx: list[BackendIndex] = []
    if options.static_dispatch_backend:
        static_dispatch_idx = [
            backend_indices[DispatchKey.parse(key)]
            for key in options.static_dispatch_backend
        ]
        for key in options.static_dispatch_backend:
            dp_key = DispatchKey.parse(key)
            if dp_key not in functions_keys:
                functions_keys.add(dp_key)

    if "sources" in options.generate:
        gen_source_files(
            native_functions=native_functions,
            grouped_native_functions=grouped_native_functions,
            structured_native_functions=structured_native_functions,
            view_groups=view_groups,
            selector=selector,
            static_dispatch_idx=static_dispatch_idx,
            backend_indices=backend_indices,
            aoti_fm=aoti_fm,
            core_fm=core_fm,
            cpu_fm=cpu_fm,
            cpu_vec_fm=cpu_vec_fm,
            cuda_fm=cuda_fm,
            dispatch_keys=dispatch_keys,
            functions_keys=functions_keys,
            rocm=options.rocm,
            force_schema_registration=options.force_schema_registration,
            per_operator_headers=options.per_operator_headers,
            skip_dispatcher_op_registration=options.skip_dispatcher_op_registration,
            update_aoti_c_shim=options.update_aoti_c_shim,
        )

    if "headers" in options.generate:
        gen_headers(
            native_functions=native_functions,
            valid_tags=valid_tags,
            grouped_native_functions=grouped_native_functions,
            structured_native_functions=structured_native_functions,
            static_dispatch_idx=static_dispatch_idx,
            selector=selector,
            backend_indices=backend_indices,
            core_fm=core_fm,
            cpu_fm=cpu_fm,
            cuda_fm=cuda_fm,
            ops_fm=ops_fm,
            dispatch_keys=dispatch_keys,
            functions_keys=functions_keys,
            rocm=options.rocm,
            per_operator_headers=options.per_operator_headers,
        )

    if "declarations_yaml" in options.generate:
        gen_declarations_yaml(native_functions=native_functions, cpu_fm=cpu_fm)

    if options.output_dependencies:
        depfile_path = Path(options.output_dependencies).resolve()
        depfile_name = depfile_path.name
        depfile_stem = depfile_path.stem

        for fm, prefix in [
            (cpu_fm, ""),
            (cpu_vec_fm, "cpu_vec_"),
            (core_fm, "core_"),
            (cuda_fm, "cuda_"),
            (ops_fm, "ops_"),
        ]:
            varname = prefix + depfile_stem
            path = depfile_path.parent / (prefix + depfile_name)
            fm.write_outputs(varname, str(path))


if __name__ == "__main__":
    main()<|MERGE_RESOLUTION|>--- conflicted
+++ resolved
@@ -7,23 +7,7 @@
 from collections import defaultdict, namedtuple, OrderedDict
 from dataclasses import dataclass, field
 from pathlib import Path
-<<<<<<< HEAD
-from typing import (
-    Any,
-    Callable,
-    Dict,
-    List,
-    Literal,
-    Optional,
-    Sequence,
-    Set,
-    Tuple,
-    TypeVar,
-    Union,
-)
-=======
 from typing import Any, Callable, Literal, Sequence, TypeVar
->>>>>>> f5ff1a3a
 
 import yaml
 
